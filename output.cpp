--- conflicted
+++ resolved
@@ -391,14 +391,10 @@
 {
  std::string ret = input;
 
-<<<<<<< HEAD
  int startx = utf8_width(title.c_str()) + 2;
- WINDOW *w = newwin(3, 80, (TERMY-3)/2, ((TERMX > 80) ? (TERMX-80)/2 : 0));
-=======
- int startx = title.size() + 2;
  WINDOW *w = newwin(3, FULL_SCREEN_WIDTH, (TERMY-3)/2,
                     ((TERMX > FULL_SCREEN_WIDTH) ? (TERMX-FULL_SCREEN_WIDTH)/2 : 0));
->>>>>>> 150d9169
+
  wborder(w, LINE_XOXO, LINE_XOXO, LINE_OXOX, LINE_OXOX,
             LINE_OXXO, LINE_OOXX, LINE_XXOO, LINE_XOOX );
  for (int i = startx + 1; i < 79; i++)
