--- conflicted
+++ resolved
@@ -580,12 +580,7 @@
            mondex = g->mon_at(newp.x, newp.y);
 
        if (npcdex != -1) {
-<<<<<<< HEAD
-        int junk;
         npc *p = g->active_npc[npcdex];
-=======
-        npc *p = &(g->active_npc[npcdex]);
->>>>>>> ea4c9b3f
         p->hit(g, random_body_part(), rng(0, 1), 6, 0);
         if (g->u_see(newp.x, newp.y))
          g->add_msg("A %s hits %s!", tmp.tname().c_str(), p->name.c_str());
