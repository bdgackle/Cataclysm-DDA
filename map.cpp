#include "map.h"
#include "output.h"
#include "rng.h"
#include "game.h"
#include "line.h"
#include "mapbuffer.h"
#include <cmath>
#include <stdlib.h>
#include <fstream>

#define SGN(a) (((a)<0) ? -1 : 1)
#define INBOUNDS(x, y) \
 (x >= 0 && x < SEEX * my_MAPSIZE && y >= 0 && y < SEEY * my_MAPSIZE)

enum astar_list {
 ASL_NONE,
 ASL_OPEN,
 ASL_CLOSED
};

map::map()
{
 nulter = t_null;
 nultrap = tr_null;
 if (is_tiny())
  my_MAPSIZE = 2;
 else
  my_MAPSIZE = MAPSIZE;
 veh_in_active_range = true;
}

map::map(std::vector<itype*> *itptr, std::vector<itype_id> (*miptr)[num_itloc],
         std::vector<trap*> *trptr)
{
 nulter = t_null;
 nultrap = tr_null;
 itypes = itptr;
 mapitems = miptr;
 traps = trptr;
 if (is_tiny())
  my_MAPSIZE = 2;
 else
  my_MAPSIZE = MAPSIZE;
 for (int n = 0; n < my_MAPSIZE * my_MAPSIZE; n++)
  grid[n] = NULL;
 veh_in_active_range = true;
}

map::~map()
{
}

vehicle* map::veh_at(int x, int y, int &part_num)
{
 // This function is called A LOT. Move as much out of here as possible.
 if (!veh_in_active_range || !inbounds(x, y))
  return NULL;    // Out-of-bounds - null vehicle
 std::pair<int,int> point(x,y);
 std::map< std::pair<int,int>, std::pair<vehicle*,int> >::iterator it;
 if ((it = veh_cached_parts.find(point)) != veh_cached_parts.end())
 {
  part_num = it->second.second;
  return it->second.first;
 }
 return NULL;
}

vehicle* map::veh_at(int x, int y)
{
 int part = 0;
 vehicle *veh = veh_at(x, y, part);
 return veh;
}

void map::reset_vehicle_cache()
{
 // Cache all vehicles
 veh_cached_parts.clear();
 veh_in_active_range = false;
 for( std::set<vehicle*>::iterator veh = vehicle_list.begin(),
   it_end = vehicle_list.end(); veh != it_end; ++veh ) {
  update_vehicle_cache(*veh, true);
 }
}

void map::update_vehicle_cache(vehicle * veh, bool brand_new)
{
 veh_in_active_range = true;
 if(!brand_new){
 // Existing must be cleared
  std::map< std::pair<int,int>, std::pair<vehicle*,int> >::iterator it =
             veh_cached_parts.begin(), end = veh_cached_parts.end(), tmp;
  while( it != end ) {
   if( it->second.first == veh ) {
    tmp = it;
    ++it;
    veh_cached_parts.erase( tmp );
   }else
    ++it;
  }
 }
 // Get parts
 std::vector<vehicle_part> & parts = veh->parts;
 const int gx = veh->global_x();
 const int gy = veh->global_y();
 int partid = 0;
 for( std::vector<vehicle_part>::iterator it = parts.begin(),
   end = parts.end(); it != end; ++it, ++partid ) {
  const int px = gx + it->precalc_dx[0];
  const int py = gy + it->precalc_dy[0];
  veh_cached_parts.insert( std::make_pair( std::make_pair(px,py),
                                        std::make_pair(veh,partid) ));
 }
}

void map::board_vehicle(game *g, int x, int y, player *p)
{
 if (!p) {
  debugmsg ("map::board_vehicle: null player");
  return;
 }

 int part = 0;
 vehicle *veh = veh_at(x, y, part);
 if (!veh) {
  debugmsg ("map::board_vehicle: vehicle not found");
  return;
 }

 int seat_part = veh->part_with_feature (part, vpf_seat);
 if (part < 0) {
  debugmsg ("map::board_vehicle: boarding %s (not seat)",
            veh->part_info(part).name);
  return;
 }
 if (veh->parts[seat_part].passenger) {
  player *psg = veh->get_passenger (seat_part);
  debugmsg ("map::board_vehicle: passenger (%s) is already there",
            psg ? psg->name.c_str() : "<null>");
  return;
 }
 veh->parts[seat_part].passenger = 1;
 p->posx = x;
 p->posy = y;
 p->in_vehicle = true;
 if (p == &g->u &&
     (x < SEEX * int(my_MAPSIZE / 2) || y < SEEY * int(my_MAPSIZE / 2) ||
      x >= SEEX * (1 + int(my_MAPSIZE / 2)) ||
      y >= SEEY * (1 + int(my_MAPSIZE / 2))   ))
  g->update_map(x, y);
}

void map::unboard_vehicle(game *g, int x, int y)
{
 int part = 0;
 vehicle *veh = veh_at(x, y, part);
 if (!veh) {
  debugmsg ("map::unboard_vehicle: vehicle not found");
  return;
 }
 int seat_part = veh->part_with_feature (part, vpf_seat, false);
 if (part < 0) {
  debugmsg ("map::unboard_vehicle: unboarding %s (not seat)",
            veh->part_info(part).name);
  return;
 }
 player *psg = veh->get_passenger(seat_part);
 if (!psg) {
  debugmsg ("map::unboard_vehicle: passenger not found");
  return;
 }
 psg->in_vehicle = false;
 psg->driving_recoil = 0;
 veh->parts[seat_part].passenger = 0;
 veh->skidding = true;
}

void map::destroy_vehicle (vehicle *veh)
{
 if (!veh) {
  debugmsg("map::destroy_vehicle was passed NULL");
  return;
 }
 int sm = veh->smx + veh->smy * my_MAPSIZE;
 for (int i = 0; i < grid[sm]->vehicles.size(); i++) {
  if (grid[sm]->vehicles[i] == veh) {
   vehicle_list.erase(veh);
   reset_vehicle_cache();
   grid[sm]->vehicles.erase (grid[sm]->vehicles.begin() + i);
   return;
  }
 }
 debugmsg ("destroy_vehicle can't find it! sm=%d", sm);
}

bool map::displace_vehicle (game *g, int &x, int &y, int dx, int dy, bool test=false)
{
 char ss[256];

 int x2 = x + dx;
 int y2 = y + dy;
 int srcx = x;
 int srcy = y;
 int dstx = x2;
 int dsty = y2;

 if (!inbounds(srcx, srcy)) {
  debugmsg ("map::displace_vehicle: coords out of bounds %d,%d->%d,%d",
            srcx, srcy, dstx, dsty);
  return false;
 }

 int src_na = int(srcx / SEEX) + int(srcy / SEEY) * my_MAPSIZE;
 srcx %= SEEX;
 srcy %= SEEY;

 int dst_na = int(dstx / SEEX) + int(dsty / SEEY) * my_MAPSIZE;
 dstx %= SEEX;
 dsty %= SEEY;

 if (test)
  return src_na != dst_na;

 // first, let's find our position in current vehicles vector
 int our_i = -1;
 for (int i = 0; i < grid[src_na]->vehicles.size(); i++) {
  if (grid[src_na]->vehicles[i]->posx == srcx &&
      grid[src_na]->vehicles[i]->posy == srcy) {
   our_i = i;
   break;
  }
 }
 if (our_i < 0) {
  debugmsg ("displace_vehicle our_i=%d", our_i);
  return false;
 }
 // move the vehicle
 vehicle *veh = grid[src_na]->vehicles[our_i];
 // don't let it go off grid
 if (!inbounds(x2, y2))
  veh->stop();

    // record every passenger inside
 std::vector<int> psg_parts = veh->boarded_parts();
 std::vector<player *> psgs;
 for (int p = 0; p < psg_parts.size(); p++)
  psgs.push_back (veh->get_passenger (psg_parts[p]));

 int rec = abs(veh->velocity) / 5 / 100;

 bool need_update = false;
 int upd_x, upd_y;
 // move passengers
 for (int i = 0; i < psg_parts.size(); i++) {
  player *psg = psgs[i];
  int p = psg_parts[i];
  if (!psg) {
   debugmsg ("empty passenger part %d pcoord=%d,%d u=%d,%d?", p, 
             veh->global_x() + veh->parts[p].precalc_dx[0],
             veh->global_y() + veh->parts[p].precalc_dy[0],
                      g->u.posx, g->u.posy);
   continue;
  }
  int trec = rec - psgs[i]->sklevel[sk_driving];
  if (trec < 0) trec = 0;
  // add recoil
  psg->driving_recoil = rec;
  // displace passenger taking in account vehicle movement (dx, dy)
  // and turning: precalc_dx/dy [0] contains previous frame direction,
  // and precalc_dx/dy[1] should contain next direction
  psg->posx += dx + veh->parts[p].precalc_dx[1] - veh->parts[p].precalc_dx[0];
  psg->posy += dy + veh->parts[p].precalc_dy[1] - veh->parts[p].precalc_dy[0];
  if (psg == &g->u) { // if passenger is you, we need to update the map
   need_update = true;
   upd_x = psg->posx;
   upd_y = psg->posy;
  }
 }
 for (int p = 0; p < veh->parts.size(); p++) {
  veh->parts[p].precalc_dx[0] = veh->parts[p].precalc_dx[1];
  veh->parts[p].precalc_dy[0] = veh->parts[p].precalc_dy[1];
 }

 veh->posx = dstx;
 veh->posy = dsty;
 if (src_na != dst_na) {
  vehicle * veh1 = veh;
  veh1->smx = int(x2 / SEEX);
  veh1->smy = int(y2 / SEEY);
  grid[dst_na]->vehicles.push_back (veh1);
  grid[src_na]->vehicles.erase (grid[src_na]->vehicles.begin() + our_i);
 }

 x += dx;
 y += dy;

 update_vehicle_cache(veh);

 bool was_update = false;
 if (need_update &&
     (upd_x < SEEX * int(my_MAPSIZE / 2) || upd_y < SEEY *int(my_MAPSIZE / 2) ||
      upd_x >= SEEX * (1+int(my_MAPSIZE / 2)) ||
      upd_y >= SEEY * (1+int(my_MAPSIZE / 2))   )) {
// map will shift, so adjust vehicle coords we've been passed
  if (upd_x < SEEX * int(my_MAPSIZE / 2))
   x += SEEX;
  else if (upd_x >= SEEX * (1+int(my_MAPSIZE / 2)))
   x -= SEEX;
  if (upd_y < SEEY * int(my_MAPSIZE / 2))
   y += SEEY;
  else if (upd_y >= SEEY * (1+int(my_MAPSIZE / 2)))
   y -= SEEY;
  g->update_map(upd_x, upd_y);
  was_update = true;
 }

 return (src_na != dst_na) || was_update;
}

void map::vehmove(game *g)
{
 // give vehicles movement points
 for (int i = 0; i < my_MAPSIZE; i++) {
  for (int j = 0; j < my_MAPSIZE; j++) {
   int sm = i + j * my_MAPSIZE;
   for (int v = 0; v < grid[sm]->vehicles.size(); v++) {
    vehicle *veh = grid[sm]->vehicles[v];
    // velocity is ability to make more one-tile steps per turn
    veh->gain_moves (abs (veh->velocity));
   }
  }
 }
// move vehicles
 bool sm_change;
 int count = 0;
 do {
  sm_change = false;
  for (int i = 0; i < my_MAPSIZE; i++) {
   for (int j = 0; j < my_MAPSIZE; j++) {
    int sm = i + j * my_MAPSIZE;

    for (int v = 0; v < grid[sm]->vehicles.size(); v++) {
     vehicle *veh = grid[sm]->vehicles[v];
     bool pl_ctrl = veh->player_in_control(&g->u);
     while (!sm_change && veh->moves > 0 && veh->velocity != 0) {
      int x = veh->posx + i * SEEX;
      int y = veh->posy + j * SEEY;
      if (has_flag(swimmable, x, y) &&
          move_cost_ter_only(x, y) == 0) { // deep water
       if (pl_ctrl)
        g->add_msg ("Your %s sank.", veh->name.c_str());
       veh->unboard_all ();
// destroy vehicle (sank to nowhere)
       grid[sm]->vehicles.erase (grid[sm]->vehicles.begin() + v);
       v--;
       break;
      }
// one-tile step take some of movement
      int mpcost = 500 * move_cost_ter_only(i * SEEX + veh->posx,
                                            j * SEEY + veh->posy);
      veh->moves -= mpcost;

      if (!veh->valid_wheel_config()) { // not enough wheels
       veh->velocity += veh->velocity < 0 ? 2000 : -2000;
       for (int ep = 0; ep < veh->external_parts.size(); ep++) {
        int p = veh->external_parts[ep];
        int px = x + veh->parts[p].precalc_dx[0];
        int py = y + veh->parts[p].precalc_dy[0];
        ter_id &pter = ter(px, py);
        if (pter == t_dirt || pter == t_grass)
         pter = t_dirtmound;
       }
      } // !veh->valid_wheel_config()

      if (veh->skidding && one_in(4)) // might turn uncontrollably while skidding
       veh->move.init (veh->move.dir() +
                       (one_in(2) ? -15 * rng(1, 3) : 15 * rng(1, 3)));
      else if (pl_ctrl && rng(0, 4) > g->u.sklevel[sk_driving] && one_in(20)) {
       g->add_msg("You fumble with the %s's controls.", veh->name.c_str());
       veh->turn (one_in(2) ? -15 : 15);
      }
 // eventually send it skidding if no control
      if (!veh->boarded_parts().size() && one_in (10))
       veh->skidding = true;
      tileray mdir; // the direction we're moving
      if (veh->skidding) // if skidding, it's the move vector
       mdir = veh->move;
      else if (veh->turn_dir != veh->face.dir())
       mdir.init (veh->turn_dir); // driver turned vehicle, get turn_dir
      else
       mdir = veh->face;          // not turning, keep face.dir
      mdir.advance (veh->velocity < 0? -1 : 1);
      int dx = mdir.dx();           // where do we go
      int dy = mdir.dy();           // where do we go
      bool can_move = true;
// calculate parts' mount points @ next turn (put them into precalc[1])
      veh->precalc_mounts(1, veh->skidding ? veh->turn_dir : mdir.dir());

      int imp = 0;
// find collisions
      for (int ep = 0; ep < veh->external_parts.size(); ep++) {
       int p = veh->external_parts[ep];
// coords of where part will go due to movement (dx/dy)
// and turning (precalc_dx/dy [1])
       int dsx = x + dx + veh->parts[p].precalc_dx[1];
       int dsy = y + dy + veh->parts[p].precalc_dy[1];
       if (can_move)
        imp += veh->part_collision (x, y, p, dsx, dsy);
       if (veh->velocity == 0)
        can_move = false;
       if (!can_move)
        break;
      }

      int coll_turn = 0;
      if (imp > 0) {
// debugmsg ("collision imp=%d dam=%d-%d", imp, imp/10, imp/6);
       if (imp > 100)
        veh->damage_all(imp / 20, imp / 10, 1);// shake veh because of collision
       std::vector<int> ppl = veh->boarded_parts();
       int vel2 = imp * k_mvel * 100 / (veh->total_mass() / 8);
       for (int ps = 0; ps < ppl.size(); ps++) {
        player *psg = veh->get_passenger (ppl[ps]);
        if (!psg) {
         debugmsg ("throw passenger: empty passenger at part %d", ppl[ps]);
         continue;
        }
        int throw_roll = rng (vel2/100, vel2/100 * 2);
        int psblt = veh->part_with_feature (ppl[ps], vpf_seatbelt);
        int sb_bonus = psblt >= 0? veh->part_info(psblt).bonus : 0;
        bool throw_it = throw_roll > (psg->str_cur + sb_bonus) * 3;
/*
        debugmsg ("throw vel2=%d roll=%d bonus=%d", vel2, throw_roll,
                  (psg->str_cur + sb_bonus) * 3);
*/
        std::string psgname, psgverb;
        if (psg == &g->u) {
         psgname = "You";
         psgverb = "were";
        } else {
         psgname = psg->name;
         psgverb = "was";
        }
        if (throw_it) {
         if (psgname.length())
          g->add_msg("%s %s hurled from the %s's seat by the power of impact!",
                      psgname.c_str(), psgverb.c_str(), veh->name.c_str());
         g->m.unboard_vehicle(g, x + veh->parts[ppl[ps]].precalc_dx[0],
                                 y + veh->parts[ppl[ps]].precalc_dy[0]);
         g->fling_player_or_monster(psg, 0, mdir.dir() + rng(0, 60) - 30,
                                    (vel2/100 - sb_bonus < 10 ? 10 :
                                     vel2/100 - sb_bonus));
        } else if (veh->part_with_feature (ppl[ps], vpf_controls) >= 0) {
         int lose_ctrl_roll = rng (0, imp);
         if (lose_ctrl_roll > psg->dex_cur * 2 + psg->sklevel[sk_driving] * 3) {
          if (psgname.length())
           g->add_msg ("%s lose%s control of the %s.", psgname.c_str(),
                       (psg == &g->u ? "" : "s"), veh->name.c_str());
          int turn_amount = (rng (1, 3) * sqrt (vel2) / 2) / 15;
          if (turn_amount < 1)
           turn_amount = 1;
          turn_amount *= 15;
          if (turn_amount > 120)
           turn_amount = 120;
          //veh->skidding = true;
          //veh->turn (one_in (2)? turn_amount : -turn_amount);
          coll_turn = one_in (2)? turn_amount : -turn_amount;
         }
        }
       }
      }
// now we're gonna handle traps we're standing on (if we're still moving).
// this is done here before displacement because
// after displacement veh reference would be invdalid.
// damn references!
      if (can_move) {
       for (int ep = 0; ep < veh->external_parts.size(); ep++) {
        int p = veh->external_parts[ep];
        if (veh->part_flag(p, vpf_wheel) && one_in(2))
         if (displace_water (x + veh->parts[p].precalc_dx[0], y + veh->parts[p].precalc_dy[0]) && pl_ctrl)
          g->add_msg ("You hear a splash!");
        veh->handle_trap(x + veh->parts[p].precalc_dx[0],
                         y + veh->parts[p].precalc_dy[0], p);
       }
      }

      int last_turn_dec = 1;
      if (veh->last_turn < 0) {
       veh->last_turn += last_turn_dec;
       if (veh->last_turn > -last_turn_dec)
        veh->last_turn = 0;
      } else if (veh->last_turn > 0) {
       veh->last_turn -= last_turn_dec;
       if (veh->last_turn < last_turn_dec)
        veh->last_turn = 0;
      }
      int slowdown = veh->skidding? 200 : 20; // mph lost per tile when coasting
      float kslw = (0.1 + veh->k_dynamics()) / ((0.1) + veh->k_mass());
      slowdown = (int) (slowdown * kslw);
      if (veh->velocity < 0)
       veh->velocity += slowdown;
      else
       veh->velocity -= slowdown;
      if (abs(veh->velocity) < 100)
       veh->stop();

      if (pl_ctrl) {
// a bit of delay for animation
       timespec ts;   // Timespec for the animation
       ts.tv_sec = 0;
       ts.tv_nsec = 50000000;
       nanosleep (&ts, 0);
      }

      if (can_move) {
// accept new direction
       if (veh->skidding)
        veh->face.init (veh->turn_dir);
       else
        veh->face = mdir;
       veh->move = mdir;
       if (coll_turn) {
        veh->skidding = true;
        veh->turn (coll_turn);
       }
// accept new position
// if submap changed, we need to process grid from the beginning.
       sm_change = displace_vehicle (g, x, y, dx, dy);
      } else // can_move
       veh->stop();
// redraw scene
      g->draw();
      if (sm_change)
       break;
     } // while (veh->moves
     if (sm_change)
      break;
    } //for v
    if (sm_change)
     break;
   } // for j
   if (sm_change)
    break;
  } // for i
  count++;
//        if (count > 3)
//            debugmsg ("vehmove count:%d", count);
  if (count > 10)
   break;
 } while (sm_change);

}

bool map::displace_water (int x, int y)
{
    if (move_cost_ter_only(x, y) > 0 && has_flag(swimmable, x, y)) // shallow water
    { // displace it
        int dis_places = 0, sel_place = 0;
        for (int pass = 0; pass < 2; pass++)
        { // we do 2 passes.
        // first, count how many non-water places around
        // then choose one within count and fill it with water on second pass
            if (pass)
            {
                sel_place = rng (0, dis_places - 1);
                dis_places = 0;
            }
            for (int tx = -1; tx <= 1; tx++)
                for (int ty = -1; ty <= 1; ty++)
                {
                    if ((!tx && !ty) || move_cost_ter_only(x + tx, y + ty) == 0)
                        continue;
                    ter_id ter0 = ter (x + tx, y + ty);
                    if (ter0 == t_water_sh ||
                        ter0 == t_water_dp)
                        continue;
                    if (pass && dis_places == sel_place)
                    {
                        ter (x + tx, y + ty) = t_water_sh;
                        ter (x, y) = t_dirt;
                        return true;
                    }
                    dis_places++;
                }
        }
    }
    return false;
}

ter_id& map::ter(int x, int y)
{
 if (!INBOUNDS(x, y)) {
  nulter = t_null;
  return nulter;	// Out-of-bounds - null terrain 
 }
/*
 int nonant;
 cast_to_nonant(x, y, nonant);
*/
 int nonant = int(x / SEEX) + int(y / SEEY) * my_MAPSIZE;

 x %= SEEX;
 y %= SEEY;
 return grid[nonant]->ter[x][y];
}

std::string map::tername(int x, int y)
{
 return terlist[ter(x, y)].name;
}

std::string map::features(int x, int y)
{
// This is used in an info window that is 46 characters wide, and is expected
// to take up one line.  So, make sure it does that.
 std::string ret;
 if (has_flag(bashable, x, y))
  ret += "Smashable. ";	// 11 chars (running total)
 if (has_flag(diggable, x, y))
  ret += "Diggable. ";	// 21 chars
 if (has_flag(rough, x, y))
  ret += "Rough. ";	// 28 chars
 if (has_flag(sharp, x, y))
  ret += "Sharp. ";	// 35 chars
 return ret;
}

int map::move_cost(int x, int y)
{
 int vpart = -1;
 vehicle *veh = veh_at(x, y, vpart);
 if (veh) {  // moving past vehicle cost
  int dpart = veh->part_with_feature(vpart, vpf_obstacle);
  if (dpart >= 0 &&
      (!veh->part_flag(dpart, vpf_openable) || !veh->parts[dpart].open))
   return 0;
  else
   return 8;
 }
 return terlist[ter(x, y)].movecost;
}

int map::move_cost_ter_only(int x, int y)
{
 return terlist[ter(x, y)].movecost;
}

bool map::trans(int x, int y, char * trans_buf)
{
  if(trans_buf && trans_buf[x + (y * my_MAPSIZE * SEEX)] != -1)
   return trans_buf[x + (y + my_MAPSIZE * SEEX)];

 // Control statement is a problem. Normally returning false on an out-of-bounds
 // is how we stop rays from going on forever.  Instead we'll have to include
 // this check in the ray loop.
 int vpart = -1;
 vehicle *veh = veh_at(x, y, vpart);
 bool tertr;
 if (veh) {
  tertr = !veh->part_flag(vpart, vpf_opaque) || veh->parts[vpart].hp <= 0;
  if (!tertr) {
   int dpart = veh->part_with_feature(vpart, vpf_openable);
   if (dpart >= 0 && veh->parts[dpart].open)
    tertr = true; // open opaque door
  }
 } else
  tertr = terlist[ter(x, y)].flags & mfb(transparent);
 if( tertr )
 {
  field & f(field_at(x, y));
  if(f.type == 0 || // Fields may obscure the view, too
    fieldlist[f.type].transparent[f.density - 1]);
  if(trans_buf) trans_buf[x + (y * my_MAPSIZE * SEEX)] = 1;
  return true;
 }
 if(trans_buf) trans_buf[x + (y * my_MAPSIZE * SEEX)] = 0;
 return false;
}

bool map::has_flag(t_flag flag, int x, int y)
{
 if (flag == bashable) {
  int vpart;
  vehicle *veh = veh_at(x, y, vpart);
  if (veh && veh->parts[vpart].hp > 0 && // if there's a vehicle part here...
      veh->part_with_feature (vpart, vpf_obstacle) >= 0) {// & it is obstacle...
   int p = veh->part_with_feature (vpart, vpf_openable);
   if (p < 0 || !veh->parts[p].open) // and not open door
    return true;
  }
 }
 return terlist[ter(x, y)].flags & mfb(flag);
}

bool map::has_flag_ter_only(t_flag flag, int x, int y)
{
 return terlist[ter(x, y)].flags & mfb(flag);
}

bool map::is_destructable(int x, int y)
{
 return (has_flag(bashable, x, y) ||
         (move_cost(x, y) == 0 && !has_flag(liquid, x, y)));
}

bool map::is_destructable_ter_only(int x, int y)
{
 return (has_flag_ter_only(bashable, x, y) ||
         (move_cost_ter_only(x, y) == 0 && !has_flag(liquid, x, y)));
}

bool map::is_outside(int x, int y)
{
 bool out = (
         ter(x    , y    ) != t_floor && ter(x - 1, y - 1) != t_floor &&
         ter(x - 1, y    ) != t_floor && ter(x - 1, y + 1) != t_floor &&
         ter(x    , y - 1) != t_floor && ter(x    , y    ) != t_floor &&
         ter(x    , y + 1) != t_floor && ter(x + 1, y - 1) != t_floor &&
         ter(x + 1, y    ) != t_floor && ter(x + 1, y + 1) != t_floor &&
         ter(x    , y    ) != t_floor_wax &&
         ter(x - 1, y - 1) != t_floor_wax &&
         ter(x - 1, y    ) != t_floor_wax &&
         ter(x - 1, y + 1) != t_floor_wax &&
         ter(x    , y - 1) != t_floor_wax &&
         ter(x    , y    ) != t_floor_wax &&
         ter(x    , y + 1) != t_floor_wax &&
         ter(x + 1, y - 1) != t_floor_wax &&
         ter(x + 1, y    ) != t_floor_wax &&
         ter(x + 1, y + 1) != t_floor_wax   );
 if (out) {
  int vpart;
  vehicle *veh = veh_at (x, y, vpart);
  if (veh && veh->is_inside(vpart))
   out = false;
 }
 return out;
}

bool map::flammable_items_at(int x, int y)
{
 for (int i = 0; i < i_at(x, y).size(); i++) {
  item *it = &(i_at(x, y)[i]);
  if (it->made_of(PAPER) || it->made_of(WOOD) || it->made_of(COTTON) ||
      it->made_of(POWDER) || it->made_of(VEGGY) || it->is_ammo() ||
      it->type->id == itm_whiskey || it->type->id == itm_vodka ||
      it->type->id == itm_rum || it->type->id == itm_tequila)
   return true;
 }
 return false;
}

point map::random_outdoor_tile()
{
 std::vector<point> options;
 for (int x = 0; x < SEEX * my_MAPSIZE; x++) {
  for (int y = 0; y < SEEY * my_MAPSIZE; y++) {
   if (is_outside(x, y))
    options.push_back(point(x, y));
  }
 }
 if (options.empty()) // Nowhere is outdoors!
  return point(-1, -1);

 return options[rng(0, options.size() - 1)];
}

bool map::bash(int x, int y, int str, std::string &sound, int *res)
{
 sound = "";
 bool smashed_web = false;
 if (field_at(x, y).type == fd_web) {
  smashed_web = true;
  remove_field(x, y);
 }

 for (int i = 0; i < i_at(x, y).size(); i++) {	// Destroy glass items (maybe)
  if (i_at(x, y)[i].made_of(GLASS) && one_in(2)) {
   if (sound == "")
    sound = "A " + i_at(x, y)[i].tname() + " shatters!  ";
   else
    sound = "Some items shatter!  ";
   for (int j = 0; j < i_at(x, y)[i].contents.size(); j++)
    i_at(x, y).push_back(i_at(x, y)[i].contents[j]);
   i_rem(x, y, i);
   i--;
  }
 }

 int result = -1;
 int vpart;
 vehicle *veh = veh_at(x, y, vpart);
 if (veh) {
  veh->damage (vpart, str, 1);
  result = str;
  sound += "crash!";
  return true;
 }

 switch (ter(x, y)) {
 case t_wall_wood:
  result = rng(0, 120);
  if (res) *res = result;
  if (str >= result && str >= rng(0, 120)) {
   sound += "crunch!";
   ter(x, y) = t_wall_wood_chipped;
   int num_boards = rng(0, 2);
   for (int i = 0; i < num_boards; i++)
    add_item(x, y, (*itypes)[itm_2x4], 0);
   return true;
  } else {
   sound += "whump!";
   return true;
  }
  break;

 case t_wall_wood_chipped:
  result = rng(0, 100);
  if (res) *res = result;
  if (str >= result && str >= rng(0, 100)) {
   sound += "crunch!";
   ter(x, y) = t_wall_wood_broken;
   int num_boards = rng(3, 8);
   for (int i = 0; i < num_boards; i++)
    add_item(x, y, (*itypes)[itm_2x4], 0);
   return true;
  } else {
   sound += "whump!";
   return true;
  }
  break;

 case t_wall_wood_broken:
  result = rng(0, 80);
  if (res) *res = result;
  if (str >= result && str >= rng(0, 80)) {
   sound += "crash!";
   ter(x, y) = t_dirt;
   int num_boards = rng(4, 10);
   for (int i = 0; i < num_boards; i++)
    add_item(x, y, (*itypes)[itm_2x4], 0);
   return true;
  } else {
   sound += "whump!";
   return true;
  }
  break;

 case t_door_c:
 case t_door_locked:
 case t_door_locked_alarm:
  result = rng(0, 40);
  if (res) *res = result;
  if (str >= result) {
   sound += "smash!";
   ter(x, y) = t_door_b;
   return true;
  } else {
   sound += "whump!";
   return true;
  }
  break;

 case t_door_b:
  result = rng(0, 30);
  if (res) *res = result;
  if (str >= result) {
   sound += "crash!";
   ter(x, y) = t_door_frame;
   int num_boards = rng(2, 6);
   for (int i = 0; i < num_boards; i++)
    add_item(x, y, (*itypes)[itm_2x4], 0);
   return true;
  } else {
   sound += "wham!";
   return true;
  }
  break;

 case t_window:
 case t_window_alarm:
  result = rng(0, 6);
  if (res) *res = result;
  if (str >= result) {
   sound += "glass breaking!";
   ter(x, y) = t_window_frame;
   return true;
  } else {
   sound += "whack!";
   return true;
  }
  break;

 case t_door_boarded:
  result = dice(3, 50);
  if (res) *res = result;
  if (str >= result) {
   sound += "crash!";
   ter(x, y) = t_door_frame;
   int num_boards = rng(0, 2);
   for (int i = 0; i < num_boards; i++)
    add_item(x, y, (*itypes)[itm_2x4], 0);
   return true;
  } else {
   sound += "wham!";
   return true;
  }
  break;

 case t_window_boarded:
  result = dice(3, 30);
  if (res) *res = result;
  if (str >= result) {
   sound += "crash!";
   ter(x, y) = t_window_frame;
   int num_boards = rng(0, 2) * rng(0, 1);
   for (int i = 0; i < num_boards; i++)
    add_item(x, y, (*itypes)[itm_2x4], 0);
   return true;
  } else {
   sound += "wham!";
   return true;
  }
  break;

 case t_paper:
  result = dice(2, 6) - 2;
  if (res) *res = result;
  if (str >= result) {
   sound += "rrrrip!";
   ter(x, y) = t_dirt;
   return true;
  } else {
   sound += "slap!";
   return true;
  }
  break;

 case t_toilet:
  result = dice(8, 4) - 8;
  if (res) *res = result;
  if (str >= result) {
   sound += "porcelain breaking!";
   ter(x, y) = t_rubble;
   return true;
  } else {
   sound += "whunk!";
   return true;
  }
  break;

 case t_dresser:
 case t_bookcase:
  result = dice(3, 45);
  if (res) *res = result;
  if (str >= result) {
   sound += "smash!";
   ter(x, y) = t_floor;
   int num_boards = rng(4, 12);
   for (int i = 0; i < num_boards; i++)
    add_item(x, y, (*itypes)[itm_2x4], 0);
   return true;
  } else {
   sound += "whump.";
   return true;
  }
  break;

 case t_wall_glass_h:
 case t_wall_glass_v:
 case t_wall_glass_h_alarm:
 case t_wall_glass_v_alarm:
 case t_door_glass_c:
  result = rng(0, 20);
  if (res) *res = result;
  if (str >= result) {
   sound += "glass breaking!";
   ter(x, y) = t_floor;
   return true;
  } else {
   sound += "whack!";
   return true;
  }
  break;

 case t_reinforced_glass_h:
 case t_reinforced_glass_v:
  result = rng(60, 100);
  if (res) *res = result;
  if (str >= result) {
   sound += "glass breaking!";
   ter(x, y) = t_floor;
   return true;
  } else {
   sound += "whack!";
   return true;
  }
  break;

 case t_tree_young:
  result = rng(0, 50);
  if (res) *res = result;
  if (str >= result) {
   sound += "crunch!";
   ter(x, y) = t_underbrush;
   int num_sticks = rng(0, 3);
   for (int i = 0; i < num_sticks; i++)
    add_item(x, y, (*itypes)[itm_stick], 0);
   return true;
  } else {
   sound += "whack!";
   return true;
  }
  break;

 case t_underbrush:
  result = rng(0, 30);
  if (res) *res = result;
  if (str >= result && !one_in(4)) {
   sound += "crunch.";
   ter(x, y) = t_dirt;
   return true;
  } else {
   sound += "brush.";
   return true;
  }
  break;

 case t_shrub:
  if (str >= rng(0, 30) && str >= rng(0, 30) && str >= rng(0, 30) && one_in(2)){
   sound += "crunch.";
   ter(x, y) = t_underbrush;
   return true;
  } else {
   sound += "brush.";
   return true;
  }
  break;

 case t_marloss:
  result = rng(0, 40);
  if (res) *res = result;
  if (str >= result) {
   sound += "crunch!";
   ter(x, y) = t_fungus;
   return true;
  } else {
   sound += "whack!";
   return true;
  }
  break;

 case t_vat:
  result = dice(2, 20);
  if (res) *res = result;
  if (str >= result) {
   sound += "ker-rash!";
   ter(x, y) = t_floor;
   return true;
  } else {
   sound += "plunk.";
   return true;
  }
 case t_crate_c:
 case t_crate_o:
  result = dice(4, 20);
  if (res) *res = result;
  if (str >= result) {
   sound += "smash";
   ter(x, y) = t_dirt;
   int num_boards = rng(1, 5);
   for (int i = 0; i < num_boards; i++)
    add_item(x, y, (*itypes)[itm_2x4], 0);
   return true;
  } else {
   sound += "wham!";
   return true;
  }
 }
 if (res) *res = result;
 if (move_cost(x, y) == 0) {
  sound += "thump!";
  return true;
 }
 return smashed_web;// If we kick empty space, the action is cancelled
}

// map::destroy is only called (?) if the terrain is NOT bashable.
void map::destroy(game *g, int x, int y, bool makesound)
{
 switch (ter(x, y)) {

 case t_gas_pump:
  if (makesound && one_in(3))
   g->explosion(x, y, 40, 0, true);
  else {
   for (int i = x - 2; i <= x + 2; i++) {
    for (int j = y - 2; j <= y + 2; j++) {
     if (move_cost(i, j) > 0 && one_in(3))
      add_item(i, j, g->itypes[itm_gasoline], 0);
     if (move_cost(i, j) > 0 && one_in(6))
      add_item(i, j, g->itypes[itm_steel_chunk], 0);
    }
   }
  }
  ter(x, y) = t_rubble;
  break;

 case t_door_c:
 case t_door_b:
 case t_door_locked:
 case t_door_boarded:
  ter(x, y) = t_door_frame;
  for (int i = x - 2; i <= x + 2; i++) {
   for (int j = y - 2; j <= y + 2; j++) {
    if (move_cost(i, j) > 0 && one_in(6))
     add_item(i, j, g->itypes[itm_2x4], 0);
   }
  }
  break;

 case t_wall_v:
 case t_wall_h:
  for (int i = x - 2; i <= x + 2; i++) {
   for (int j = y - 2; j <= y + 2; j++) {
    if (move_cost(i, j) > 0 && one_in(5))
     add_item(i, j, g->itypes[itm_rock], 0);
    if (move_cost(i, j) > 0 && one_in(4))
     add_item(i, j, g->itypes[itm_2x4], 0);
   }
  }
  ter(x, y) = t_rubble;
  break;

 default:
  if (makesound && has_flag(explodes, x, y) && one_in(2))
   g->explosion(x, y, 40, 0, true);
  ter(x, y) = t_rubble;
 }

 if (makesound)
  g->sound(x, y, 40, "SMASH!!");
}

void map::shoot(game *g, int x, int y, int &dam, bool hit_items, unsigned flags)
{
 if (dam < 0)
  return;

 if (has_flag(alarmed, x, y) && !g->event_queued(EVENT_WANTED)) {
  g->sound(g->u.posx, g->u.posy, 30, "An alarm sounds!");
  g->add_event(EVENT_WANTED, int(g->turn) + 300, 0, g->levx, g->levy);
 }

 int vpart;
 vehicle *veh = veh_at(x, y, vpart);
 if (veh) {
  bool inc = (flags & mfb(IF_AMMO_INCENDIARY) || flags & mfb(IF_AMMO_FLAME));
  dam = veh->damage (vpart, dam, inc? 2 : 0, hit_items);
 }

 switch (ter(x, y)) {

 case t_wall_wood_broken:
 case t_door_b:
  if (hit_items || one_in(8)) {	// 1 in 8 chance of hitting the door
   dam -= rng(20, 40);
   if (dam > 0)
    ter(x, y) = t_dirt;
  } else
   dam -= rng(0, 1);
  break;


 case t_door_c:
 case t_door_locked:
 case t_door_locked_alarm:
  dam -= rng(15, 30);
  if (dam > 0)
   ter(x, y) = t_door_b;
  break;

 case t_door_boarded:
  dam -= rng(15, 35);
  if (dam > 0)
   ter(x, y) = t_door_b;
  break;

 case t_window:
 case t_window_alarm:
  dam -= rng(0, 5);
  ter(x, y) = t_window_frame;
  break;

 case t_window_boarded:
  dam -= rng(10, 30);
  if (dam > 0)
   ter(x, y) = t_window_frame;
  break;

 case t_wall_glass_h:
 case t_wall_glass_v:
 case t_wall_glass_h_alarm:
 case t_wall_glass_v_alarm:
  dam -= rng(0, 8);
  ter(x, y) = t_floor;
  break;

 case t_paper:
  dam -= rng(4, 16);
  if (dam > 0)
   ter(x, y) = t_dirt;
  if (flags & mfb(IF_AMMO_INCENDIARY))
   add_field(g, x, y, fd_fire, 1);
  break;

 case t_gas_pump:
  if (hit_items || one_in(3)) {
   if (dam > 15) {
    if (flags & mfb(IF_AMMO_INCENDIARY) || flags & mfb(IF_AMMO_FLAME))
     g->explosion(x, y, 40, 0, true);
    else {
     for (int i = x - 2; i <= x + 2; i++) {
      for (int j = y - 2; j <= y + 2; j++) {
       if (move_cost(i, j) > 0 && one_in(3))
        add_item(i, j, g->itypes[itm_gasoline], 0);
      }
     }
    }
    ter(x, y) = t_gas_pump_smashed;
   }
   dam -= 60;
  }
  break;

 case t_vat:
  if (dam >= 10) {
   g->sound(x, y, 15, "ke-rash!");
   ter(x, y) = t_floor;
  } else
   dam = 0;
  break;

 default:
  if (move_cost(x, y) == 0 && !trans(x, y))
   dam = 0;	// TODO: Bullets can go through some walls?
  else
   dam -= (rng(0, 1) * rng(0, 1) * rng(0, 1));
 }

 if (flags & mfb(IF_AMMO_TRAIL) && !one_in(4))
  add_field(g, x, y, fd_smoke, rng(1, 2));

// Set damage to 0 if it's less
 if (dam < 0)
  dam = 0;

// Check fields?
 field *fieldhit = &(field_at(x, y));
 switch (fieldhit->type) {
  case fd_web:
   if (flags & mfb(IF_AMMO_INCENDIARY) || flags & mfb(IF_AMMO_FLAME))
    add_field(g, x, y, fd_fire, fieldhit->density - 1);
   else if (dam > 5 + fieldhit->density * 5 && one_in(5 - fieldhit->density)) {
    dam -= rng(1, 2 + fieldhit->density * 2);
    remove_field(x, y);
   }
   break;
 }

// Now, destroy items on that tile.

 if ((move_cost(x, y) == 2 && !hit_items) || !INBOUNDS(x, y))
  return;	// Items on floor-type spaces won't be shot up.

 bool destroyed;
 for (int i = 0; i < i_at(x, y).size(); i++) {
  destroyed = false;
  switch (i_at(x, y)[i].type->m1) {
   case GLASS:
   case PAPER:
    if (dam > rng(2, 8) && one_in(i_at(x, y)[i].volume()))
     destroyed = true;
    break;
   case PLASTIC:
    if (dam > rng(2, 10) && one_in(i_at(x, y)[i].volume() * 3))
     destroyed = true;
    break;
   case VEGGY:
   case FLESH:
    if (dam > rng(10, 40))
     destroyed = true;
    break;
   case COTTON:
   case WOOL:
    i_at(x, y)[i].damage++;
    if (i_at(x, y)[i].damage >= 5)
     destroyed = true;
    break;
  }
  if (destroyed) {
   for (int j = 0; j < i_at(x, y)[i].contents.size(); j++)
    i_at(x, y).push_back(i_at(x, y)[i].contents[j]);
   i_rem(x, y, i);
   i--;
  }
 }
}

bool map::hit_with_acid(game *g, int x, int y)
{
 if (move_cost(x, y) != 0)
  return false; // Didn't hit the tile!

 switch (ter(x, y)) {
  case t_wall_glass_v:
  case t_wall_glass_h:
  case t_wall_glass_v_alarm:
  case t_wall_glass_h_alarm:
  case t_vat:
   ter(x, y) = t_floor;
   break;

  case t_door_c:
  case t_door_locked:
  case t_door_locked_alarm:
   if (one_in(3))
    ter(x, y) = t_door_b;
   break;

  case t_door_b:
   if (one_in(4))
    ter(x, y) = t_door_frame;
   else
    return false;
   break;

  case t_window:
  case t_window_alarm:
   ter(x, y) = t_window_empty;
   break;

  case t_wax:
   ter(x, y) = t_floor_wax;
   break;

  case t_toilet:
  case t_gas_pump:
  case t_gas_pump_smashed:
   return false;

  case t_card_science:
  case t_card_military:
   ter(x, y) = t_card_reader_broken;
   break;
 }

 return true;
}

void map::marlossify(int x, int y)
{
 int type = rng(1, 9);
 switch (type) {
  case 1:
  case 2:
  case 3:
  case 4: ter(x, y) = t_fungus;      break;
  case 5:
  case 6:
  case 7: ter(x, y) = t_marloss;     break;
  case 8: ter(x, y) = t_tree_fungal; break;
  case 9: ter(x, y) = t_slime;       break;
 }
}

bool map::open_door(int x, int y, bool inside)
{
 if (ter(x, y) == t_door_c) {
  ter(x, y) = t_door_o;
  return true;
 } else if (ter(x, y) == t_door_metal_c) {
  ter(x, y) = t_door_metal_o;
  return true;
 } else if (ter(x, y) == t_door_glass_c) {
  ter(x, y) = t_door_glass_o;
  return true;
 } else if (inside &&
            (ter(x, y) == t_door_locked || ter(x, y) == t_door_locked_alarm)) {
  ter(x, y) = t_door_o;
  return true;
 }
 return false;
}

void map::translate(ter_id from, ter_id to)
{
 if (from == to) {
  debugmsg("map::translate %s => %s", terlist[from].name.c_str(),
                                      terlist[from].name.c_str());
  return;
 }
 for (int x = 0; x < SEEX * my_MAPSIZE; x++) {
  for (int y = 0; y < SEEY * my_MAPSIZE; y++) {
   if (ter(x, y) == from)
    ter(x, y) = to;
  }
 }
}

bool map::close_door(int x, int y)
{
 if (ter(x, y) == t_door_o) {
  ter(x, y) = t_door_c;
  return true;
 } else if (ter(x, y) == t_door_metal_o) {
  ter(x, y) = t_door_metal_c;
  return true;
 } else if (ter(x, y) == t_door_glass_o) {
  ter(x, y) = t_door_glass_c;
  return true;
 }
 return false;
}

int& map::radiation(int x, int y)
{
 if (!INBOUNDS(x, y)) {
  nulrad = 0;
  return nulrad;
 }
/*
 int nonant;
 cast_to_nonant(x, y, nonant);
*/
 int nonant = int(x / SEEX) + int(y / SEEY) * my_MAPSIZE;

 x %= SEEX;
 y %= SEEY;
 return grid[nonant]->rad[x][y];
}

std::vector<item>& map::i_at(int x, int y)
{
 if (!INBOUNDS(x, y)) {
  nulitems.clear();
  return nulitems;
 }
/*
 int nonant;
 cast_to_nonant(x, y, nonant);
*/
 int nonant = int(x / SEEX) + int(y / SEEY) * my_MAPSIZE;

 x %= SEEX;
 y %= SEEY;
 return grid[nonant]->itm[x][y];
}

item map::water_from(int x, int y)
{
 item ret((*itypes)[itm_water], 0);
 if (ter(x, y) == t_water_sh && one_in(3))
  ret.poison = rng(1, 4);
 else if (ter(x, y) == t_water_dp && one_in(4))
  ret.poison = rng(1, 4);
 else if (ter(x, y) == t_sewage)
  ret.poison = rng(1, 7);
 else if (ter(x, y) == t_toilet && !one_in(3))
  ret.poison = rng(1, 3);

 return ret;
}

void map::i_rem(int x, int y, int index)
{
 if (index > i_at(x, y).size() - 1)
  return;
 i_at(x, y).erase(i_at(x, y).begin() + index);
}

void map::i_clear(int x, int y)
{
 i_at(x, y).clear();
}

point map::find_item(item *it)
{
 point ret;
 for (ret.x = 0; ret.x < SEEX * my_MAPSIZE; ret.x++) {
  for (ret.y = 0; ret.y < SEEY * my_MAPSIZE; ret.y++) {
   for (int i = 0; i < i_at(ret.x, ret.y).size(); i++) {
    if (it == &i_at(ret.x, ret.y)[i])
     return ret;
   }
  }
 }
 ret.x = -1;
 ret.y = -1;
 return ret;
}

void map::add_item(int x, int y, itype* type, int birthday)
{
 if (type->is_style())
  return;
 item tmp(type, birthday);
 tmp = tmp.in_its_container(itypes);
 if (tmp.made_of(LIQUID) && has_flag(swimmable, x, y))
  return;
 add_item(x, y, tmp);
}

void map::add_item(int x, int y, item new_item)
{
 if (new_item.is_style())
  return;
 if (!INBOUNDS(x, y))
  return;
 if (new_item.made_of(LIQUID) && has_flag(swimmable, x, y))
  return;
 if (has_flag(noitem, x, y) || i_at(x, y).size() >= 26) {// Too many items there
  std::vector<point> okay;
  for (int i = x - 1; i <= x + 1; i++) {
   for (int j = y - 1; j <= y + 1; j++) {
    if (INBOUNDS(i, j) && move_cost(i, j) > 0 && !has_flag(noitem, i, j) &&
        i_at(i, j).size() < 26)
     okay.push_back(point(i, j));
   }
  }
  if (okay.size() == 0) {
   for (int i = x - 2; i <= x + 2; i++) {
    for (int j = y - 2; j <= y + 2; j++) {
     if (INBOUNDS(i, j) && move_cost(i, j) > 0 && !has_flag(noitem, i, j) &&
         i_at(i, j).size() < 26)
      okay.push_back(point(i, j));
    }
   }
  }
  if (okay.size() == 0)// STILL?
   return;
  point choice = okay[rng(0, okay.size() - 1)];
  add_item(choice.x, choice.y, new_item);
  return;
 }
/*
 int nonant;
 cast_to_nonant(x, y, nonant);
*/
 int nonant = int(x / SEEX) + int(y / SEEY) * my_MAPSIZE;

 x %= SEEX;
 y %= SEEY;
 grid[nonant]->itm[x][y].push_back(new_item);
 if (new_item.active)
  grid[nonant]->active_item_count++;
}

void map::process_active_items(game *g)
{
 for (int gx = 0; gx < my_MAPSIZE; gx++) {
  for (int gy = 0; gy < my_MAPSIZE; gy++) {
   if (grid[gx + gy * my_MAPSIZE]->active_item_count > 0)
    process_active_items_in_submap(g, gx + gy * my_MAPSIZE);
  }
 }
}
     
void map::process_active_items_in_submap(game *g, int nonant)
{
 it_tool* tmp;
 iuse use;
 for (int i = 0; i < SEEX; i++) {
  for (int j = 0; j < SEEY; j++) {
   std::vector<item> *items = &(grid[nonant]->itm[i][j]);
   for (int n = 0; n < items->size(); n++) {
    if ((*items)[n].active) {
     if (!(*items)[n].is_tool()) { // It's probably a charger gun
      (*items)[n].active = false;
      (*items)[n].charges = 0;
     } else { 
      tmp = dynamic_cast<it_tool*>((*items)[n].type);
      (use.*tmp->use)(g, &(g->u), &((*items)[n]), true);
      if (tmp->turns_per_charge > 0 && int(g->turn) % tmp->turns_per_charge ==0)
       (*items)[n].charges--;
      if ((*items)[n].charges <= 0) {
       (use.*tmp->use)(g, &(g->u), &((*items)[n]), false);
       if (tmp->revert_to == itm_null || (*items)[n].charges == -1) {
        items->erase(items->begin() + n);
        grid[nonant]->active_item_count--;
        n--;
       } else
        (*items)[n].type = g->itypes[tmp->revert_to];
      }
     }
    }
   }
  }
 }
}

void map::use_amount(point origin, int range, itype_id type, int quantity,
                     bool use_container)
{
 for (int radius = 0; radius <= range && quantity > 0; radius++) {
  for (int x = origin.x - radius; x <= origin.x + radius; x++) {
   for (int y = origin.y - radius; y <= origin.y + radius; y++) {
    if (rl_dist(origin.x, origin.y, x, y) >= radius) {
     for (int n = 0; n < i_at(x, y).size() && quantity > 0; n++) {
      item* curit = &(i_at(x, y)[n]);
      bool used_contents = false;
      for (int m = 0; m < curit->contents.size() && quantity > 0; m++) {
       if (curit->contents[m].type->id == type) {
        quantity--;
        curit->contents.erase(curit->contents.begin() + m);
        m--;
        used_contents = true;
       }
      }
      if (use_container && used_contents) {
       i_rem(x, y, n);
       n--;
      } else if (curit->type->id == type && quantity > 0) {
       quantity--;
       i_rem(x, y, n);
       n--;
      }
     }
    }
   }
  }
 }
}

void map::use_charges(point origin, int range, itype_id type, int quantity)
{
 for (int radius = 0; radius <= range && quantity > 0; radius++) {
  for (int x = origin.x - radius; x <= origin.x + radius; x++) {
   for (int y = origin.y - radius; y <= origin.y + radius; y++) {
    if (rl_dist(origin.x, origin.y, x, y) >= radius) {
     for (int n = 0; n < i_at(x, y).size(); n++) {
      item* curit = &(i_at(x, y)[n]);
// Check contents first
      for (int m = 0; m < curit->contents.size() && quantity > 0; m++) {
       if (curit->contents[m].type->id == type) {
        if (curit->contents[m].charges <= quantity) {
         quantity -= curit->contents[m].charges;
         if (curit->contents[m].destroyed_at_zero_charges()) {
          curit->contents.erase(curit->contents.begin() + m);
          m--;
         } else
          curit->contents[m].charges = 0;
        } else {
         curit->contents[m].charges -= quantity;
         return;
        }
       }
      }
// Now check the actual item
      if (curit->type->id == type) {
       if (curit->charges <= quantity) {
        quantity -= curit->charges;
        if (curit->destroyed_at_zero_charges()) {
         i_rem(x, y, n);
         n--;
        } else
         curit->charges = 0;
       } else {
        curit->charges -= quantity;
        return;
       }
      }
     }
    }
   }
  }
 }
}
 
trap_id& map::tr_at(int x, int y)
{
 if (!INBOUNDS(x, y)) {
  nultrap = tr_null;
  return nultrap;	// Out-of-bounds, return our null trap
 }
/*
 int nonant;
 cast_to_nonant(x, y, nonant);
*/
 int nonant = int(x / SEEX) + int(y / SEEY) * my_MAPSIZE;

 x %= SEEX;
 y %= SEEY;
 if (x < 0 || x >= SEEX || y < 0 || y >= SEEY) {
  debugmsg("tr_at contained bad x:y %d:%d", x, y);
  nultrap = tr_null;
  return nultrap;	// Out-of-bounds, return our null trap
 }

 if (terlist[ grid[nonant]->ter[x][y] ].trap != tr_null) {
  nultrap = terlist[ grid[nonant]->ter[x][y] ].trap;
  return nultrap;
 }
 
 return grid[nonant]->trp[x][y];
}

void map::add_trap(int x, int y, trap_id t)
{
 if (!INBOUNDS(x, y))
  return;
 int nonant = int(x / SEEX) + int(y / SEEY) * my_MAPSIZE;

 x %= SEEX;
 y %= SEEY;
 grid[nonant]->trp[x][y] = t;
}

void map::disarm_trap(game *g, int x, int y)
{
 if (tr_at(x, y) == tr_null) {
  debugmsg("Tried to disarm a trap where there was none (%d %d)", x, y);
  return;
 }
 int diff = g->traps[tr_at(x, y)]->difficulty;
 int roll = rng(g->u.sklevel[sk_traps], 4 * g->u.sklevel[sk_traps]);
 while ((rng(5, 20) < g->u.per_cur || rng(1, 20) < g->u.dex_cur) && roll < 50)
  roll++;
 if (roll >= diff) {
  g->add_msg("You disarm the trap!");
  std::vector<itype_id> comp = g->traps[tr_at(x, y)]->components;
  for (int i = 0; i < comp.size(); i++) {
   if (comp[i] != itm_null)
    add_item(x, y, g->itypes[comp[i]], 0);
  }
  tr_at(x, y) = tr_null;
  if(diff > 1.25*g->u.sklevel[sk_traps]) // failure might have set off trap
   g->u.practice(sk_traps, 1.5*(diff - g->u.sklevel[sk_traps]));
 } else if (roll >= diff * .8) {
  g->add_msg("You fail to disarm the trap.");
  if(diff > 1.25*g->u.sklevel[sk_traps])
   g->u.practice(sk_traps, 1.5*(diff - g->u.sklevel[sk_traps]));
 }
 else {
  g->add_msg("You fail to disarm the trap, and you set it off!");
  trap* tr = g->traps[tr_at(x, y)];
  trapfunc f;
  (f.*(tr->act))(g, x, y);
  if(diff - roll <= 6)
   // Give xp for failing, but not if we failed terribly (in which
   // case the trap may not be disarmable).
   g->u.practice(sk_traps, 2*diff);
 }
}
 
field& map::field_at(int x, int y)
{
 if (!INBOUNDS(x, y)) {
  nulfield = field();
  return nulfield;
 }
/*
 int nonant;
 cast_to_nonant(x, y, nonant);
*/
 int nonant = int(x / SEEX) + int(y / SEEY) * my_MAPSIZE;

 x %= SEEX;
 y %= SEEY;
 return grid[nonant]->fld[x][y];
}

bool map::add_field(game *g, int x, int y, field_id t, unsigned char density)
{
 if (!INBOUNDS(x, y))
  return false;
 if (field_at(x, y).type == fd_web && t == fd_fire)
  density++;
 else if (!field_at(x, y).is_null()) // Blood & bile are null too
  return false;
 if (density > 3)
  density = 3;
 if (density <= 0)
  return false;
 int nonant = int(x / SEEX) + int(y / SEEY) * my_MAPSIZE;
 x %= SEEX;
 y %= SEEY;
 if (grid[nonant]->fld[x][y].type == fd_null)
  grid[nonant]->field_count++;
 grid[nonant]->fld[x][y] = field(t, density, 0);
 if (g != NULL && x == g->u.posx && y == g->u.posy &&
     grid[nonant]->fld[x][y].is_dangerous()) {
  g->cancel_activity_query("You're in a %s!",
                           fieldlist[t].name[density - 1].c_str());
 }
 return true;
}

void map::remove_field(int x, int y)
{
 if (!INBOUNDS(x, y))
  return;
 int nonant = int(x / SEEX) + int(y / SEEY) * my_MAPSIZE;
 x %= SEEX;
 y %= SEEY;
 if (grid[nonant]->fld[x][y].type != fd_null)
  grid[nonant]->field_count--;
 grid[nonant]->fld[x][y] = field();
}

computer* map::computer_at(int x, int y)
{
 if (!INBOUNDS(x, y))
  return NULL;
/*
 int nonant;
 cast_to_nonant(x, y, nonant);
*/
 int nonant = int(x / SEEX) + int(y / SEEY) * my_MAPSIZE;

 x %= SEEX;
 y %= SEEY;
 if (grid[nonant]->comp.name == "")
  return NULL;
 return &(grid[nonant]->comp);
}

void map::debug()
{
 mvprintw(0, 0, "MAP DEBUG");
 getch();
 for (int i = 0; i <= SEEX * 2; i++) {
  for (int j = 0; j <= SEEY * 2; j++) {
   if (i_at(i, j).size() > 0) {
    mvprintw(1, 0, "%d, %d: %d items", i, j, i_at(i, j).size());
    mvprintw(2, 0, "%c, %d", i_at(i, j)[0].symbol(), i_at(i, j)[0].color());
    getch();
   }
  }
 }
 getch();
}

void map::draw(game *g, WINDOW* w, point center)
{
 for (int i = 0; i < my_MAPSIZE * my_MAPSIZE; i++) {
  if (!grid[i])
   debugmsg("grid %d (%d, %d) is null! mapbuffer size = %d",
            i, i % my_MAPSIZE, i / my_MAPSIZE, MAPBUFFER.size());
 }
 int t = 0;
 int light = g->u.sight_range(g->light_level());
 char trans_buf[my_MAPSIZE*SEEX][my_MAPSIZE*SEEY];
 memset(trans_buf, -1, sizeof(trans_buf));
 for  (int realx = center.x - SEEX; realx <= center.x + SEEX; realx++) {
  for (int realy = center.y - SEEY; realy <= center.y + SEEY; realy++) {
   int dist = rl_dist(g->u.posx, g->u.posy, realx, realy);
   if (dist > light) {
    if (g->u.has_disease(DI_BOOMERED))
     mvwputch(w, realy+SEEY - center.y, realx+SEEX - center.x, c_magenta,'#');
    else
     mvwputch(w, realy+SEEY - center.y, realx+SEEX - center.x, c_dkgray, '#');
   } else if (dist <= g->u.clairvoyance() ||
              sees(g->u.posx, g->u.posy, realx, realy, light, t))
    drawsq(w, g->u, realx, realy, false, true, center.x, center.y);
   else
    mvwputch(w, realy+SEEY - center.y, realx+SEEX - center.x, c_black,'#');
  }
 }
 int atx = SEEX + g->u.posx - center.x, aty = SEEY + g->u.posy - center.y;
 if (atx >= 0 && atx < SEEX * 2 + 1 && aty >= 0 && aty < SEEY * 2 + 1)
  mvwputch(w, aty, atx, g->u.color(), '@');
}

void map::drawsq(WINDOW* w, player &u, int x, int y, bool invert,
                 bool show_items, int cx, int cy)
{
 if (!INBOUNDS(x, y))
  return;	// Out of bounds
 if (cx == -1)
  cx = u.posx;
 if (cy == -1)
  cy = u.posy;
 int k = x + SEEX - cx;
 int j = y + SEEY - cy;
 nc_color tercol;
 long sym = terlist[ter(x, y)].sym;
 bool hi = false;
 bool normal_tercol = false, drew_field = false; 
 if (u.has_disease(DI_BOOMERED))
  tercol = c_magenta;
 else if ((u.is_wearing(itm_goggles_nv) && u.has_active_item(itm_UPS_on)) ||
          u.has_active_bionic(bio_night_vision))
  tercol = c_ltgreen;
 else {
  normal_tercol = true;
  tercol = terlist[ter(x, y)].color;
 }
 if (move_cost(x, y) == 0 && has_flag(swimmable, x, y) && !u.underwater)
  show_items = false;	// Can only see underwater items if WE are underwater
// If there's a trap here, and we have sufficient perception, draw that instead
 if (tr_at(x, y) != tr_null &&
     u.per_cur - u.encumb(bp_eyes) >= (*traps)[tr_at(x, y)]->visibility) {
  tercol = (*traps)[tr_at(x, y)]->color;
  if ((*traps)[tr_at(x, y)]->sym == '%') {
   switch(rng(1, 5)) {
    case 1: sym = '*'; break;
    case 2: sym = '0'; break;
    case 3: sym = '8'; break;
    case 4: sym = '&'; break;
    case 5: sym = '+'; break;
   }
  } else
   sym = (*traps)[tr_at(x, y)]->sym;
 }
// If there's a field here, draw that instead (unless its symbol is %)
 if (field_at(x, y).type != fd_null &&
     fieldlist[field_at(x, y).type].sym != '&') {
  tercol = fieldlist[field_at(x, y).type].color[field_at(x, y).density - 1];
  drew_field = true;
  if (fieldlist[field_at(x, y).type].sym == '*') {
   switch (rng(1, 5)) {
    case 1: sym = '*'; break;
    case 2: sym = '0'; break;
    case 3: sym = '8'; break;
    case 4: sym = '&'; break;
    case 5: sym = '+'; break;
   }
  } else if (fieldlist[field_at(x, y).type].sym != '%' ||
             i_at(x, y).size() > 0) {
   sym = fieldlist[field_at(x, y).type].sym;
   drew_field = false;
  }
 }
// If there's items here, draw those instead
 if (show_items && i_at(x, y).size() > 0 && !drew_field) {
  if ((terlist[ter(x, y)].sym != '.'))
   hi = true;
  else {
   tercol = i_at(x, y)[i_at(x, y).size() - 1].color();
   if (i_at(x, y).size() > 1)
    invert = !invert;
   sym = i_at(x, y)[i_at(x, y).size() - 1].symbol();
  }
 }

 int veh_part = 0;
 vehicle *veh = veh_at(x, y, veh_part);
 if (veh) {
  sym = special_symbol (veh->face.dir_symbol(veh->part_sym(veh_part)));
  if (normal_tercol)
   tercol = veh->part_color(veh_part);
 }

 if (invert)
  mvwputch_inv(w, j, k, tercol, sym);
 else if (hi)
  mvwputch_hi (w, j, k, tercol, sym);
 else
  mvwputch    (w, j, k, tercol, sym);
}

/*
map::sees based off code by Steve Register [arns@arns.freeservers.com]
http://roguebasin.roguelikedevelopment.org/index.php?title=Simple_Line_of_Sight
*/
bool map::sees(int Fx, int Fy, int Tx, int Ty, int range, int &tc, char * trans_buf)
{
 int dx = Tx - Fx;
 int dy = Ty - Fy;
 int ax = abs(dx) << 1;
 int ay = abs(dy) << 1;
 int sx = SGN(dx);
 int sy = SGN(dy);
 int x = Fx;
 int y = Fy;
 int t = 0;
 int st;
 
 if (range >= 0 && (abs(dx) > range || abs(dy) > range))
  return false;	// Out of range!
 if (ax > ay) { // Mostly-horizontal line
  st = SGN(ay - (ax >> 1));
// Doing it "backwards" prioritizes straight lines before diagonal.
// This will help avoid creating a string of zombies behind you and will
// promote "mobbing" behavior (zombies surround you to beat on you)
  for (tc = abs(ay - (ax >> 1)) * 2 + 1; tc >= -1; tc--) {
   t = tc * st;
   x = Fx;
   y = Fy;
   do {
    if (t > 0) {
     y += sy;
     t -= ax;
    }
    x += sx;
    t += ay;
    if (x == Tx && y == Ty) {
     tc *= st;
     return true;
    }
   } while ((trans(x, y, trans_buf)) && (INBOUNDS(x,y)));
  }
  return false;
 } else { // Same as above, for mostly-vertical lines
  st = SGN(ax - (ay >> 1));
  for (tc = abs(ax - (ay >> 1)) * 2 + 1; tc >= -1; tc--) {
  t = tc * st;
  x = Fx;
  y = Fy;
   do {
    if (t > 0) {
     x += sx;
     t -= ay;
    }
    y += sy;
    t += ax;
    if (x == Tx && y == Ty) {
     tc *= st;
     return true;
    }
   } while ((trans(x, y, trans_buf)) && (INBOUNDS(x,y)));
  }
  return false;
 }
 return false; // Shouldn't ever be reached, but there it is.
}

bool map::clear_path(int Fx, int Fy, int Tx, int Ty, int range, int cost_min,
                     int cost_max, int &tc)
{
 int dx = Tx - Fx;
 int dy = Ty - Fy;
 int ax = abs(dx) << 1;
 int ay = abs(dy) << 1;
 int sx = SGN(dx);
 int sy = SGN(dy);
 int x = Fx;
 int y = Fy;
 int t = 0;
 int st;
 
 if (range >= 0 && (abs(dx) > range || abs(dy) > range))
  return false;	// Out of range!
 if (ax > ay) { // Mostly-horizontal line
  st = SGN(ay - (ax >> 1));
// Doing it "backwards" prioritizes straight lines before diagonal.
// This will help avoid creating a string of zombies behind you and will
// promote "mobbing" behavior (zombies surround you to beat on you)
  for (tc = abs(ay - (ax >> 1)) * 2 + 1; tc >= -1; tc--) {
   t = tc * st;
   x = Fx;
   y = Fy;
   do {
    if (t > 0) {
     y += sy;
     t -= ax;
    }
    x += sx;
    t += ay;
    if (x == Tx && y == Ty) {
     tc *= st;
     return true;
    }
   } while (move_cost(x, y) >= cost_min && move_cost(x, y) <= cost_max &&
            INBOUNDS(x, y));
  }
  return false;
 } else { // Same as above, for mostly-vertical lines
  st = SGN(ax - (ay >> 1));
  for (tc = abs(ax - (ay >> 1)) * 2 + 1; tc >= -1; tc--) {
  t = tc * st;
  x = Fx;
  y = Fy;
   do {
    if (t > 0) {
     x += sx;
     t -= ay;
    }
    y += sy;
    t += ax;
    if (x == Tx && y == Ty) {
     tc *= st;
     return true;
    }
   } while (move_cost(x, y) >= cost_min && move_cost(x, y) <= cost_max &&
            INBOUNDS(x,y));
  }
  return false;
 }
 return false; // Shouldn't ever be reached, but there it is.
}

// Bash defaults to true.
std::vector<point> map::route(int Fx, int Fy, int Tx, int Ty, bool bash)
{
/* TODO: If the origin or destination is out of bound, figure out the closest
 * in-bounds point and go to that, then to the real origin/destination.
 */

 if (!INBOUNDS(Fx, Fy) || !INBOUNDS(Tx, Ty)) {
  int linet;
  if (sees(Fx, Fy, Tx, Ty, -1, linet))
   return line_to(Fx, Fy, Tx, Ty, linet);
  else {
   std::vector<point> empty;
   return empty;
  }
 }
// First, check for a simple straight line on flat ground
 int linet = 0;
 if (clear_path(Fx, Fy, Tx, Ty, -1, 2, 2, linet))
  return line_to(Fx, Fy, Tx, Ty, linet);
/*
 if (move_cost(Tx, Ty) == 0)
  debugmsg("%d:%d wanted to move to %d:%d, a %s!", Fx, Fy, Tx, Ty,
           tername(Tx, Ty).c_str());
 if (move_cost(Fx, Fy) == 0)
  debugmsg("%d:%d, a %s, wanted to move to %d:%d!", Fx, Fy,
           tername(Fx, Fy).c_str(), Tx, Ty);
*/
 std::vector<point> open;
 astar_list list[SEEX * my_MAPSIZE][SEEY * my_MAPSIZE];
 int score	[SEEX * my_MAPSIZE][SEEY * my_MAPSIZE];
 int gscore	[SEEX * my_MAPSIZE][SEEY * my_MAPSIZE];
 point parent	[SEEX * my_MAPSIZE][SEEY * my_MAPSIZE];
 int startx = Fx - 4, endx = Tx + 4, starty = Fy - 4, endy = Ty + 4;
 if (Tx < Fx) {
  startx = Tx - 4;
  endx = Fx + 4;
 }
 if (Ty < Fy) {
  starty = Ty - 4;
  endy = Fy + 4;
 }
 if (startx < 0)
  startx = 0;
 if (starty < 0)
  starty = 0;
 if (endx > SEEX * my_MAPSIZE - 1)
  endx = SEEX * my_MAPSIZE - 1;
 if (endy > SEEY * my_MAPSIZE - 1)
  endy = SEEY * my_MAPSIZE - 1;

 for (int x = startx; x <= endx; x++) {
  for (int y = starty; y <= endy; y++) {
   list  [x][y] = ASL_NONE; // Init to not being on any list
   score [x][y] = 0;        // No score!
   gscore[x][y] = 0;        // No score!
   parent[x][y] = point(-1, -1);
  }
 }
 list[Fx][Fy] = ASL_OPEN;
 open.push_back(point(Fx, Fy));

 bool done = false;

 do {
  //debugmsg("Open.size() = %d", open.size());
  int best = 9999;
  int index = -1;
  for (int i = 0; i < open.size(); i++) {
   if (i == 0 || score[open[i].x][open[i].y] < best) {
    best = score[open[i].x][open[i].y];
    index = i;
   }
  }
  for (int x = open[index].x - 1; x <= open[index].x + 1; x++) {
   for (int y = open[index].y - 1; y <= open[index].y + 1; y++) {
    if (x == open[index].x && y == open[index].y)
     y++;	// Skip the current square
    if (x == Tx && y == Ty) {
     done = true;
     parent[x][y] = open[index];
    } else if (x >= startx && x <= endx && y >= starty && y <= endy &&
               (move_cost(x, y) > 0 || (bash && has_flag(bashable, x, y)))) {
     if (list[x][y] == ASL_NONE) {	// Not listed, so make it open
      list[x][y] = ASL_OPEN;
      open.push_back(point(x, y));
      parent[x][y] = open[index];
      gscore[x][y] = gscore[open[index].x][open[index].y] + move_cost(x, y);
      if (ter(x, y) == t_door_c)
       gscore[x][y] += 4;	// A turn to open it and a turn to move there
      else if (move_cost(x, y) == 0 && (bash && has_flag(bashable, x, y)))
       gscore[x][y] += 18;	// Worst case scenario with damage penalty
      score[x][y] = gscore[x][y] + 2 * rl_dist(x, y, Tx, Ty);
     } else if (list[x][y] == ASL_OPEN) { // It's open, but make it our child
      int newg = gscore[open[index].x][open[index].y] + move_cost(x, y);
      if (ter(x, y) == t_door_c)
       newg += 4;	// A turn to open it and a turn to move there
      else if (move_cost(x, y) == 0 && (bash && has_flag(bashable, x, y)))
       newg += 18;	// Worst case scenario with damage penalty
      if (newg < gscore[x][y]) {
       gscore[x][y] = newg;
       parent[x][y] = open[index];
       score [x][y] = gscore[x][y] + 2 * rl_dist(x, y, Tx, Ty);
      }
     }
    }
   }
  }
  list[open[index].x][open[index].y] = ASL_CLOSED;
  open.erase(open.begin() + index);
 } while (!done && open.size() > 0);

 std::vector<point> tmp;
 std::vector<point> ret;
 if (done) {
  point cur(Tx, Ty);
  while (cur.x != Fx || cur.y != Fy) {
   //debugmsg("Retracing... (%d:%d) => [%d:%d] => (%d:%d)", Tx, Ty, cur.x, cur.y, Fx, Fy);
   tmp.push_back(cur);
   if (rl_dist(cur.x, cur.y, parent[cur.x][cur.y].x, parent[cur.x][cur.y].y)>1){
    debugmsg("Jump in our route! %d:%d->%d:%d", cur.x, cur.y,
             parent[cur.x][cur.y].x, parent[cur.x][cur.y].y);
    return ret;
   }
   cur = parent[cur.x][cur.y];
  }
  for (int i = tmp.size() - 1; i >= 0; i--)
   ret.push_back(tmp[i]);
 }
 return ret;
}

void map::save(overmap *om, unsigned int turn, int x, int y)
{
 for (int gridx = 0; gridx < my_MAPSIZE; gridx++) {
  for (int gridy = 0; gridy < my_MAPSIZE; gridy++)
   saven(om, turn, x, y, gridx, gridy);
 }
}

void map::load(game *g, int wx, int wy, bool update_vehicle)
{
 for (int gridx = 0; gridx < my_MAPSIZE; gridx++) {
  for (int gridy = 0; gridy < my_MAPSIZE; gridy++) {
<<<<<<< HEAD
   if (!loadn(g, wx, wy, gridx, gridy))
=======
   if (!loadn(g, wx, wy, gridx, gridy, update_vehicle))
>>>>>>> f2fc0c65
    loadn(g, wx, wy, gridx, gridy, update_vehicle);
  }
 }
}

void map::shift(game *g, int wx, int wy, int sx, int sy)
{
// Special case of 0-shift; refresh the map
 if (sx == 0 && sy == 0) {
  return; // Skip this?
  for (int gridx = 0; gridx < my_MAPSIZE; gridx++) {
   for (int gridy = 0; gridy < my_MAPSIZE; gridy++) {
    if (!loadn(g, wx+sx, wy+sy, gridx, gridy))
     loadn(g, wx+sx, wy+sy, gridx, gridy);
   }
  }
  return;
 }

// if player is driving vehicle, (s)he must be shifted with vehicle too
 if (g->u.in_vehicle && (sx !=0 || sy != 0)) {
  g->u.posx -= sx * SEEX;
  g->u.posy -= sy * SEEY;
 }


// Shift the map sx submaps to the right and sy submaps down.
// sx and sy should never be bigger than +/-1.
// wx and wy are our position in the world, for saving/loading purposes.
 if (sx >= 0) {
  for (int gridx = 0; gridx < my_MAPSIZE; gridx++) {
   if (sy >= 0) {
    for (int gridy = 0; gridy < my_MAPSIZE; gridy++) {
/*
     if (gridx < sx || gridy < sy) {
      saven(&(g->cur_om), g->turn, wx, wy, gridx, gridy);
     }
*/
     if (gridx + sx < my_MAPSIZE && gridy + sy < my_MAPSIZE)
      copy_grid(gridx + gridy * my_MAPSIZE,
                gridx + sx + (gridy + sy) * my_MAPSIZE);
     else if (!loadn(g, wx + sx, wy + sy, gridx, gridy))
      loadn(g, wx + sx, wy + sy, gridx, gridy);
    }
   } else { // sy < 0; work through it backwards
    for (int gridy = my_MAPSIZE - 1; gridy >= 0; gridy--) {
/*
     if (gridx < sx || gridy - my_MAPSIZE >= sy) {
      saven(&(g->cur_om), g->turn, wx, wy, gridx, gridy);
     }
*/
     if (gridx + sx < my_MAPSIZE && gridy + sy >= 0)
      copy_grid(gridx + gridy * my_MAPSIZE,
                gridx + sx + (gridy + sy) * my_MAPSIZE);
     else if (!loadn(g, wx + sx, wy + sy, gridx, gridy))
      loadn(g, wx + sx, wy + sy, gridx, gridy);
    }
   }
  }
 } else { // sx < 0; work through it backwards
  for (int gridx = my_MAPSIZE - 1; gridx >= 0; gridx--) {
   if (sy >= 0) {
    for (int gridy = 0; gridy < my_MAPSIZE; gridy++) {
/*
     if (gridx - my_MAPSIZE >= sx || gridy < sy) {
      saven(&(g->cur_om), g->turn, wx, wy, gridx, gridy);
     }
*/
     if (gridx + sx >= 0 && gridy + sy < my_MAPSIZE)
      copy_grid(gridx + gridy * my_MAPSIZE,
                gridx + sx + (gridy + sy) * my_MAPSIZE);
     else if (!loadn(g, wx + sx, wy + sy, gridx, gridy))
      loadn(g, wx + sx, wy + sy, gridx, gridy);
    }
   } else { // sy < 0; work through it backwards
    for (int gridy = my_MAPSIZE - 1; gridy >= 0; gridy--) {
/*
     if (gridx - my_MAPSIZE >= sx || gridy - my_MAPSIZE >= sy) {
      saven(&(g->cur_om), g->turn, wx, wy, gridx, gridy);
     }
*/
     if (gridx + sx >= 0 && gridy + sy >= 0)
      copy_grid(gridx + gridy * my_MAPSIZE,
                gridx + sx + (gridy + sy) * my_MAPSIZE);
     else if (!loadn(g, wx + sx, wy + sy, gridx, gridy))
      loadn(g, wx + sx, wy + sy, gridx, gridy);
    }
   }
  }
 }
 reset_vehicle_cache();
}

// saven saves a single nonant.  worldx and worldy are used for the file
// name and specifies where in the world this nonant is.  gridx and gridy are
// the offset from the top left nonant:
// 0,0 1,0 2,0
// 0,1 1,1 2,1
// 0,2 1,2 2,2
void map::saven(overmap *om, unsigned int turn, int worldx, int worldy,
                int gridx, int gridy)
{
 int n = gridx + gridy * my_MAPSIZE;

 if ( !grid[n] || grid[n]->ter[0][0] == t_null)
  return;
 int abs_x = om->posx * OMAPX * 2 + worldx + gridx,
     abs_y = om->posy * OMAPY * 2 + worldy + gridy;

 MAPBUFFER.add_submap(abs_x, abs_y, om->posz, grid[n]);
}

// worldx & worldy specify where in the world this is;
// gridx & gridy specify which nonant:
// 0,0  1,0  2,0
// 0,1  1,1  2,1
// 0,2  1,2  2,2 etc
bool map::loadn(game *g, int worldx, int worldy, int gridx, int gridy, bool update_vehicles)
{
 int absx = g->cur_om.posx * OMAPX * 2 + worldx + gridx,
     absy = g->cur_om.posy * OMAPY * 2 + worldy + gridy,
     gridn = gridx + gridy * my_MAPSIZE;
 submap *tmpsub = MAPBUFFER.lookup_submap(absx, absy, g->cur_om.posz);
 if (tmpsub) {
  grid[gridn] = tmpsub;

  // Update vehicle data
  for( std::vector<vehicle*>::iterator it = tmpsub->vehicles.begin(),
        end = tmpsub->vehicles.end(); update_vehicles && it != end; ++it ) {

   // Only add if not tracking already.
   if( vehicle_list.find( *it ) == vehicle_list.end() ) {
    // gridx/y not correct. TODO: Fix
    (*it)->smx = gridx;
    (*it)->smy = gridy;
    vehicle_list.insert(*it);
    update_vehicle_cache(*it);
   }
  }
 } else { // It doesn't exist; we must generate it!
  map tmp_map(itypes, mapitems, traps);
// overx, overy is where in the overmap we need to pull data from
// Each overmap square is two nonants; to prevent overlap, generate only at
//  squares divisible by 2.
  int newmapx = worldx + gridx - ((worldx + gridx) % 2);
  int newmapy = worldy + gridy - ((worldy + gridy) % 2);
  if (worldx + gridx < 0)
   newmapx = worldx + gridx;
  if (worldy + gridy < 0)
   newmapy = worldy + gridy;
  tmp_map.generate(g, &(g->cur_om), newmapx, newmapy, int(g->turn));
  return false;
 }
 return true;
}

void map::copy_grid(int to, int from)
{
 grid[to] = grid[from];
 for( std::vector<vehicle*>::iterator it = grid[to]->vehicles.begin(),
       end = grid[to]->vehicles.end(); it != end; ++it ) {
  (*it)->smx = to % my_MAPSIZE;
  (*it)->smy = to / my_MAPSIZE;
 }
}

void map::spawn_monsters(game *g)
{
 for (int gx = 0; gx < my_MAPSIZE; gx++) {
  for (int gy = 0; gy < my_MAPSIZE; gy++) {
   int n = gx + gy * my_MAPSIZE;
   for (int i = 0; i < grid[n]->spawns.size(); i++) {
    for (int j = 0; j < grid[n]->spawns[i].count; j++) {
     int tries = 0;
     int mx = grid[n]->spawns[i].posx, my = grid[n]->spawns[i].posy;
     monster tmp(g->mtypes[grid[n]->spawns[i].type]);
     tmp.spawnmapx = g->levx + gx;
     tmp.spawnmapy = g->levy + gy;
     tmp.faction_id = grid[n]->spawns[i].faction_id;
     tmp.mission_id = grid[n]->spawns[i].mission_id;
     if (grid[n]->spawns[i].name != "NONE")
      tmp.unique_name = grid[n]->spawns[i].name;
     if (grid[n]->spawns[i].friendly)
      tmp.friendly = -1;
     int fx = mx + gx * SEEX, fy = my + gy * SEEY;

     while ((!g->is_empty(fx, fy) || !tmp.can_move_to(g->m, fx, fy)) && 
            tries < 10) {
      mx = (grid[n]->spawns[i].posx + rng(-3, 3)) % SEEX;
      my = (grid[n]->spawns[i].posy + rng(-3, 3)) % SEEY;
      if (mx < 0)
       mx += SEEX;
      if (my < 0)
       my += SEEY;
      fx = mx + gx * SEEX;
      fy = my + gy * SEEY;
      tries++;
     }
     if (tries != 10) {
      tmp.spawnposx = fx;
      tmp.spawnposy = fy;
      tmp.spawn(fx, fy);
      g->z.push_back(tmp);
     }
    }
   }
   grid[n]->spawns.clear();
  }
 }
}

void map::clear_spawns()
{
 for (int i = 0; i < my_MAPSIZE * my_MAPSIZE; i++)
  grid[i]->spawns.clear();
}

void map::clear_traps()
{
 for (int i = 0; i < my_MAPSIZE * my_MAPSIZE; i++) {
  for (int x = 0; x < SEEX; x++) {
   for (int y = 0; y < SEEY; y++)
    grid[i]->trp[x][y] = tr_null;
  }
 }
}


bool map::inbounds(int x, int y)
{
 return (x >= 0 && x < SEEX * my_MAPSIZE && y >= 0 && y < SEEY * my_MAPSIZE);
}

tinymap::tinymap()
{
 nulter = t_null;
 nultrap = tr_null;
}

tinymap::tinymap(std::vector<itype*> *itptr,
                 std::vector<itype_id> (*miptr)[num_itloc],
                 std::vector<trap*> *trptr)
{
 nulter = t_null;
 nultrap = tr_null;
 itypes = itptr;
 mapitems = miptr;
 traps = trptr;
 my_MAPSIZE = 2;
 for (int n = 0; n < 4; n++)
  grid[n] = NULL;
}

tinymap::~tinymap()
{
}
<|MERGE_RESOLUTION|>--- conflicted
+++ resolved
@@ -2234,11 +2234,7 @@
 {
  for (int gridx = 0; gridx < my_MAPSIZE; gridx++) {
   for (int gridy = 0; gridy < my_MAPSIZE; gridy++) {
-<<<<<<< HEAD
-   if (!loadn(g, wx, wy, gridx, gridy))
-=======
    if (!loadn(g, wx, wy, gridx, gridy, update_vehicle))
->>>>>>> f2fc0c65
     loadn(g, wx, wy, gridx, gridy, update_vehicle);
   }
  }
