#include "map.h"
#include "lightmap.h"
#include "output.h"
#include "rng.h"
#include "game.h"
#include "line.h"
#include "options.h"
#include "mapbuffer.h"
#include <cmath>
#include <stdlib.h>
#include <fstream>
#include "debug.h"
#include "item_factory.h"

#define SGN(a) (((a)<0) ? -1 : 1)
#define INBOUNDS(x, y) \
 (x >= 0 && x < SEEX * my_MAPSIZE && y >= 0 && y < SEEY * my_MAPSIZE)
#define dbg(x) dout((DebugLevel)(x),D_MAP) << __FILE__ << ":" << __LINE__ << ": "

enum astar_list {
 ASL_NONE,
 ASL_OPEN,
 ASL_CLOSED
};

map::map()
{
 nulter = t_null;
 nultrap = tr_null;
 if (is_tiny())
  my_MAPSIZE = 2;
 else
  my_MAPSIZE = MAPSIZE;
 dbg(D_INFO) << "map::map(): my_MAPSIZE: " << my_MAPSIZE;
 veh_in_active_range = true;
}

map::map(std::map<std::string, itype*>* itptr, std::vector<itype_id> (*miptr)[num_itloc],
         std::vector<trap*> *trptr)
{
 nulter = t_null;
 nultrap = tr_null;
 itypes = itptr;
 mapitems = miptr;
 traps = trptr;
 if (is_tiny())
  my_MAPSIZE = 2;
 else
  my_MAPSIZE = MAPSIZE;
 for (int n = 0; n < my_MAPSIZE * my_MAPSIZE; n++)
  grid[n] = NULL;
 dbg(D_INFO) << "map::map( itptr["<<itptr<<"], miptr["<<miptr<<"], trptr["<<trptr<<"] ): my_MAPSIZE: " << my_MAPSIZE;
 veh_in_active_range = true;
 memset(veh_exists_at, 0, sizeof(veh_exists_at));
}

map::~map()
{
}

VehicleList map::get_vehicles(){
   return get_vehicles(0,0,SEEX*my_MAPSIZE, SEEY*my_MAPSIZE);
}

VehicleList map::get_vehicles(const int sx, const int sy, const int ex, const int ey)
{
 const int chunk_sx = (sx / SEEX) - 1;
 const int chunk_ex = (ex / SEEX) + 1;
 const int chunk_sy = (sy / SEEY) - 1;
 const int chunk_ey = (ey / SEEY) + 1;
 VehicleList vehs;

 for(int cx = chunk_sx; cx <= chunk_ex; ++cx) {
  for(int cy = chunk_sy; cy <= chunk_ey; ++cy) {
   const int nonant = cx + cy * my_MAPSIZE;
   if (nonant < 0 || nonant >= my_MAPSIZE * my_MAPSIZE)
    continue; // out of grid

   for(int i = 0; i < grid[nonant]->vehicles.size(); ++i) {
    wrapped_vehicle w;
    w.v = grid[nonant]->vehicles[i];
    w.x = w.v->posx + cx * SEEX;
    w.y = w.v->posy + cy * SEEY;
    w.i = cx;
    w.j = cy;
    vehs.push_back(w);
   }
  }
 }

 return vehs;
}

vehicle* map::veh_at(const int x, const int y, int &part_num)
{
 // This function is called A LOT. Move as much out of here as possible.
 if (!veh_in_active_range || !inbounds(x, y))
  return NULL;    // Out-of-bounds - null vehicle
 if(!veh_exists_at[x][y])
  return NULL;    // cache cache indicates no vehicle. This should optimize a great deal.
 std::pair<int,int> point(x,y);
 std::map< std::pair<int,int>, std::pair<vehicle*,int> >::iterator it;
 if ((it = veh_cached_parts.find(point)) != veh_cached_parts.end())
 {
  part_num = it->second.second;
  return it->second.first;
 }
 debugmsg ("vehicle part cache cache indicated vehicle not found :/");
 return NULL;
}

vehicle* map::veh_at(const int x, const int y)
{
 int part = 0;
 vehicle *veh = veh_at(x, y, part);
 return veh;
}

void map::reset_vehicle_cache()
{
 clear_vehicle_cache();
 // Cache all vehicles
 veh_in_active_range = false;
 for( std::set<vehicle*>::iterator veh = vehicle_list.begin(),
   it_end = vehicle_list.end(); veh != it_end; ++veh ) {
  update_vehicle_cache(*veh, true);
 }
}

void map::update_vehicle_cache(vehicle * veh, const bool brand_new)
{
 veh_in_active_range = true;
 if(!brand_new){
 // Existing must be cleared
  std::map< std::pair<int,int>, std::pair<vehicle*,int> >::iterator it =
             veh_cached_parts.begin(), end = veh_cached_parts.end(), tmp;
  while( it != end ) {
   if( it->second.first == veh ) {
    int x = it->first.first;
    int y = it->first.second;
    if ((x > 0) && (y > 0) &&
         x < SEEX*MAPSIZE &&
         y < SEEY*MAPSIZE){
     veh_exists_at[x][y] = false;
    }
    tmp = it;
    ++it;
    veh_cached_parts.erase( tmp );
   }else
    ++it;
  }
 }
 // Get parts
 std::vector<vehicle_part> & parts = veh->parts;
 const int gx = veh->global_x();
 const int gy = veh->global_y();
 int partid = 0;
 for( std::vector<vehicle_part>::iterator it = parts.begin(),
   end = parts.end(); it != end; ++it, ++partid ) {
  const int px = gx + it->precalc_dx[0];
  const int py = gy + it->precalc_dy[0];
  veh_cached_parts.insert( std::make_pair( std::make_pair(px,py),
                                        std::make_pair(veh,partid) ));
  if ((px > 0) && (py > 0) &&
       px < SEEX*MAPSIZE &&
       py < SEEY*MAPSIZE){
   veh_exists_at[px][py] = true;
  }
 }
}

void map::clear_vehicle_cache()
{
 std::map< std::pair<int,int>, std::pair<vehicle*,int> >::iterator part;
 while( veh_cached_parts.size() ) {
  part = veh_cached_parts.begin();
  int x = part->first.first;
  int y = part->first.second;
  if ((x > 0) && (y > 0) &&
       x < SEEX*MAPSIZE &&
       y < SEEY*MAPSIZE){
   veh_exists_at[x][y] = false;
  }
  veh_cached_parts.erase(part);
 }
}

void map::update_vehicle_list(const int to) {
 // Update vehicle data
 for( std::vector<vehicle*>::iterator it = grid[to]->vehicles.begin(),
      end = grid[to]->vehicles.end(); it != end; ++it ) {
   vehicle_list.insert(*it);
 }
}

void map::board_vehicle(game *g, int x, int y, player *p)
{
 if (!p) {
  debugmsg ("map::board_vehicle: null player");
  return;
 }

 int part = 0;
 vehicle *veh = veh_at(x, y, part);
 if (!veh) {
  debugmsg ("map::board_vehicle: vehicle not found");
  return;
 }

 const int seat_part = veh->part_with_feature (part, vpf_seat);
 if (part < 0) {
  debugmsg ("map::board_vehicle: boarding %s (not seat)",
            veh->part_info(part).name);
  return;
 }
 if (veh->parts[seat_part].has_flag(vehicle_part::passenger_flag)) {
  player *psg = veh->get_passenger (seat_part);
  debugmsg ("map::board_vehicle: passenger (%s) is already there",
            psg ? psg->name.c_str() : "<null>");
  return;
 }
 veh->parts[seat_part].set_flag(vehicle_part::passenger_flag);
 veh->parts[seat_part].passenger_id = p->getID();

 p->posx = x;
 p->posy = y;
 p->in_vehicle = true;
 if (p == &g->u &&
     (x < SEEX * int(my_MAPSIZE / 2) || y < SEEY * int(my_MAPSIZE / 2) ||
      x >= SEEX * (1 + int(my_MAPSIZE / 2)) ||
      y >= SEEY * (1 + int(my_MAPSIZE / 2))   ))
  g->update_map(x, y);
}

void map::unboard_vehicle(game *g, const int x, const int y)
{
 int part = 0;
 vehicle *veh = veh_at(x, y, part);
 if (!veh) {
  debugmsg ("map::unboard_vehicle: vehicle not found");
  return;
 }
 const int seat_part = veh->part_with_feature (part, vpf_seat, false);
 if (part < 0) {
  debugmsg ("map::unboard_vehicle: unboarding %s (not seat)",
            veh->part_info(part).name);
  return;
 }
 player *psg = veh->get_passenger(seat_part);
 if (!psg) {
  debugmsg ("map::unboard_vehicle: passenger not found");
  return;
 }
 psg->in_vehicle = false;
 psg->driving_recoil = 0;
 veh->parts[seat_part].remove_flag(vehicle_part::passenger_flag);
 veh->skidding = true;
}

void map::destroy_vehicle (vehicle *veh)
{
 if (!veh) {
  debugmsg("map::destroy_vehicle was passed NULL");
  return;
 }
 const int sm = veh->smx + veh->smy * my_MAPSIZE;
 for (int i = 0; i < grid[sm]->vehicles.size(); i++) {
  if (grid[sm]->vehicles[i] == veh) {
   vehicle_list.erase(veh);
   reset_vehicle_cache();
   grid[sm]->vehicles.erase (grid[sm]->vehicles.begin() + i);
   return;
  }
 }
 debugmsg ("destroy_vehicle can't find it! sm=%d", sm);
}

bool map::displace_vehicle (game *g, int &x, int &y, const int dx, const int dy, bool test=false)
{
 const int x2 = x + dx;
 const int y2 = y + dy;
 int srcx = x;
 int srcy = y;
 int dstx = x2;
 int dsty = y2;

 if (!inbounds(srcx, srcy)){
  debugmsg ("map::displace_vehicle: coords out of bounds %d,%d->%d,%d",
            srcx, srcy, dstx, dsty);
  return false;
 }

 const int src_na = int(srcx / SEEX) + int(srcy / SEEY) * my_MAPSIZE;
 srcx %= SEEX;
 srcy %= SEEY;

 const int dst_na = int(dstx / SEEX) + int(dsty / SEEY) * my_MAPSIZE;
 dstx %= SEEX;
 dsty %= SEEY;

 if (test)
  return src_na != dst_na;

 // first, let's find our position in current vehicles vector
 int our_i = -1;
 for (int i = 0; i < grid[src_na]->vehicles.size(); i++) {
  if (grid[src_na]->vehicles[i]->posx == srcx &&
      grid[src_na]->vehicles[i]->posy == srcy) {
   our_i = i;
   break;
  }
 }
 if (our_i < 0) {
  debugmsg ("displace_vehicle our_i=%d", our_i);
  return false;
 }
 // move the vehicle
 vehicle *veh = grid[src_na]->vehicles[our_i];
 // don't let it go off grid
 if (!inbounds(x2, y2)){
  veh->stop();
   // Silent debug
  dbg(D_ERROR) << "map:displace_vehicle: Stopping vehicle, displaced dx=" << dx << ", dy=" << dy;
   // debugmon'd on screen
  if (g->debugmon) debugmsg ("stopping vehicle, displaced dx=%d, dy=%d", dx,dy);
  return false;
 }

    // record every passenger inside
 std::vector<int> psg_parts = veh->boarded_parts();
 std::vector<player *> psgs;
 for (int p = 0; p < psg_parts.size(); p++)
  psgs.push_back (veh->get_passenger (psg_parts[p]));

 const int rec = abs(veh->velocity) / 5 / 100;

 bool need_update = false;
 int upd_x, upd_y;
 // move passengers
 for (int i = 0; i < psg_parts.size(); i++) {
  player *psg = psgs[i];
  const int p = psg_parts[i];
  if (!psg) {
   debugmsg ("empty passenger part %d pcoord=%d,%d u=%d,%d?", p,
             veh->global_x() + veh->parts[p].precalc_dx[0],
             veh->global_y() + veh->parts[p].precalc_dy[0],
                      g->u.posx, g->u.posy);
   continue;
  }
  int trec = rec -psgs[i]->skillLevel("driving");
  if (trec < 0) trec = 0;
  // add recoil
  psg->driving_recoil = rec;
  // displace passenger taking in account vehicle movement (dx, dy)
  // and turning: precalc_dx/dy [0] contains previous frame direction,
  // and precalc_dx/dy[1] should contain next direction
  psg->posx += dx + veh->parts[p].precalc_dx[1] - veh->parts[p].precalc_dx[0];
  psg->posy += dy + veh->parts[p].precalc_dy[1] - veh->parts[p].precalc_dy[0];
  if (psg == &g->u) { // if passenger is you, we need to update the map
   need_update = true;
   upd_x = psg->posx;
   upd_y = psg->posy;
  }
 }
 for (int p = 0; p < veh->parts.size(); p++) {
  veh->parts[p].precalc_dx[0] = veh->parts[p].precalc_dx[1];
  veh->parts[p].precalc_dy[0] = veh->parts[p].precalc_dy[1];
 }

 veh->posx = dstx;
 veh->posy = dsty;
 if (src_na != dst_na) {
  vehicle * veh1 = veh;
  veh1->smx = int(x2 / SEEX);
  veh1->smy = int(y2 / SEEY);
  grid[dst_na]->vehicles.push_back (veh1);
  grid[src_na]->vehicles.erase (grid[src_na]->vehicles.begin() + our_i);
 }

 x += dx;
 y += dy;

 update_vehicle_cache(veh);

 bool was_update = false;
 if (need_update &&
     (upd_x < SEEX * int(my_MAPSIZE / 2) || upd_y < SEEY *int(my_MAPSIZE / 2) ||
      upd_x >= SEEX * (1+int(my_MAPSIZE / 2)) ||
      upd_y >= SEEY * (1+int(my_MAPSIZE / 2))   )) {
// map will shift, so adjust vehicle coords we've been passed
  if (upd_x < SEEX * int(my_MAPSIZE / 2))
   x += SEEX;
  else if (upd_x >= SEEX * (1+int(my_MAPSIZE / 2)))
   x -= SEEX;
  if (upd_y < SEEY * int(my_MAPSIZE / 2))
   y += SEEY;
  else if (upd_y >= SEEY * (1+int(my_MAPSIZE / 2)))
   y -= SEEY;
  g->update_map(upd_x, upd_y);
  was_update = true;
 }

 return (src_na != dst_na) || was_update;
}

void map::vehmove(game *g)
{
   // give vehicles movement points
   {
      VehicleList vehs = g->m.get_vehicles();
      for(int v = 0; v < vehs.size(); ++v) {
         vehicle* veh = vehs[v].v;
         veh->gain_moves (abs (veh->velocity));
      }
   }

   int count = 0;
   while(vehproceed(g)){
      count++;// lots of movement stuff. maybe 10 is low for collisions.
      if (count > 10)
         break;
   }
}

// find veh with the most amt of turn remaining, and move it a bit.
// proposal:
//  move it at most, a tenth of a turn, and at least one square.
bool map::vehproceed(game* g){
   VehicleList vehs = g->m.get_vehicles();
   vehicle* veh = NULL;
   float max_of_turn = 0;
   int x; int y;
   for(int v = 0; v < vehs.size(); ++v) {
      if(vehs[v].v->of_turn > max_of_turn){
         veh = vehs[v].v;
         x = vehs[v].x;
         y = vehs[v].y;
         max_of_turn = veh->of_turn;
      }
   }
   if(!veh)
      return false;

   if (!inbounds(x, y)){
      debugmsg ("stopping out-of-map vehicle. (x,y)=(%d,%d)",x,y);
      veh->stop();
      veh->of_turn = 0;
      return true;
   }

   bool pl_ctrl = veh->player_in_control(&g->u);

   // k slowdown first.
   int slowdown = veh->skidding? 200 : 20; // mph lost per tile when coasting
   float kslw = (0.1 + veh->k_dynamics()) / ((0.1) + veh->k_mass());
   slowdown = (int) ceil(kslw * slowdown);
   if (abs(slowdown) > abs(veh->velocity))
      veh->stop();
   else if (veh->velocity < 0)
      veh->velocity += slowdown;
   else
      veh->velocity -= slowdown;

   if (veh->velocity && abs(veh->velocity) < 20) //low enough for bicycles to go in reverse.
      veh->stop();

   if(veh->velocity == 0) {
      veh->of_turn -= .321f;
      return true;
   }

   { // sink in water?
      int num_wheels = 0, submerged_wheels = 0;
      for (int ep = 0; ep < veh->external_parts.size(); ep++) {
         const int p = veh->external_parts[ep];
         if (veh->part_flag(p, vpf_wheel)){
            num_wheels++;
            const int px = x + veh->parts[p].precalc_dx[0];
            const int py = y + veh->parts[p].precalc_dy[0];
            if(move_cost_ter_only(px, py) == 0) // deep water
               submerged_wheels++;
         }
      }
      // submerged wheels threshold is 2/3.
      if (num_wheels &&  (float)submerged_wheels / num_wheels > .666){
         g->add_msg ("Your %s sank.", veh->name.c_str());
         if (pl_ctrl)
            veh->unboard_all ();
         // destroy vehicle (sank to nowhere)
         destroy_vehicle(veh);
         return true;
      }
   }
   // One-tile step take some of movement
   //  terrain cost is 1000 on roads.
   // This is stupid btw, it makes veh magically seem
   //  to accelerate when exiting rubble areas.
   float ter_turn_cost = 500.0 * move_cost_ter_only (x,y) / abs(veh->velocity);

   //can't afford it this turn?
   if(ter_turn_cost >= veh->of_turn){
      veh->of_turn_carry = veh->of_turn;
      veh->of_turn = 0;
      return true;
   }

   veh->of_turn -= ter_turn_cost;

   // if not enough wheels, mess up the ground a bit.
   if (!veh->valid_wheel_config()) {
      veh->velocity += veh->velocity < 0 ? 2000 : -2000;
      for (int ep = 0; ep < veh->external_parts.size(); ep++) {
         const int p = veh->external_parts[ep];
         const int px = x + veh->parts[p].precalc_dx[0];
         const int py = y + veh->parts[p].precalc_dy[0];
         const ter_id &pter = ter(px, py);
         if (pter == t_dirt || pter == t_grass)
            ter_set(px, py, t_dirtmound);
      }
   }

   if (veh->skidding){
      if (one_in(4)){ // might turn uncontrollably while skidding
         veh->move.init (veh->move.dir() +
               (one_in(2) ? -15 * rng(1, 3) : 15 * rng(1, 3)));
      }
   }
   else if (pl_ctrl && rng(0, 4) > g->u.skillLevel("driving") && one_in(20)) {
      g->add_msg("You fumble with the %s's controls.", veh->name.c_str());
      veh->turn (one_in(2) ? -15 : 15);
   }
   // eventually send it skidding if no control
   if (!veh->boarded_parts().size() && one_in (10))
      veh->skidding = true;
   tileray mdir; // the direction we're moving
   if (veh->skidding) // if skidding, it's the move vector
      mdir = veh->move;
   else if (veh->turn_dir != veh->face.dir())
      mdir.init (veh->turn_dir); // driver turned vehicle, get turn_dir
   else
      mdir = veh->face;          // not turning, keep face.dir
   mdir.advance (veh->velocity < 0? -1 : 1);
   const int dx = mdir.dx();           // where do we go
   const int dy = mdir.dy();           // where do we go
   bool can_move = true;
   // calculate parts' mount points @ next turn (put them into precalc[1])
   veh->precalc_mounts(1, veh->skidding ? veh->turn_dir : mdir.dir());

   int imp = 0;

   std::vector<veh_collision> veh_veh_colls;

   if (veh->velocity == 0)
      can_move = false;
   // find collisions
   for (int ep = 0; ep < veh->external_parts.size() && can_move; ep++) {
      const int p = veh->external_parts[ep];
      // coords of where part will go due to movement (dx/dy)
      // and turning (precalc_dx/dy [1])
      const int dsx = x + dx + veh->parts[p].precalc_dx[1];
      const int dsy = y + dy + veh->parts[p].precalc_dy[1];
      veh_collision coll = veh->part_collision (x, y, p, dsx, dsy);
      if(coll.type == veh_coll_veh)
         veh_veh_colls.push_back(coll);
      else if (coll.type != veh_coll_nothing){ //run over someone?
         if (can_move)
            imp += coll.imp;
         if (veh->velocity == 0)
            can_move = false;
      }
   }

   if(veh_veh_colls.size()){ // we have dynamic crap!
      // effects of colliding with another vehicle:
      // transfers of momentum, skidding,
      // parts are damaged/broken on both sides,
      // remaining times are normalized,
      veh_collision c = veh_veh_colls[0];
      vehicle* veh2 = (vehicle*) c.target;
      g->add_msg("The %s's %s collides with the %s's %s",
                 veh->name.c_str(),  veh->part_info(c.part).name,
                veh2->name.c_str(), veh2->part_info(c.target_part).name);

      // for reference, a cargo truck weighs ~25300, a bicycle 690,
      //  and 38mph is 3800 'velocity'
      rl_vec2d velo_veh1 = veh->velo_vec();
      rl_vec2d velo_veh2 = veh2->velo_vec();
      float m1 = veh->total_mass();
      float m2 = veh2->total_mass();

      rl_vec2d collision_axis = (velo_veh1 - velo_veh2).normalized();
      // impulse vectors
      rl_vec2d imp1 = collision_axis   *    collision_axis.dot_product (velo_veh1) * m1;
      rl_vec2d imp2 = (collision_axis) * (-collision_axis).dot_product (velo_veh2) * m2;

      // finally, changes in veh velocity
      // 30% is absorbed as bashing damage??
      rl_vec2d delta1 = imp2 * .7f / m1;
      rl_vec2d delta2 = imp1 * .7f / m2;

      rl_vec2d final1 = velo_veh1 + delta1;
      veh->move.init (final1.x, final1.y);
      veh->velocity = final1.norm();
      // shrug it off if the change is less than 8mph.
      if(delta1.norm() > 800) {
         veh->skidding = 1;
      }
      rl_vec2d final2 = velo_veh2 + delta2;
      veh2->move.init(final2.x, final2.y);
      veh2->velocity = final2.norm();
      if(delta2.norm() > 800) {
         veh2->skidding = 1;
      }

      //give veh2 the initiative to proceed next before veh1
      float avg_of_turn = (veh2->of_turn + veh->of_turn) / 2;
      if(avg_of_turn < .1f)
         avg_of_turn = .1f;
      veh->of_turn = avg_of_turn * .9;
      veh2->of_turn = avg_of_turn * 1.1;
      return true;
   }

   int coll_turn = 0;
   if (imp > 0) { // imp == impulse from collisions
      // debugmsg ("collision imp=%d dam=%d-%d", imp, imp/10, imp/6);
      if (imp > 100)
         veh->damage_all(imp / 20, imp / 10, 1);// shake veh because of collision
      std::vector<int> ppl = veh->boarded_parts();
      const int vel2 = imp * k_mvel * 100 / (veh->total_mass() / 8);
      for (int ps = 0; ps < ppl.size(); ps++) {
         player *psg = veh->get_passenger (ppl[ps]);
         if (!psg) {
            debugmsg ("throw passenger: empty passenger at part %d", ppl[ps]);
            continue;
         }
         const int throw_roll = rng (vel2/100, vel2/100 * 2);
         const int psblt = veh->part_with_feature (ppl[ps], vpf_seatbelt);
         const int sb_bonus = psblt >= 0? veh->part_info(psblt).bonus : 0;
         bool throw_from_seat = throw_roll > (psg->str_cur + sb_bonus) * 3;

         std::string psgname, psgverb;
         if (psg == &g->u) {
            psgname = "You";
            psgverb = "were";
         } else {
            psgname = psg->name;
            psgverb = "was";
         }
         if (throw_from_seat) {
            if (psgname.length())
               g->add_msg("%s %s hurled from the %s's seat by the power of impact!",
                     psgname.c_str(), psgverb.c_str(), veh->name.c_str());
            g->m.unboard_vehicle(g, x + veh->parts[ppl[ps]].precalc_dx[0],
                  y + veh->parts[ppl[ps]].precalc_dy[0]);
            g->fling_player_or_monster(psg, 0, mdir.dir() + rng(0, 60) - 30,
                  (vel2/100 - sb_bonus < 10 ? 10 :
                   vel2/100 - sb_bonus));
         } else if (veh->part_with_feature (ppl[ps], vpf_controls) >= 0) {

            const int lose_ctrl_roll = rng (0, imp);
            if (lose_ctrl_roll > psg->dex_cur * 2 + psg->skillLevel("driving") * 3) {
               if (psgname.length())
                  g->add_msg ("%s lose%s control of the %s.", psgname.c_str(),
                        (psg == &g->u ? "" : "s"), veh->name.c_str());
               int turn_amount = (rng (1, 3) * sqrt((double)vel2) / 2) / 15;
               if (turn_amount < 1)
                  turn_amount = 1;
               turn_amount *= 15;
               if (turn_amount > 120)
                  turn_amount = 120;
               //veh->skidding = true;
               //veh->turn (one_in (2)? turn_amount : -turn_amount);
               coll_turn = one_in (2)? turn_amount : -turn_amount;
            }
         }
      }
   }
   // now we're gonna handle traps we're standing on (if we're still moving).
   // this is done here before displacement because
   // after displacement veh reference would be invdalid.
   // damn references!
   if (can_move) {
      for (int ep = 0; ep < veh->external_parts.size(); ep++) {
         const int p = veh->external_parts[ep];
         if (veh->part_flag(p, vpf_wheel) && one_in(2))
            if (displace_water (x + veh->parts[p].precalc_dx[0], y + veh->parts[p].precalc_dy[0]) && pl_ctrl)
               g->add_msg ("You hear a splash!");
         veh->handle_trap(x + veh->parts[p].precalc_dx[0],
               y + veh->parts[p].precalc_dy[0], p);
      }
   }

   int last_turn_dec = 1;
   if (veh->last_turn < 0) {
      veh->last_turn += last_turn_dec;
      if (veh->last_turn > -last_turn_dec)
         veh->last_turn = 0;
   } else if (veh->last_turn > 0) {
      veh->last_turn -= last_turn_dec;
      if (veh->last_turn < last_turn_dec)
         veh->last_turn = 0;
   }

   if (pl_ctrl && veh->velocity) {
      // a bit of delay for animation
      // total delay is roughly one third of a second.
      int ns_per_frame = abs ( (BILLION/3) / ( (float)veh->velocity / 1000) );
      if (ns_per_frame > BILLION/15)
         ns_per_frame = BILLION/15;
      timespec ts;   // Timespec for the animation
      ts.tv_sec = 0;
      ts.tv_nsec = ns_per_frame;
      nanosleep (&ts, 0);
   }

   if (can_move) {
      // accept new direction
      if (veh->skidding){
         veh->face.init (veh->turn_dir);
         veh->possibly_recover_from_skid();
      }
      else
         veh->face = mdir;
      veh->move = mdir;
      if (coll_turn) {
         veh->skidding = true;
         veh->turn (coll_turn);
      }
      // accept new position
      // if submap changed, we need to process grid from the beginning.
      displace_vehicle (g, x, y, dx, dy);
   } else { // can_move
      veh->stop();
   }
   // redraw scene
   g->draw();
   return true;
}

bool map::displace_water (const int x, const int y)
{
    if (move_cost_ter_only(x, y) > 0 && has_flag(swimmable, x, y)) // shallow water
    { // displace it
        int dis_places = 0, sel_place = 0;
        for (int pass = 0; pass < 2; pass++)
        { // we do 2 passes.
        // first, count how many non-water places around
        // then choose one within count and fill it with water on second pass
            if (pass)
            {
                sel_place = rng (0, dis_places - 1);
                dis_places = 0;
            }
            for (int tx = -1; tx <= 1; tx++)
                for (int ty = -1; ty <= 1; ty++)
                {
                    if ((!tx && !ty) || move_cost_ter_only(x + tx, y + ty) == 0)
                        continue;
                    ter_id ter0 = ter (x + tx, y + ty);
                    if (ter0 == t_water_sh ||
                        ter0 == t_water_dp)
                        continue;
                    if (pass && dis_places == sel_place)
                    {
                       ter_set(x + tx, y + ty, t_water_sh);
                       ter_set(x, y, t_dirt);
                        return true;
                    }
                    dis_places++;
                }
        }
    }
    return false;
}

ter_id map::ter(const int x, const int y) const
{
 if (!INBOUNDS(x, y)) {
  return t_null;
 }

 const int nonant = int(x / SEEX) + int(y / SEEY) * my_MAPSIZE;

 const int lx = x % SEEX;
 const int ly = y % SEEY;
 return grid[nonant]->ter[lx][ly];
}

void map::ter_set(const int x, const int y, const ter_id new_terrain)
{
 if (!INBOUNDS(x, y)) {
  return;
 }

 const int nonant = int(x / SEEX) + int(y / SEEY) * my_MAPSIZE;

 const int lx = x % SEEX;
 const int ly = y % SEEY;
 grid[nonant]->ter[lx][ly] = new_terrain;
}

std::string map::tername(const int x, const int y) const
{
 return terlist[ter(x, y)].name;
}

std::string map::features(const int x, const int y)
{
// This is used in an info window that is 46 characters wide, and is expected
// to take up one line.  So, make sure it does that.
 std::string ret;
 if (has_flag(bashable, x, y))
  ret += "Smashable. ";	// 11 chars (running total)
 if (has_flag(diggable, x, y))
  ret += "Diggable. ";	// 21 chars
 if (has_flag(rough, x, y))
  ret += "Rough. ";	// 28 chars
 if (has_flag(sharp, x, y))
  ret += "Sharp. ";	// 35 chars
 return ret;
}

int map::move_cost(const int x, const int y)
{
 int vpart = -1;
 vehicle *veh = veh_at(x, y, vpart);
 if (veh) {  // moving past vehicle cost
  const int dpart = veh->part_with_feature(vpart, vpf_obstacle);
  if (dpart >= 0 && (!veh->part_flag(dpart, vpf_openable) || !veh->parts[dpart].open)) {
   return 0;
  } else {
    const int ipart = veh->part_with_feature(vpart, vpf_aisle);

    if (ipart >= 0)
      return 2;

   return 8;
  }
 }
 return terlist[ter(x, y)].movecost;
}

int map::move_cost_ter_only(const int x, const int y)
{
 return terlist[ter(x, y)].movecost;
}

bool map::trans(const int x, const int y)
{
 // Control statement is a problem. Normally returning false on an out-of-bounds
 // is how we stop rays from going on forever.  Instead we'll have to include
 // this check in the ray loop.
 int vpart = -1;
 vehicle *veh = veh_at(x, y, vpart);
 bool tertr;
 if (veh) {
  tertr = !veh->part_flag(vpart, vpf_opaque) || veh->parts[vpart].hp <= 0;
  if (!tertr) {
   const int dpart = veh->part_with_feature(vpart, vpf_openable);
   if (dpart >= 0 && veh->parts[dpart].open)
    tertr = true; // open opaque door
  }
 } else
  tertr = terlist[ter(x, y)].flags & mfb(transparent);
 if( tertr ){
  // Fields may obscure the view, too
  field & f(field_at(x, y));
  if(f.type == 0 || fieldlist[f.type].transparent[f.density - 1]){
   return true;
  }
 }
 return false;
}

bool map::has_flag(const t_flag flag, const int x, const int y)
{
 if (flag == bashable) {
  int vpart;
  vehicle *veh = veh_at(x, y, vpart);
  if (veh && veh->parts[vpart].hp > 0 && // if there's a vehicle part here...
      veh->part_with_feature (vpart, vpf_obstacle) >= 0) {// & it is obstacle...
   const int p = veh->part_with_feature (vpart, vpf_openable);
   if (p < 0 || !veh->parts[p].open) // and not open door
    return true;
  }
 }
 return terlist[ter(x, y)].flags & mfb(flag);
}

bool map::has_flag_ter_only(const t_flag flag, const int x, const int y) const
{
 return terlist[ter(x, y)].flags & mfb(flag);
}

bool map::is_destructable(const int x, const int y)
{
 return (has_flag(bashable, x, y) ||
         (move_cost(x, y) == 0 && !has_flag(liquid, x, y)));
}

bool map::is_destructable_ter_only(const int x, const int y)
{
 return (has_flag_ter_only(bashable, x, y) ||
         (move_cost_ter_only(x, y) == 0 && !has_flag(liquid, x, y)));
}

bool map::is_outside(const int x, const int y)
{
 if(!INBOUNDS(x, y))
  return true;

 return outside_cache[x][y];
}

bool map::flammable_items_at(const int x, const int y)
{
 for (int i = 0; i < i_at(x, y).size(); i++) {
  item *it = &(i_at(x, y)[i]);
  int vol = it->volume();
  if (it->made_of(PAPER) || it->made_of(POWDER) ||
      it->type->id == "whiskey" || it->type->id == "vodka" ||
      it->type->id == "rum" || it->type->id == "tequila")
    return true;
  if ((it->made_of(WOOD) || it->made_of(VEGGY)) && (it->burnt < 1 || vol <= 10))
    return true;
  if (it->made_of(COTTON) && (vol <= 5 || it->burnt < 1))
    return true;
  if (it->is_ammo() && it->ammo_type() != AT_BATT &&
      it->ammo_type() != AT_NAIL && it->ammo_type() != AT_BB &&
      it->ammo_type() != AT_BOLT && it->ammo_type() != AT_ARROW &&
      it->ammo_type() != AT_PEBBLE && it->ammo_type() != AT_NULL)
    return true;
 }
 return false;
}

bool map::moppable_items_at(const int x, const int y)
{
 for (int i = 0; i < i_at(x, y).size(); i++) {
  item *it = &(i_at(x, y)[i]);
  if (it->made_of(LIQUID))
   return true;
 }
 return false;
}

point map::random_outdoor_tile()
{
 std::vector<point> options;
 for (int x = 0; x < SEEX * my_MAPSIZE; x++) {
  for (int y = 0; y < SEEY * my_MAPSIZE; y++) {
   if (is_outside(x, y))
    options.push_back(point(x, y));
  }
 }
 if (options.empty()) // Nowhere is outdoors!
  return point(-1, -1);

 return options[rng(0, options.size() - 1)];
}

bool map::has_adjacent_furniture(const int x, const int y)
{
 for (int i = -1; i <= 1; i += 2)
 {
   for (int j = 0; j <= 1; j++)
   {
       // Apply the adjustment to x first, then y
       const int adj_x = x + !j?i:0;
       const int adj_y = y + j?i:0;

       switch( ter(adj_x, adj_y) )
       {
       case t_fridge:
       case t_glass_fridge:
       case t_dresser:
       case t_rack:
       case t_bookcase:
       case t_locker:
           return true;
       }
   }
 }
 return false;
}

void map::mop_spills(const int x, const int y) {
 for (int i = 0; i < i_at(x, y).size(); i++) {
  item *it = &(i_at(x, y)[i]);
  if (it->made_of(LIQUID)) {
    i_rem(x, y, i);
    i--;
  }
 }
}

bool map::bash(const int x, const int y, const int str, std::string &sound, int *res)
{
 sound = "";
 bool smashed_web = false;
 if (field_at(x, y).type == fd_web) {
  smashed_web = true;
  remove_field(x, y);
 }

 for (int i = 0; i < i_at(x, y).size(); i++) {	// Destroy glass items (maybe)
   // the check for active supresses molotovs smashing themselves with their own explosion
   if (i_at(x, y)[i].made_of(GLASS) && !i_at(x, y)[i].active && one_in(2)) {
   if (sound == "")
    sound = "A " + i_at(x, y)[i].tname() + " shatters!  ";
   else
    sound = "Some items shatter!  ";
   for (int j = 0; j < i_at(x, y)[i].contents.size(); j++)
    i_at(x, y).push_back(i_at(x, y)[i].contents[j]);
   i_rem(x, y, i);
   i--;
  }
 }

 int result = -1;
 int vpart;
 vehicle *veh = veh_at(x, y, vpart);
 if (veh) {
  veh->damage (vpart, str, 1);
  result = str;
  sound += "crash!";
  return true;
 }

 switch (ter(x, y)) {

 case t_chainfence_v:
 case t_chainfence_h:
  result = rng(0, 50);
  if (res) *res = result;
  if (str >= result && str >= rng(0, 50)) {
   sound += "clang!";
   ter_set(x, y, t_chainfence_posts);
   spawn_item(x, y, (*itypes)["wire"], 0, rng(8, 20));
   return true;
  } else {
   sound += "clang!";
   return true;
  }
  break;

 case t_wall_wood:
  result = rng(0, 120);
  if (res) *res = result;
  if (str >= result && str >= rng(0, 120)) {
   sound += "crunch!";
   ter_set(x, y, t_wall_wood_chipped);
   if(one_in(2))
    spawn_item(x, y, (*itypes)["2x4"], 0);
   spawn_item(x, y, (*itypes)["nail"], 0, 0, 2);
   spawn_item(x, y, (*itypes)["splinter"], 0);
   return true;
  } else {
   sound += "whump!";
   return true;
  }
  break;

 case t_wall_wood_chipped:
  result = rng(0, 100);
  if (res) *res = result;
  if (str >= result && str >= rng(0, 100)) {
   sound += "crunch!";
   ter_set(x, y, t_wall_wood_broken);
   spawn_item(x, y, (*itypes)["2x4"], 0, rng(1, 4));
   spawn_item(x, y, (*itypes)["nail"], 0, 0, rng(1, 3));
   spawn_item(x, y, (*itypes)["splinter"], 0);
   return true;
  } else {
   sound += "whump!";
   return true;
  }
  break;

 case t_wall_wood_broken:
  result = rng(0, 80);
  if (res) *res = result;
  if (str >= result && str >= rng(0, 80)) {
   sound += "crash!";
   ter_set(x, y, t_dirt);
   spawn_item(x, y, (*itypes)["2x4"], 0, rng(2, 5));
   spawn_item(x, y, (*itypes)["nail"], 0, 0, rng(4, 10));
   spawn_item(x, y, (*itypes)["splinter"], 0);
   return true;
  } else {
   sound += "whump!";
   return true;
  }
  break;

case t_palisade:
case t_palisade_gate:
  result = rng(0, 120);
  if (res) *res = result;
  if (str >= result && str >= rng(0, 120)) {
   sound += "crunch!";
   ter_set(x, y, t_pit);
   if(one_in(2))
   spawn_item(x, y, (*itypes)["splinter"], 0, 20);
   return true;
  } else {
   sound += "whump!";
   return true;
  }
  break;

case t_wall_log:
  result = rng(0, 120);
  if (res) *res = result;
  if (str >= result && str >= rng(0, 120)) {
   sound += "crunch!";
   ter_set(x, y, t_wall_log_chipped);
   if(one_in(2))
   spawn_item(x, y, (*itypes)["splinter"], 0, 3);
   return true;
  } else {
   sound += "whump!";
   return true;
  }
  break;

 case t_wall_log_chipped:
  result = rng(0, 100);
  if (res) *res = result;
  if (str >= result && str >= rng(0, 100)) {
   sound += "crunch!";
   ter_set(x, y, t_wall_log_broken);
   spawn_item(x, y, (*itypes)["splinter"], 0, 5);
   return true;
  } else {
   sound += "whump!";
   return true;
  }
  break;

 case t_wall_log_broken:
  result = rng(0, 80);
  if (res) *res = result;
  if (str >= result && str >= rng(0, 80)) {
   sound += "crash!";
   ter_set(x, y, t_dirt);
   spawn_item(x, y, (*itypes)["splinter"], 0, 5);
   return true;
  } else {
   sound += "whump!";
   return true;
  }
  break;


 case t_chaingate_c:
 case t_chaingate_l:
  result = rng(0, has_adjacent_furniture(x, y) ? 80 : 100);
  if (res) *res = result;
  if (str >= result && str >= rng(0, 80)) {
   sound += "clang!";
   ter_set(x, y, t_dirt);
   spawn_item(x, y, (*itypes)["wire"], 0, rng(8, 20));
   spawn_item(x, y, (*itypes)["scrap"], 0, rng(0, 12));
   return true;
  } else {
   sound += "whump!";
   return true;
  }
  break;

  case t_fencegate_c:
  result = rng(0, has_adjacent_furniture(x, y) ? 30 : 40);
  if (res) *res = result;
  if (str >= result) {
   sound += "crash!";
   ter_set(x, y, t_dirtfloor);
   spawn_item(x, y, (*itypes)["2x4"], 0, rng(1, 4));
   spawn_item(x, y, (*itypes)["nail"], 0, 0, rng(2, 12));
   spawn_item(x, y, (*itypes)["splinter"], 0);
   return true;
  } else {
   sound += "wham!";
   return true;
  }
  break;

 case t_door_c:
 case t_door_locked:
 case t_door_locked_alarm:
  result = rng(0, has_adjacent_furniture(x, y) ? 40 : 50);
  if (res) *res = result;
  if (str >= result) {
   sound += "smash!";
   ter_set(x, y, t_door_b);
   return true;
  } else {
   sound += "whump!";
   return true;
  }
  break;

 case t_door_b:
  result = rng(0, has_adjacent_furniture(x, y) ? 30 : 40);
  if (res) *res = result;
  if (str >= result) {
   sound += "crash!";
   ter_set(x, y, t_door_frame);
   spawn_item(x, y, (*itypes)["2x4"], 0, rng(1, 6));
   spawn_item(x, y, (*itypes)["nail"], 0, 0, rng(2, 12));
   spawn_item(x, y, (*itypes)["splinter"], 0);
   return true;
  } else {
   sound += "wham!";
   return true;
  }
  break;

 case t_window_domestic:
 case t_curtains:
 case t_window_domestic_taped:
  result = rng(0, 6);
  if (res) *res = result;
  if (str >= result) {
   sound += "glass breaking!";
   ter_set(x, y, t_window_frame);
  spawn_item(x, y, (*itypes)["sheet"], 0, 1);
  spawn_item(x, y, (*itypes)["stick"], 0);
  spawn_item(x, y, (*itypes)["string_36"], 0);
   return true;
  } else {
   sound += "whack!";
   return true;
  }
  break;

 case t_window:
 case t_window_alarm:
 case t_window_alarm_taped:
 case t_window_taped:
  result = rng(0, 6);
  if (res) *res = result;
  if (str >= result) {
   sound += "glass breaking!";
   ter_set(x, y, t_window_frame);
   return true;
  } else {
   sound += "whack!";
   return true;
  }
  break;

 case t_door_boarded:
  result = rng(0, has_adjacent_furniture(x, y) ? 50 : 60);
  if (res) *res = result;
  if (str >= result) {
   sound += "crash!";
   ter_set(x, y, t_door_frame);
   spawn_item(x, y, (*itypes)["2x4"], 0, rng(1, 6));
   spawn_item(x, y, (*itypes)["nail"], 0, 0, rng(2, 12));
   spawn_item(x, y, (*itypes)["splinter"], 0);
   return true;
  } else {
   sound += "wham!";
   return true;
  }
  break;

 case t_window_boarded:
  result = rng(0, 30);
  if (res) *res = result;
  if (str >= result) {
   sound += "crash!";
   ter_set(x, y, t_window_frame);
   const int num_boards = rng(0, 2) * rng(0, 1);
   for (int i = 0; i < num_boards; i++)
    spawn_item(x, y, (*itypes)["splinter"], 0);
   return true;
  } else {
   sound += "wham!";
   return true;
  }
  break;

 case t_skin_wall:
 case t_skin_door:
 case t_skin_door_o:
 case t_skin_groundsheet:
  result = rng(0, 6);
  if (res) *res = result;
  if (str >= result)
  {
   // Special code to collapse the tent if destroyed
   int tentx, tenty = -1;
   // Find the center of the tent
   for (int i = -1; i <= 1; i++)
    for (int j = -1; j <= 1; j++)
     if (ter(x + i, y + j) == t_skin_groundsheet){
       tentx = x + i;
       tenty = y + j;
       break;
     }
   // Never found tent center, bail out
   if (tentx == -1 && tenty == -1)
    break;
   // Take the tent down
   for (int i = -1; i <= 1; i++)
    for (int j = -1; j <= 1; j++) {
     if (ter(tentx + i, tenty + j) == t_skin_groundsheet)
      spawn_item(tentx + i, tenty + j, (*itypes)["damaged_shelter_kit"], 0);
     ter_set(tentx + i, tenty + j, t_dirt);
    }

   sound += "rrrrip!";
   return true;
  } else {
   sound += "slap!";
   return true;
  }
  break;

 case t_canvas_wall:
 case t_canvas_door:
 case t_canvas_door_o:
 case t_groundsheet:
  result = rng(0, 6);
  if (res) *res = result;
  if (str >= result)
  {
   // Special code to collapse the tent if destroyed
   int tentx, tenty = -1;
   // Find the center of the tent
   for (int i = -1; i <= 1; i++)
    for (int j = -1; j <= 1; j++)
     if (ter(x + i, y + j) == t_groundsheet || ter(x + i, y + j) == t_fema_groundsheet)  {
       tentx = x + i;
       tenty = y + j;
       break;
     }
   // Never found tent center, bail out
   if (tentx == -1 && tenty == -1)
    break;
   // Take the tent down
   for (int i = -1; i <= 1; i++)
    for (int j = -1; j <= 1; j++) {
     if (ter(tentx + i, tenty + j) == t_groundsheet)
      spawn_item(tentx + i, tenty + j, (*itypes)["broketent"], 0);
     ter_set(tentx + i, tenty + j, t_dirt);
    }

   sound += "rrrrip!";
   return true;
  } else {
   sound += "slap!";
   return true;
  }
  break;

 case t_paper:
  result = dice(1, 6) - 2;
  if (res) *res = result;
  if (str >= result) {
   sound += "rrrrip!";
   ter_set(x, y, t_dirt);
   return true;
  } else {
   sound += "slap!";
   return true;
  }
  break;

 case t_locker:
 case t_rack:
 case t_fridge:
 case t_glass_fridge:
  result = rng(0, 30);
  if (res) *res = result;
  if (str >= result) {
   sound += "metal screeching!";
   ter_set(x, y, t_metal);
   spawn_item(x, y, (*itypes)["scrap"], 0, rng(2, 8));
   const int num_boards = rng(0, 3);
   for (int i = 0; i < num_boards; i++)
    spawn_item(x, y, (*itypes)["steel_chunk"], 0);
   spawn_item(x, y, (*itypes)["pipe"], 0);
   return true;
  } else {
   sound += "clang!";
   return true;
  }
  break;

 case t_sink:
 case t_bathtub:
 case t_toilet:
  result = dice(8, 4) - 8;
  if (res) *res = result;
  if (str >= result) {
   sound += "porcelain breaking!";
   ter_set(x, y, t_rubble);
   return true;
  } else {
   sound += "whunk!";
   return true;
  }
  break;

 case t_dresser:
 case t_bookcase:
 case t_pool_table:
 case t_counter:
 case t_bulletin:
 case t_table:
  result = rng(0, 45);
  if (res) *res = result;
  if (str >= result) {
   sound += "smash!";
   ter_set(x, y, t_floor);
   spawn_item(x, y, (*itypes)["2x4"], 0, rng(2, 6));
   spawn_item(x, y, (*itypes)["nail"], 0, 0, rng(4, 12));
   spawn_item(x, y, (*itypes)["splinter"], 0);
   return true;
  } else {
   sound += "whump.";
   return true;
  }
  break;

 case t_fence_v:
 case t_fence_h:
  result = rng(0, 10);
  if (res) *res = result;
  if (str >= result) {
   sound += "crak";
   ter_set(x, y, t_dirt);
   spawn_item(x, y, (*itypes)["2x4"], 0, rng(1, 3));
   spawn_item(x, y, (*itypes)["nail"], 0, 0, rng(2, 6));
   spawn_item(x, y, (*itypes)["splinter"], 0);
   return true;
  } else {
   sound += "whump.";
   return true;
  }
  break;

 case t_fence_post:
  result = rng(0, 10);
  if (res) *res = result;
  if (str >= result) {
   sound += "crak";
   ter_set(x, y, t_dirt);
   spawn_item(x, y, (*itypes)["pointy_stick"], 0, 1);
   return true;
  } else {
   sound += "whump.";
   return true;
  }
  break;

 case t_bench:
 case t_chair:
 case t_desk:
 case t_cupboard:
  result = rng(0, 30);
  if (res) *res = result;
  if (str >= result) {
   sound += "smash!";
   ter_set(x, y, t_floor);
   spawn_item(x, y, (*itypes)["2x4"], 0, rng(1, 3));
   spawn_item(x, y, (*itypes)["nail"], 0, 0, rng(2, 6));
   spawn_item(x, y, (*itypes)["splinter"], 0);
   return true;
  } else {
   sound += "whump.";
   return true;
  }
  break;

 case t_wall_glass_h:
 case t_wall_glass_v:
 case t_wall_glass_h_alarm:
 case t_wall_glass_v_alarm:
 case t_door_glass_c:
  result = rng(0, 20);
  if (res) *res = result;
  if (str >= result) {
   sound += "glass breaking!";
   ter_set(x, y, t_floor);
   return true;
  } else {
   sound += "whack!";
   return true;
  }
  break;

 case t_reinforced_glass_h:
 case t_reinforced_glass_v:
  result = rng(60, 100);
  if (res) *res = result;
  if (str >= result) {
   sound += "glass breaking!";
   ter_set(x, y, t_floor);
   return true;
  } else {
   sound += "whack!";
   return true;
  }
  break;

 case t_tree_young:
  result = rng(0, 50);
  if (res) *res = result;
  if (str >= result) {
   sound += "crunch!";
   ter_set(x, y, t_underbrush);
   const int num_sticks = rng(0, 3);
   for (int i = 0; i < num_sticks; i++)
    spawn_item(x, y, (*itypes)["stick"], 0);
   return true;
  } else {
   sound += "whack!";
   return true;
  }
  break;

 case t_underbrush:
  result = rng(0, 30);
  if (res) *res = result;
  if (str >= result && !one_in(4)) {
   sound += "crunch.";
   ter_set(x, y, t_dirt);
   return true;
  } else {
   sound += "brush.";
   return true;
  }
  break;

 case t_shrub:
  if (str >= rng(0, 30) && str >= rng(0, 30) && str >= rng(0, 30) && one_in(2)){
   sound += "crunch.";
   ter_set(x, y, t_underbrush);
   return true;
  } else {
   sound += "brush.";
   return true;
  }
  break;

 case t_marloss:
  result = rng(0, 40);
  if (res) *res = result;
  if (str >= result) {
   sound += "crunch!";
   ter_set(x, y, t_fungus);
   return true;
  } else {
   sound += "whack!";
   return true;
  }
  break;

 case t_vat:
  result = dice(2, 20);
  if (res) *res = result;
  if (str >= result) {
   sound += "ker-rash!";
   ter_set(x, y, t_floor);
   return true;
  } else {
   sound += "plunk.";
   return true;
  }
 case t_crate_c:
 case t_crate_o:
  result = dice(4, 20);
  if (res) *res = result;
  if (str >= result) {
   sound += "smash";
   ter_set(x, y, t_dirt);
   spawn_item(x, y, (*itypes)["2x4"], 0, rng(1, 5));
   spawn_item(x, y, (*itypes)["nail"], 0, 0, rng(2, 10));
   return true;
  } else {
   sound += "wham!";
   return true;
  }
 }
 if (res) *res = result;
 if (move_cost(x, y) == 0) {
  sound += "thump!";
  return true;
 }
 return smashed_web;// If we kick empty space, the action is cancelled
}

// map::destroy is only called (?) if the terrain is NOT bashable.
void map::destroy(game *g, const int x, const int y, const bool makesound)
{
 switch (ter(x, y)) {

 case t_gas_pump:
  if (makesound && one_in(3))
   g->explosion(x, y, 40, 0, true);
  else {
   for (int i = x - 2; i <= x + 2; i++) {
    for (int j = y - 2; j <= y + 2; j++) {
       if(move_cost(i, j) == 0) continue;
       if (one_in(3)) spawn_item(i, j, g->itypes["gasoline"], 0);
       if (one_in(6)) spawn_item(i, j, g->itypes["steel_chunk"], 0, 0, 3);
    }
   }
  }
  ter_set(x, y, t_rubble);
  break;

 case t_door_c:
 case t_door_b:
 case t_door_locked:
 case t_door_boarded:
  ter_set(x, y, t_door_frame);
  for (int i = x - 2; i <= x + 2; i++) {
   for (int j = y - 2; j <= y + 2; j++) {
       if(move_cost(i, j) == 0) continue;
       if (one_in(6)) spawn_item(i, j, g->itypes["2x4"], 0);
       if (one_in(6)) spawn_item(i, j, g->itypes["nail"], 0, 0, 3);
   }
  }
  break;

 case t_pavement:
 case t_pavement_y:
 case t_sidewalk:
  for (int i = x - 2; i <= x + 2; i++) {
   for (int j = y - 2; j <= y + 2; j++) {
    if (move_cost(i, j) > 0 && one_in(5))
     spawn_item(i, j, g->itypes["rock"], 0);
    ter_set(x, y, t_rubble);
   }
  }
  break;

 case t_floor:
 g->sound(x, y, 20, "SMASH!!");
  for (int i = x - 2; i <= x + 2; i++) {
   for (int j = y - 2; j <= y + 2; j++) {
       if(move_cost(i, j) == 0) continue;
       if (one_in(5)) spawn_item(i, j, g->itypes["splinter"], 0);
       if (one_in(6)) spawn_item(i, j, g->itypes["nail"], 0, 0, 3);
   }
  }
  ter_set(x, y, t_rubble);
   for (int i = x - 1; i <= x + 1; i++) {
    for (int j = y - 1; j <= y + 1; j++) {
     if (one_in(2) && !g->m.has_flag(noitem, x, y)) {
<<<<<<< HEAD
      if (g->m.field_at(i, j).type != fd_rubble) {
       g->m.add_field(g, i, j, fd_rubble, rng(1,3));
      }
=======
      g->m.add_field(g, i, j, fd_rubble, rng(3,9) / 3);
>>>>>>> 95e1afae
      g->m.field_effect(i, j, g);
     }
    }
   }

  for (int i = x - 1; i <= x + 1; i++)
   for (int j = y - 1; j <= y + 1; j++) {
    if ((i == x && j == y) || !has_flag(collapses, i, j))
      continue;
     int num_supports = -1;
     for (int k = i - 1; k <= i + 1; k++)
       for (int l = j - 1; l <= j + 1; l++) {
       if (k == i && l == j)
        continue;
       if (has_flag(collapses, k, l))
        num_supports++;
       else if (has_flag(supports_roof, k, l))
        num_supports += 2;
       }
     if (one_in(num_supports))
      destroy (g, i, j, false);
   }
  break;

 case t_concrete_v:
 case t_concrete_h:
 case t_wall_v:
 case t_wall_h:
 g->sound(x, y, 20, "SMASH!!");
  for (int i = x - 2; i <= x + 2; i++) {
   for (int j = y - 2; j <= y + 2; j++) {
       if(move_cost(i, j) == 0) continue;
       if (one_in(5)) spawn_item(i, j, g->itypes["rock"], 0);
       if (one_in(4)) spawn_item(i, j, g->itypes["splinter"], 0);
       if (one_in(3)) spawn_item(i, j, g->itypes["rebar"], 0);
       if (one_in(6)) spawn_item(i, j, g->itypes["nail"], 0, 0, 3);
   }
  }
  ter_set(x, y, t_rubble);
<<<<<<< HEAD
  for (int i = x - 1; i <= x + 1; i++) {
    for (int j = y - 1; j <= y + 1; j++) {
     if (one_in(2) && !g->m.has_flag(noitem, x, y)) {
      if (g->m.field_at(i, j).type != fd_rubble) {
       g->m.add_field(g, i, j, fd_rubble, rng(1,3));
      }
      g->m.field_effect(i, j, g);
     }
=======
  for (int i = x - 1; i <= x + 1; i++)
   for (int j = y - 1; j <= y + 1; j++) {
    if (one_in(2) && !g->m.has_flag(noitem, x, y)) {
     g->m.add_field(g, i, j, fd_rubble, rng(3,9) / 3);
     g->m.field_effect(i, j, g);
>>>>>>> 95e1afae
    }
   }
  //TODO: Make rubble decay into smoke
  for (int i = x - 1; i <= x + 1; i++)
   for (int j = y - 1; j <= y + 1; j++) {
    if ((i == x && j == y) || !has_flag(supports_roof, i, j))
      continue;
     int num_supports = 0;
     for (int k = i - 1; k <= i + 1; k++)
      for (int l = j - 1; l <= j + 1; l++) {
       if (k == i && l == j)
        continue;
       if (has_flag(collapses, i, j)) {
        if (has_flag(collapses, k, l))
         num_supports++;
        else if (has_flag(supports_roof, k, l))
         num_supports += 2;
       } else if (has_flag(supports_roof, i, j))
        if (has_flag(supports_roof, k, l) && !has_flag(collapses, k, l))
         num_supports += 3;
      }
     if (one_in(num_supports))
      destroy (g, i, j, false);
   }
  break;

  case t_palisade:
  case t_palisade_gate:
      g->sound(x, y, 16, "CRUNCH!!");
      for (int i = x - 1; i <= x + 1; i++)
      {
          for (int j = y - 1; j <= y + 1; j++)
          {
              if(move_cost(i, j) == 0) continue;
              if (one_in(3)) spawn_item(i, j, g->itypes["rope_6"], 0);
              if (one_in(2)) spawn_item(i, j, g->itypes["splinter"], 0);
              if (one_in(3)) spawn_item(i, j, g->itypes["stick"], 0);
              if (one_in(6)) spawn_item(i, j, g->itypes["2x4"], 0);
              if (one_in(9)) spawn_item(i, j, g->itypes["log"], 0);
          }
      }
      ter_set(x, y, t_dirt);
      add_trap(x, y, tr_pit);
      break;

 default:
  if (makesound && has_flag(explodes, x, y) && one_in(2))
   g->explosion(x, y, 40, 0, true);
  ter_set(x, y, t_rubble);
 }

 if (makesound)
  g->sound(x, y, 40, "SMASH!!");
}

void map::shoot(game *g, const int x, const int y, int &dam,
                const bool hit_items, const unsigned effects)
{
 if (dam < 0)
  return;

 if (has_flag(alarmed, x, y) && !g->event_queued(EVENT_WANTED)) {
  g->sound(g->u.posx, g->u.posy, 30, "An alarm sounds!");
  g->add_event(EVENT_WANTED, int(g->turn) + 300, 0, g->levx, g->levy);
 }

 int vpart;
 vehicle *veh = veh_at(x, y, vpart);
 if (veh) {
  const bool inc = (effects & mfb(AMMO_INCENDIARY) || effects & mfb(AMMO_FLAME));
  dam = veh->damage (vpart, dam, inc? 2 : 0, hit_items);
 }

 switch (ter(x, y)) {

 case t_wall_wood_broken:
 case t_wall_log_broken:
 case t_door_b:
  if (hit_items || one_in(8)) {	// 1 in 8 chance of hitting the door
   dam -= rng(20, 40);
   if (dam > 0)
    ter_set(x, y, t_dirt);
  } else
   dam -= rng(0, 1);
  break;


 case t_door_c:
 case t_door_locked:
 case t_door_locked_alarm:
  dam -= rng(15, 30);
  if (dam > 0)
   ter_set(x, y, t_door_b);
  break;

 case t_door_boarded:
  dam -= rng(15, 35);
  if (dam > 0)
   ter_set(x, y, t_door_b);
  break;

    // laser beams are attenuated, but don't break the glass
    case t_window:
    case t_window_domestic:
    case t_window_alarm:
        dam -= rng(0, 5);
        if (!(effects & mfb(AMMO_LASER)))
            ter_set(x, y, t_window_frame);
    break;

 case t_window_boarded:
  dam -= rng(10, 30);
  if (dam > 0)
   ter_set(x, y, t_window_frame);
  break;

 case t_wall_glass_h:
 case t_wall_glass_v:
 case t_wall_glass_h_alarm:
 case t_wall_glass_v_alarm:
  dam -= rng(0, 8);
  ter_set(x, y, t_floor);
  break;


    // reinforced glass stops bullets
    // laser beams are attenuated
    case t_reinforced_glass_v:
    case t_reinforced_glass_h:
    if (effects & mfb(AMMO_LASER))
    {
        dam -= rng(0, 8);
    }
    else
    {
        g->add_msg("The shot is stopped by the reinforced glass wall!");
        dam = 0;
    }
    break;

 case t_paper:
  dam -= rng(4, 16);
  if (dam > 0)
   ter_set(x, y, t_dirt);
  if (effects & mfb(AMMO_INCENDIARY))
   add_field(g, x, y, fd_fire, 1);
  break;

 case t_gas_pump:
  if (hit_items || one_in(3)) {
   if (dam > 15) {
    if (effects & mfb(AMMO_INCENDIARY) || effects & mfb(AMMO_FLAME))
     g->explosion(x, y, 40, 0, true);
    else {
     for (int i = x - 2; i <= x + 2; i++) {
      for (int j = y - 2; j <= y + 2; j++) {
       if (move_cost(i, j) > 0 && one_in(3))
        spawn_item(i, j, g->itypes["gasoline"], 0);
      }
     }
    }
    ter_set(x, y, t_gas_pump_smashed);
   }
   dam -= 60;
  }
  break;

 case t_vat:
  if (dam >= 10) {
   g->sound(x, y, 15, "ke-rash!");
   ter_set(x, y, t_floor);
  } else
   dam = 0;
  break;

 default:
  if (move_cost(x, y) == 0 && !trans(x, y))
   dam = 0;	// TODO: Bullets can go through some walls?
  else
   dam -= (rng(0, 1) * rng(0, 1) * rng(0, 1));
 }

 if (effects & mfb(AMMO_TRAIL) && !one_in(4))
  add_field(g, x, y, fd_smoke, rng(1, 2));

// Set damage to 0 if it's less
 if (dam < 0)
  dam = 0;

// Check fields?
 field *fieldhit = &(field_at(x, y));
 switch (fieldhit->type) {
  case fd_web:
   if (effects & mfb(AMMO_INCENDIARY) || effects & mfb(AMMO_FLAME))
    add_field(g, x, y, fd_fire, fieldhit->density - 1);
   else if (dam > 5 + fieldhit->density * 5 && one_in(5 - fieldhit->density)) {
    dam -= rng(1, 2 + fieldhit->density * 2);
    remove_field(x, y);
   }
   break;
 }

// Now, destroy items on that tile.

 if ((move_cost(x, y) == 2 && !hit_items) || !INBOUNDS(x, y))
  return;	// Items on floor-type spaces won't be shot up.

 for (int i = 0; i < i_at(x, y).size(); i++) {
  bool destroyed = false;
  switch (i_at(x, y)[i].type->m1) {
   case GLASS:
   case PAPER:
    if (dam > rng(2, 8) && one_in(i_at(x, y)[i].volume()))
     destroyed = true;
    break;
   case PLASTIC:
    if (dam > rng(2, 10) && one_in(i_at(x, y)[i].volume() * 3))
     destroyed = true;
    break;
   case VEGGY:
   case FLESH:
    if (dam > rng(10, 40))
     destroyed = true;
    break;
   case COTTON:
   case WOOL:
    i_at(x, y)[i].damage++;
    if (i_at(x, y)[i].damage >= 5)
     destroyed = true;
    break;
  }
  if (destroyed) {
   for (int j = 0; j < i_at(x, y)[i].contents.size(); j++)
    i_at(x, y).push_back(i_at(x, y)[i].contents[j]);
   i_rem(x, y, i);
   i--;
  }
 }
}

bool map::hit_with_acid(game *g, const int x, const int y)
{
 if (move_cost(x, y) != 0)
  return false; // Didn't hit the tile!

 switch (ter(x, y)) {
  case t_wall_glass_v:
  case t_wall_glass_h:
  case t_wall_glass_v_alarm:
  case t_wall_glass_h_alarm:
  case t_vat:
   ter_set(x, y, t_floor);
   break;

  case t_door_c:
  case t_door_locked:
  case t_door_locked_alarm:
   if (one_in(3))
    ter_set(x, y, t_door_b);
   break;

  case t_door_b:
   if (one_in(4))
    ter_set(x, y, t_door_frame);
   else
    return false;
   break;

  case t_window:
  case t_window_alarm:
   ter_set(x, y, t_window_empty);
   break;

  case t_wax:
   ter_set(x, y, t_floor_wax);
   break;

  case t_toilet:
  case t_sink:
  case t_bathtub:
  case t_gas_pump:
  case t_gas_pump_smashed:
  case t_gas_pump_empty:
   return false;

  case t_card_science:
  case t_card_military:
   ter_set(x, y, t_card_reader_broken);
   break;
 }

 return true;
}

// returns true if terrain stops fire
bool map::hit_with_fire(game *g, const int x, const int y)
{
    if (move_cost(x, y) != 0)
        return false; // Didn't hit the tile!

    // non passable but flammable terrain, set it on fire
    if (has_flag(flammable, x, y) || has_flag(flammable2, x, y))
    {
        add_field(g, x, y, fd_fire, 3);
    }
    return true;
}

void map::marlossify(const int x, const int y)
{
 const int type = rng(1, 9);
 switch (type) {
  case 1:
  case 2:
  case 3:
  case 4: ter_set(x, y, t_fungus);      break;
  case 5:
  case 6:
  case 7: ter_set(x, y, t_marloss);     break;
  case 8: ter_set(x, y, t_tree_fungal); break;
  case 9: ter_set(x, y, t_slime);       break;
 }
}

bool map::open_door(const int x, const int y, const bool inside)
{
 if (ter(x, y) == t_door_c) {
  ter_set(x, y, t_door_o);
  return true;
 } else if (ter(x, y) == t_canvas_door) {
  ter_set(x, y, t_canvas_door_o);
  return true;
 } else if (ter(x, y) == t_skin_door) {
  ter_set(x, y, t_skin_door_o);
  return true;
 } else if (inside && ter(x, y) == t_curtains) {
  ter_set(x, y, t_window_domestic);
  return true;
 } else if (inside && ter(x, y) == t_window_domestic) {
  ter_set(x, y, t_window_open);
  return true;
 } else if (ter(x, y) == t_chaingate_c) {
  ter_set(x, y, t_chaingate_o);
  return true;
 } else if (ter(x, y) == t_fencegate_c) {
  ter_set(x, y, t_fencegate_o);
  return true;
 } else if (ter(x, y) == t_door_metal_c) {
  ter_set(x, y, t_door_metal_o);
  return true;
 } else if (ter(x, y) == t_door_glass_c) {
  ter_set(x, y, t_door_glass_o);
  return true;
 } else if (inside &&
            (ter(x, y) == t_door_locked || ter(x, y) == t_door_locked_alarm)) {
  ter_set(x, y, t_door_o);
  return true;
 }
 return false;
}

void map::translate(const ter_id from, const ter_id to)
{
 if (from == to) {
  debugmsg("map::translate %s => %s", terlist[from].name.c_str(),
                                      terlist[from].name.c_str());
  return;
 }
 for (int x = 0; x < SEEX * my_MAPSIZE; x++) {
  for (int y = 0; y < SEEY * my_MAPSIZE; y++) {
   if (ter(x, y) == from)
    ter_set(x, y, to);
  }
 }
}

//This function performs the translate function within a given radius of the player.
void map::translate_radius(const ter_id from, const ter_id to, float radi, int uX, int uY)
{
 if (from == to) {
  debugmsg("map::translate %s => %s", terlist[from].name.c_str(),
                                      terlist[from].name.c_str());
  return;
 }
 for (int x = 0; x < SEEX * my_MAPSIZE; x++) {
  for (int y = 0; y < SEEY * my_MAPSIZE; y++) {
   if (ter(x, y) == from){
    //float radiX = 0.0;
    float radiX = sqrt(float((uX-x)*(uX-x) + (uY-y)*(uY-y)));
    if (radiX <= radi){
      ter_set(x, y, to);}
    }
   }
  }
 }

bool map::close_door(const int x, const int y, const bool inside)
{
 if (ter(x, y) == t_door_o) {
  ter_set(x, y, t_door_c);
  return true;
 } else if (inside && ter(x, y) == t_window_domestic) {
  ter_set(x, y, t_curtains);
  return true;
 } else if (ter(x, y) == t_canvas_door_o) {
  ter_set(x, y, t_canvas_door);
  return true;
 } else if (ter(x, y) == t_skin_door_o) {
  ter_set(x, y, t_skin_door);
  return true;
 } else if (inside && ter(x, y) == t_window_open) {
  ter_set(x, y, t_window_domestic);
  return true;
 } else if (ter(x, y) == t_chaingate_o) {
  ter_set(x, y, t_chaingate_c);
  return true;
  } else if (ter(x, y) == t_fencegate_o) {
  ter_set(x, y, t_fencegate_c);
 } else if (ter(x, y) == t_door_metal_o) {
  ter_set(x, y, t_door_metal_c);
  return true;
 } else if (ter(x, y) == t_door_glass_o) {
  ter_set(x, y, t_door_glass_c);
  return true;
 }
 return false;
}

int& map::radiation(const int x, const int y)
{
 if (!INBOUNDS(x, y)) {
  nulrad = 0;
  return nulrad;
 }
/*
 int nonant;
 cast_to_nonant(x, y, nonant);
*/
 const int nonant = int(x / SEEX) + int(y / SEEY) * my_MAPSIZE;

 const int lx = x % SEEX;
 const int ly = y % SEEY;
 return grid[nonant]->rad[lx][ly];
}

std::vector<item>& map::i_at(const int x, const int y)
{
 if (!INBOUNDS(x, y)) {
  nulitems.clear();
  return nulitems;
 }
/*
 int nonant;
 cast_to_nonant(x, y, nonant);
*/
 const int nonant = int(x / SEEX) + int(y / SEEY) * my_MAPSIZE;

 const int lx = x % SEEX;
 const int ly = y % SEEY;
 return grid[nonant]->itm[lx][ly];
}

item map::water_from(const int x, const int y)
{
    item ret(item_controller->find_template("water"), 0);
    if (ter(x, y) == t_water_sh && one_in(3))
        ret.poison = rng(1, 4);
    else if (ter(x, y) == t_water_dp && one_in(4))
        ret.poison = rng(1, 4);
    else if (ter(x, y) == t_sewage)
        ret.poison = rng(1, 7);
    else if (ter(x, y) == t_toilet && !one_in(3))
        ret.poison = rng(1, 3);
    else if (tr_at(x, y) == tr_funnel)
        ret.poison = (one_in(10) > 1) ? 0 : 1;
    return ret;
}

void map::i_rem(const int x, const int y, const int index)
{
 if (index > i_at(x, y).size() - 1)
  return;
 i_at(x, y).erase(i_at(x, y).begin() + index);
}

void map::i_clear(const int x, const int y)
{
 i_at(x, y).clear();
}

point map::find_item(const item *it)
{
 point ret;
 for (ret.x = 0; ret.x < SEEX * my_MAPSIZE; ret.x++) {
  for (ret.y = 0; ret.y < SEEY * my_MAPSIZE; ret.y++) {
   for (int i = 0; i < i_at(ret.x, ret.y).size(); i++) {
    if (it == &i_at(ret.x, ret.y)[i])
     return ret;
   }
  }
 }
 ret.x = -1;
 ret.y = -1;
 return ret;
}

//Old spawn_item method
//TODO: Deprecate
void map::spawn_item(const int x, const int y, itype* type, const int birthday, const int quantity, const int charges)
{
 if (type->is_style())
  return;
 item tmp(type, birthday);
 for(int i = 0; i < quantity; i++)
  spawn_item(x, y, type, birthday, 0, charges);
 if (charges && tmp.charges > 0) //let's fail silently if we specify charges for an item that doesn't support it
  tmp.charges = charges;
 tmp = tmp.in_its_container(itypes);
 if (tmp.made_of(LIQUID) && has_flag(swimmable, x, y))
  return;
 add_item(x, y, tmp);
}

//New spawn_item method, using item factory
void map::spawn_item(const int x, const int y, std::string type_id, const int birthday, const int quantity, const int charges)
{
 item tmp = item_controller->create(type_id, birthday);
 if (quantity)
  for(int i = 0; i < quantity; i++)
   spawn_item(x, y, type_id, birthday, 0, charges);
 if (charges && tmp.charges > 0) //let's fail silently if we specify charges for an item that doesn't support it
  tmp.charges = charges;
 tmp = tmp.in_its_container(itypes);
 if (tmp.made_of(LIQUID) && has_flag(swimmable, x, y))
  return;
 add_item(x, y, tmp);
}

void map::add_item(const int x, const int y, item new_item)
{
 if (new_item.is_style())
  return;
 if (!INBOUNDS(x, y))
  return;
 if (new_item.made_of(LIQUID) && has_flag(swimmable, x, y))
  return;

    // clothing with variable size flag may sometimes be generated fitted
    if (new_item.is_armor() && new_item.has_flag(IF_VARSIZE) & one_in(3))
    {
        new_item.item_flags |= mfb(IF_FIT);
    }

 if (has_flag(noitem, x, y) || i_at(x, y).size() >= 64) {// Too many items there
  std::vector<point> okay;
  for (int i = x - 1; i <= x + 1; i++) {
   for (int j = y - 1; j <= y + 1; j++) {
    if (INBOUNDS(i, j) && move_cost(i, j) > 0 && !has_flag(noitem, i, j) &&
        i_at(i, j).size() < 64)
     okay.push_back(point(i, j));
   }
  }
  if (okay.size() == 0) {
   for (int i = x - 2; i <= x + 2; i++) {
    for (int j = y - 2; j <= y + 2; j++) {
     if (INBOUNDS(i, j) && move_cost(i, j) > 0 && !has_flag(noitem, i, j) &&
         i_at(i, j).size() < 64)
      okay.push_back(point(i, j));
    }
   }
  }
  if (okay.size() == 0)// STILL?
   return;
  const point choice = okay[rng(0, okay.size() - 1)];
  add_item(choice.x, choice.y, new_item);
  return;
 }
/*
 int nonant;
 cast_to_nonant(x, y, nonant);
*/
 const int nonant = int(x / SEEX) + int(y / SEEY) * my_MAPSIZE;

 const int lx = x % SEEX;
 const int ly = y % SEEY;
 grid[nonant]->itm[lx][ly].push_back(new_item);
 if (new_item.active)
  grid[nonant]->active_item_count++;
}

void map::process_active_items(game *g)
{
 for (int gx = 0; gx < my_MAPSIZE; gx++) {
  for (int gy = 0; gy < my_MAPSIZE; gy++) {
   if (grid[gx + gy * my_MAPSIZE]->active_item_count > 0)
    process_active_items_in_submap(g, gx + gy * my_MAPSIZE);
  }
 }
}

void map::process_active_items_in_submap(game *g, const int nonant)
{
	it_tool* tmp;
	iuse use;
	for (int i = 0; i < SEEX; i++) {
		for (int j = 0; j < SEEY; j++) {
			std::vector<item> *items = &(grid[nonant]->itm[i][j]);
			for (int n = 0; n < items->size(); n++) {
				if ((*items)[n].active ||
				((*items)[n].is_container() && (*items)[n].contents.size() > 0 && (*items)[n].contents[0].active))
				{
					if ((*items)[n].is_food()) {	// food items
						if ((*items)[n].has_flag(IF_HOT)) {
							(*items)[n].item_counter--;
							if ((*items)[n].item_counter == 0) {
								(*items)[n].item_flags ^= mfb(IF_HOT);
								(*items)[n].active = false;
								grid[nonant]->active_item_count--;
							}
						}
					} else if ((*items)[n].is_food_container()) {	// food in containers
						if ((*items)[n].contents[0].has_flag(IF_HOT)) {
							(*items)[n].contents[0].item_counter--;
							if ((*items)[n].contents[0].item_counter == 0) {
								(*items)[n].contents[0].item_flags ^= mfb(IF_HOT);
								(*items)[n].contents[0].active = false;
								grid[nonant]->active_item_count--;
							}
						}
					} else if	(!(*items)[n].is_tool()) { // It's probably a charger gun
						(*items)[n].active = false;
						(*items)[n].charges = 0;
					} else {
						tmp = dynamic_cast<it_tool*>((*items)[n].type);
						if (tmp->use != &iuse::none)
						{
						    (use.*tmp->use)(g, &(g->u), &((*items)[n]), true);
						}
						if (tmp->turns_per_charge > 0 && int(g->turn) % tmp->turns_per_charge ==0)
						(*items)[n].charges--;
						if ((*items)[n].charges <= 0) {
						    if (tmp->use != &iuse::none)
						    {
							    (use.*tmp->use)(g, &(g->u), &((*items)[n]), false);
							}
							if (tmp->revert_to == "null" || (*items)[n].charges == -1) {
								items->erase(items->begin() + n);
								grid[nonant]->active_item_count--;
								n--;
							} else
								(*items)[n].type = g->itypes[tmp->revert_to];
						}
					}
				}
			}
		}
	}
}

void map::use_amount(const point origin, const int range, const itype_id type, const int amount,
                     const bool use_container)
{
 int quantity = amount;
 for (int radius = 0; radius <= range && quantity > 0; radius++) {
  for (int x = origin.x - radius; x <= origin.x + radius; x++) {
   for (int y = origin.y - radius; y <= origin.y + radius; y++) {
    if (rl_dist(origin.x, origin.y, x, y) >= radius) {
     for (int n = 0; n < i_at(x, y).size() && quantity > 0; n++) {
      item* curit = &(i_at(x, y)[n]);
      bool used_contents = false;
      for (int m = 0; m < curit->contents.size() && quantity > 0; m++) {
       if (curit->contents[m].type->id == type) {
        quantity--;
        curit->contents.erase(curit->contents.begin() + m);
        m--;
        used_contents = true;
       }
      }
      if (use_container && used_contents) {
       i_rem(x, y, n);
       n--;
      } else if (curit->type->id == type && quantity > 0) {
       quantity--;
       i_rem(x, y, n);
       n--;
      }
     }
    }
   }
  }
 }
}

void map::use_charges(const point origin, const int range, const itype_id type, const int amount)
{
 int quantity = amount;
 for (int radius = 0; radius <= range && quantity > 0; radius++) {
  for (int x = origin.x - radius; x <= origin.x + radius; x++) {
   for (int y = origin.y - radius; y <= origin.y + radius; y++) {
    if (rl_dist(origin.x, origin.y, x, y) >= radius) {
      int vpart = -1;
      vehicle *veh = veh_at(x, y, vpart);

      if (veh) { // check if a vehicle part is present to provide water/power
        const int kpart = veh->part_with_feature(vpart, vpf_kitchen);

        if (kpart >= 0) { // we have a kitchen, now to see what to drain
          int ftype = -1;

          if (type == "water_clean")
            ftype = AT_WATER;
          else if (type == "hotplate")
            ftype = AT_BATT;

          quantity -= veh->drain(ftype, quantity);

          if (quantity == 0)
            return;
        }
      }

     for (int n = 0; n < i_at(x, y).size(); n++) {
      item* curit = &(i_at(x, y)[n]);
// Check contents first
      for (int m = 0; m < curit->contents.size() && quantity > 0; m++) {
       if (curit->contents[m].type->id == type) {
        if (curit->contents[m].charges <= quantity) {
         quantity -= curit->contents[m].charges;
         if (curit->contents[m].destroyed_at_zero_charges()) {
          curit->contents.erase(curit->contents.begin() + m);
          m--;
         } else
          curit->contents[m].charges = 0;
        } else {
         curit->contents[m].charges -= quantity;
         return;
        }
       }
      }
// Now check the actual item
      if (curit->type->id == type) {
       if (curit->charges <= quantity) {
        quantity -= curit->charges;
        if (curit->destroyed_at_zero_charges()) {
         i_rem(x, y, n);
         n--;
        } else
         curit->charges = 0;
       } else {
        curit->charges -= quantity;
        return;
       }
      }
     }
    }
   }
  }
 }
}

trap_id& map::tr_at(const int x, const int y)
{
 if (!INBOUNDS(x, y)) {
  nultrap = tr_null;
  return nultrap;	// Out-of-bounds, return our null trap
 }
/*
 int nonant;
 cast_to_nonant(x, y, nonant);
*/
 const int nonant = int(x / SEEX) + int(y / SEEY) * my_MAPSIZE;

 const int lx = x % SEEX;
 const int ly = y % SEEY;
 if (lx < 0 || lx >= SEEX || ly < 0 || ly >= SEEY) {
  debugmsg("tr_at contained bad x:y %d:%d", lx, ly);
  nultrap = tr_null;
  return nultrap;	// Out-of-bounds, return our null trap
 }

 if (terlist[ grid[nonant]->ter[lx][ly] ].trap != tr_null) {
  nultrap = terlist[ grid[nonant]->ter[lx][ly] ].trap;
  return nultrap;
 }

 return grid[nonant]->trp[lx][ly];
}

void map::add_trap(const int x, const int y, const trap_id t)
{
 if (!INBOUNDS(x, y))
  return;
 const int nonant = int(x / SEEX) + int(y / SEEY) * my_MAPSIZE;

 const int lx = x % SEEX;
 const int ly = y % SEEY;
 grid[nonant]->trp[lx][ly] = t;
}

void map::disarm_trap(game *g, const int x, const int y)
{
  int skillLevel = g->u.skillLevel("traps");

 if (tr_at(x, y) == tr_null) {
  debugmsg("Tried to disarm a trap where there was none (%d %d)", x, y);
  return;
 }

 const int tSkillLevel = g->u.skillLevel("traps");
 const int diff = g->traps[tr_at(x, y)]->difficulty;
 int roll = rng(tSkillLevel, 4 * tSkillLevel);

 while ((rng(5, 20) < g->u.per_cur || rng(1, 20) < g->u.dex_cur) && roll < 50)
  roll++;
 if (roll >= diff) {
  g->add_msg("You disarm the trap!");
  std::vector<itype_id> comp = g->traps[tr_at(x, y)]->components;
  for (int i = 0; i < comp.size(); i++) {
   if (comp[i] != "null")
    spawn_item(x, y, g->itypes[comp[i]], 0, 0, 1);
  }
  tr_at(x, y) = tr_null;
  if(diff > 1.25 * skillLevel) // failure might have set off trap
    g->u.practice(g->turn, "traps", 1.5*(diff - skillLevel));
 } else if (roll >= diff * .8) {
  g->add_msg("You fail to disarm the trap.");
  if(diff > 1.25 * skillLevel)
    g->u.practice(g->turn, "traps", 1.5*(diff - skillLevel));
 }
 else {
  g->add_msg("You fail to disarm the trap, and you set it off!");
  trap* tr = g->traps[tr_at(x, y)];
  trapfunc f;
  (f.*(tr->act))(g, x, y);
  if(diff - roll <= 6)
   // Give xp for failing, but not if we failed terribly (in which
   // case the trap may not be disarmable).
   g->u.practice(g->turn, "traps", 2*diff);
 }
}

field& map::field_at(const int x, const int y)
{
 if (!INBOUNDS(x, y)) {
  nulfield = field();
  return nulfield;
 }
/*
 int nonant;
 cast_to_nonant(x, y, nonant);
*/
 const int nonant = int(x / SEEX) + int(y / SEEY) * my_MAPSIZE;

 const int lx = x % SEEX;
 const int ly = y % SEEY;
 return grid[nonant]->fld[lx][ly];
}

bool map::add_field(game *g, const int x, const int y,
                    const field_id t, const unsigned char new_density)
{
 unsigned int density = new_density;

 if (!INBOUNDS(x, y))
  return false;
 if (field_at(x, y).type == fd_web && t == fd_fire)
  density++;
 else if (!field_at(x, y).is_null()) // Blood & bile are null too
  return false;
 if (density > 3)
  density = 3;
 if (density <= 0)
  return false;
 const int nonant = int(x / SEEX) + int(y / SEEY) * my_MAPSIZE;

 const int lx = x % SEEX;
 const int ly = y % SEEY;
 if (grid[nonant]->fld[lx][ly].type == fd_null)
  grid[nonant]->field_count++;
 grid[nonant]->fld[lx][ly] = field(t, density, 0);
 if (g != NULL && lx == g->u.posx && ly == g->u.posy &&
     grid[nonant]->fld[lx][ly].is_dangerous()) {
  g->cancel_activity_query("You're in a %s!",
                           fieldlist[t].name[density - 1].c_str());
 }
 return true;
}

void map::remove_field(const int x, const int y)
{
 if (!INBOUNDS(x, y))
  return;
 const int nonant = int(x / SEEX) + int(y / SEEY) * my_MAPSIZE;

 const int lx = x % SEEX;
 const int ly = y % SEEY;
 if (grid[nonant]->fld[lx][ly].type != fd_null)
  grid[nonant]->field_count--;
 grid[nonant]->fld[lx][ly] = field();
}

computer* map::computer_at(const int x, const int y)
{
 if (!INBOUNDS(x, y))
  return NULL;
/*
 int nonant;
 cast_to_nonant(x, y, nonant);
*/
 const int nonant = int(x / SEEX) + int(y / SEEY) * my_MAPSIZE;

 if (grid[nonant]->comp.name == "")
  return NULL;
 return &(grid[nonant]->comp);
}

bool map::allow_camp(const int x, const int y, const int radius)
{
	return camp_at(x, y, radius) == NULL;
}

basecamp* map::camp_at(const int x, const int y, const int radius)
{
	// locate the nearest camp in a CAMPSIZE radius
 if (!INBOUNDS(x, y))
  return NULL;

 const int sx = std::max(0, x / SEEX - CAMPSIZE);
 const int sy = std::max(0, y / SEEY - CAMPSIZE);
 const int ex = std::min(MAPSIZE - 1, x / SEEX + CAMPSIZE);
 const int ey = std::min(MAPSIZE - 1, y / SEEY + CAMPSIZE);

 for( int ly = sy; ly < ey; ++ly )
 {
 	for( int lx = sx; lx < ex; ++lx )
 	{
 		int nonant = lx + ly * my_MAPSIZE;
 		if (grid[nonant]->camp.is_valid())
 		{
 			// we only allow on camp per size radius, kinda
 			return &(grid[nonant]->camp);
 		}
 	}
 }

 return NULL;
}

void map::add_camp(const std::string& name, const int x, const int y)
{
	if (!allow_camp(x, y)) {
		dbg(D_ERROR) << "map::add_camp: Attempting to add camp when one in local area.";
		return;
	}

	const int nonant = int(x / SEEX) + int(y / SEEY) * my_MAPSIZE;
	grid[nonant]->camp = basecamp(name, x, y);
}

void map::debug()
{
 mvprintw(0, 0, "MAP DEBUG");
 getch();
 for (int i = 0; i <= SEEX * 2; i++) {
  for (int j = 0; j <= SEEY * 2; j++) {
   if (i_at(i, j).size() > 0) {
    mvprintw(1, 0, "%d, %d: %d items", i, j, i_at(i, j).size());
    mvprintw(2, 0, "%c, %d", i_at(i, j)[0].symbol(), i_at(i, j)[0].color());
    getch();
   }
  }
 }
 getch();
}

void map::draw(game *g, WINDOW* w, const point center)
{
 g->reset_light_level();
 const int natural_sight_range = g->u.sight_range(1);
 const int light_sight_range = g->u.sight_range(g->light_level());
 const int lowlight_sight_range = std::max((int)g->light_level() / 2, natural_sight_range);
 const int max_sight_range = g->u.unimpaired_range();

 for (int i = 0; i < my_MAPSIZE * my_MAPSIZE; i++) {
  if (!grid[i])
   debugmsg("grid %d (%d, %d) is null! mapbuffer size = %d",
            i, i % my_MAPSIZE, i / my_MAPSIZE, MAPBUFFER.size());
 }

 const bool u_is_boomered = g->u.has_disease(DI_BOOMERED);
 const int  u_clairvoyance = g->u.clairvoyance();
 const bool u_sight_impaired = g->u.sight_impaired();
 const int  g_light_level = (int)g->light_level();

 for  (int realx = center.x - getmaxx(w)/2; realx <= center.x + getmaxx(w)/2; realx++) {
  for (int realy = center.y - getmaxy(w)/2; realy <= center.y + getmaxy(w)/2; realy++) {
   const int dist = rl_dist(g->u.posx, g->u.posy, realx, realy);
   int sight_range = light_sight_range;
   int low_sight_range = lowlight_sight_range;
   bool bRainOutside = false;
   // While viewing indoor areas use lightmap model
   if (!is_outside(realx, realy)) {
    sight_range = natural_sight_range;
   // Don't display area as shadowy if it's outside and illuminated by natural light
   } else if (dist <= g->u.sight_range(g_light_level)) {
    low_sight_range = std::max(g_light_level, natural_sight_range);
    bRainOutside = true;
   }

   // I've moved this part above loops without even thinking that
   // this must stay here...
   int real_max_sight_range = light_sight_range > max_sight_range ? light_sight_range : max_sight_range;
   int distance_to_look = real_max_sight_range;
   if (OPTIONS[OPT_GRADUAL_NIGHT_LIGHT] > 0.) {
    // in this case we'll be always looking at maximum distance
    // and light level should do rest of the work....
    distance_to_look = DAYLIGHT_LEVEL;
   }

   bool can_see = pl_sees(g->u.posx, g->u.posy, realx, realy, distance_to_look);
   lit_level lit = light_at(realx, realy);

   if (OPTIONS[OPT_GRADUAL_NIGHT_LIGHT] > 0.) {
    // now we're gonna adjust real_max_sight, to cover some nearby "highlights",
	// but at the same time changing light-level depending on distance,
	// to create actual "gradual" stuff
	// Also we'll try to ALWAYS show LL_BRIGHT stuff independent of where it is...
    if (lit != LL_BRIGHT) {
     if (dist > real_max_sight_range) {
      int intLit = (int)lit - (dist - real_max_sight_range)/2;
      if (intLit < 0) intLit = LL_DARK;
      lit = (lit_level)intLit;
     }
    }
	// additional case for real_max_sight_range
	// if both light_sight_range and max_sight_range were small
	// it means we really have limited visibility (e.g. inside a pit)
	// and we shouldn't touch that
	if (lit > LL_DARK && real_max_sight_range > 1) {
     real_max_sight_range = distance_to_look;
    }
   }

   if (dist > real_max_sight_range ||
       (dist > light_sight_range &&
         (lit == LL_DARK ||
         (u_sight_impaired && lit != LL_BRIGHT) ||
	  !can_see))) {
    if (u_is_boomered)
   	 mvwputch(w, realy+getmaxy(w)/2 - center.y, realx+getmaxx(w)/2 - center.x, c_magenta, '#');
    else
         mvwputch(w, realy+getmaxy(w)/2 - center.y, realx+getmaxx(w)/2 - center.x, c_dkgray, '#');
   } else if (dist > light_sight_range && u_sight_impaired && lit == LL_BRIGHT) {
    if (u_is_boomered)
     mvwputch(w, realy+getmaxy(w)/2 - center.y, realx+getmaxx(w)/2 - center.x, c_pink, '#');
    else
     mvwputch(w, realy+getmaxy(w)/2 - center.y, realx+getmaxx(w)/2 - center.x, c_ltgray, '#');
   } else if (dist <= u_clairvoyance || can_see) {
    if (bRainOutside && INBOUNDS(realx, realy) && is_outside(realx, realy))
     g->mapRain[realy + getmaxy(w)/2 - center.y][realx + getmaxx(w)/2 - center.x] = true;
    drawsq(w, g->u, realx, realy, false, true, center.x, center.y,
           (dist > low_sight_range && LL_LIT > lit) ||
	   (dist > sight_range && LL_LOW == lit),
           LL_BRIGHT == lit);
   } else {
    mvwputch(w, realy+getmaxy(w)/2 - center.y, realx+getmaxx(w)/2 - center.x, c_black,' ');
   }
  }
 }
 int atx = getmaxx(w)/2 + g->u.posx - center.x, aty = getmaxy(w)/2 + g->u.posy - center.y;
 if (atx >= 0 && atx < TERRAIN_WINDOW_WIDTH && aty >= 0 && aty < TERRAIN_WINDOW_HEIGHT) {
  mvwputch(w, aty, atx, g->u.color(), '@');
  g->mapRain[aty][atx] = false;
 }
}

void map::drawsq(WINDOW* w, player &u, const int x, const int y, const bool invert_arg,
                 const bool show_items_arg, const int view_center_x_arg, const int view_center_y_arg,
                 const bool low_light, const bool bright_light)
{
 bool invert = invert_arg;
 bool show_items = show_items_arg;
 int cx = view_center_x_arg;
 int cy = view_center_y_arg;
 if (!INBOUNDS(x, y))
  return;	// Out of bounds
 if (cx == -1)
  cx = u.posx;
 if (cy == -1)
  cy = u.posy;
 const int k = x + getmaxx(w)/2 - cx;
 const int j = y + getmaxy(w)/2 - cy;
 nc_color tercol;
 ter_id curr_ter = ter(x,y);
 long sym = terlist[curr_ter].sym;
 bool hi = false;
 bool graf = false;
 bool normal_tercol = false, drew_field = false;
 if (u.has_disease(DI_BOOMERED))
  tercol = c_magenta;
 else if ((u.is_wearing("goggles_nv") && u.has_active_item("UPS_on")) ||
          u.has_active_bionic("bio_night_vision"))
  tercol = (bright_light) ? c_white : c_ltgreen;
 else if (low_light)
  tercol = c_dkgray;
 else
 {
  normal_tercol = true;
  tercol = terlist[curr_ter].color;
 }
 if (move_cost(x, y) == 0 && has_flag(swimmable, x, y) && !u.underwater)
  show_items = false;	// Can only see underwater items if WE are underwater
// If there's a trap here, and we have sufficient perception, draw that instead
 if (tr_at(x, y) != tr_null &&
     u.per_cur - u.encumb(bp_eyes) >= (*traps)[tr_at(x, y)]->visibility) {
  tercol = (*traps)[tr_at(x, y)]->color;
  if ((*traps)[tr_at(x, y)]->sym == '%') {
   switch(rng(1, 5)) {
    case 1: sym = '*'; break;
    case 2: sym = '0'; break;
    case 3: sym = '8'; break;
    case 4: sym = '&'; break;
    case 5: sym = '+'; break;
   }
  } else
   sym = (*traps)[tr_at(x, y)]->sym;
 }
// If there's a field here, draw that instead (unless its symbol is %)
 if (field_at(x, y).type != fd_null &&
     fieldlist[field_at(x, y).type].sym != '&') {
  tercol = fieldlist[field_at(x, y).type].color[field_at(x, y).density - 1];
  drew_field = true;
  if (fieldlist[field_at(x, y).type].sym == '*') {
   switch (rng(1, 5)) {
    case 1: sym = '*'; break;
    case 2: sym = '0'; break;
    case 3: sym = '8'; break;
    case 4: sym = '&'; break;
    case 5: sym = '+'; break;
   }
  } else if (fieldlist[field_at(x, y).type].sym != '%' ||
             i_at(x, y).size() > 0) {
   sym = fieldlist[field_at(x, y).type].sym;
   drew_field = false;
  }
 }
// If there's items here, draw those instead
 if (show_items && !has_flag(container, x, y) && i_at(x, y).size() > 0 && !drew_field) {
  if ((terlist[curr_ter].sym != '.'))
   hi = true;
  else {
   tercol = i_at(x, y)[i_at(x, y).size() - 1].color();
   if (i_at(x, y).size() > 1)
    invert = !invert;
   sym = i_at(x, y)[i_at(x, y).size() - 1].symbol();
  }
 }

 int veh_part = 0;
 vehicle *veh = veh_at(x, y, veh_part);
 if (veh) {
  sym = special_symbol (veh->face.dir_symbol(veh->part_sym(veh_part)));
  if (normal_tercol)
   tercol = veh->part_color(veh_part);
 }
 // If there's graffiti here, change background color
 if(graffiti_at(x,y).contents)
  graf = true;

 //suprise, we're not done, if it's a wall adjacent to an other, put the right glyph
 if(sym == LINE_XOXO || sym == LINE_OXOX)//vertical or horizontal
  sym = determine_wall_corner(x, y, sym);

 if (invert)
  mvwputch_inv(w, j, k, tercol, sym);
 else if (hi)
  mvwputch_hi (w, j, k, tercol, sym);
 else if (graf)
  mvwputch    (w, j, k, red_background(tercol), sym);
 else
  mvwputch    (w, j, k, tercol, sym);
}

/*
map::sees based off code by Steve Register [arns@arns.freeservers.com]
http://roguebasin.roguelikedevelopment.org/index.php?title=Simple_Line_of_Sight
*/
bool map::sees(const int Fx, const int Fy, const int Tx, const int Ty,
               const int range, int &tc)
{
 const int dx = Tx - Fx;
 const int dy = Ty - Fy;
 const int ax = abs(dx) << 1;
 const int ay = abs(dy) << 1;
 const int sx = SGN(dx);
 const int sy = SGN(dy);
 int x = Fx;
 int y = Fy;
 int t = 0;
 int st;

 if (range >= 0 && (abs(dx) > range || abs(dy) > range))
  return false;	// Out of range!
 if (ax > ay) { // Mostly-horizontal line
  st = SGN(ay - (ax >> 1));
// Doing it "backwards" prioritizes straight lines before diagonal.
// This will help avoid creating a string of zombies behind you and will
// promote "mobbing" behavior (zombies surround you to beat on you)
  for (tc = abs(ay - (ax >> 1)) * 2 + 1; tc >= -1; tc--) {
   t = tc * st;
   x = Fx;
   y = Fy;
   do {
    if (t > 0) {
     y += sy;
     t -= ax;
    }
    x += sx;
    t += ay;
    if (x == Tx && y == Ty) {
     tc *= st;
     return true;
    }
   } while ((trans(x, y)) && (INBOUNDS(x,y)));
  }
  return false;
 } else { // Same as above, for mostly-vertical lines
  st = SGN(ax - (ay >> 1));
  for (tc = abs(ax - (ay >> 1)) * 2 + 1; tc >= -1; tc--) {
  t = tc * st;
  x = Fx;
  y = Fy;
   do {
    if (t > 0) {
     x += sx;
     t -= ay;
    }
    y += sy;
    t += ax;
    if (x == Tx && y == Ty) {
     tc *= st;
     return true;
    }
   } while ((trans(x, y)) && (INBOUNDS(x,y)));
  }
  return false;
 }
 return false; // Shouldn't ever be reached, but there it is.
}

bool map::clear_path(const int Fx, const int Fy, const int Tx, const int Ty,
                     const int range, const int cost_min, const int cost_max, int &tc)
{
 const int dx = Tx - Fx;
 const int dy = Ty - Fy;
 const int ax = abs(dx) << 1;
 const int ay = abs(dy) << 1;
 const int sx = SGN(dx);
 const int sy = SGN(dy);
 int x = Fx;
 int y = Fy;
 int t = 0;
 int st;

 if (range >= 0 && (abs(dx) > range || abs(dy) > range))
  return false;	// Out of range!
 if (ax > ay) { // Mostly-horizontal line
  st = SGN(ay - (ax >> 1));
// Doing it "backwards" prioritizes straight lines before diagonal.
// This will help avoid creating a string of zombies behind you and will
// promote "mobbing" behavior (zombies surround you to beat on you)
  for (tc = abs(ay - (ax >> 1)) * 2 + 1; tc >= -1; tc--) {
   t = tc * st;
   x = Fx;
   y = Fy;
   do {
    if (t > 0) {
     y += sy;
     t -= ax;
    }
    x += sx;
    t += ay;
    if (x == Tx && y == Ty) {
     tc *= st;
     return true;
    }
   } while (move_cost(x, y) >= cost_min && move_cost(x, y) <= cost_max &&
            INBOUNDS(x, y));
  }
  return false;
 } else { // Same as above, for mostly-vertical lines
  st = SGN(ax - (ay >> 1));
  for (tc = abs(ax - (ay >> 1)) * 2 + 1; tc >= -1; tc--) {
  t = tc * st;
  x = Fx;
  y = Fy;
   do {
    if (t > 0) {
     x += sx;
     t -= ay;
    }
    y += sy;
    t += ax;
    if (x == Tx && y == Ty) {
     tc *= st;
     return true;
    }
   } while (move_cost(x, y) >= cost_min && move_cost(x, y) <= cost_max &&
            INBOUNDS(x,y));
  }
  return false;
 }
 return false; // Shouldn't ever be reached, but there it is.
}

// Bash defaults to true.
std::vector<point> map::route(const int Fx, const int Fy, const int Tx, const int Ty, const bool bash)
{
/* TODO: If the origin or destination is out of bound, figure out the closest
 * in-bounds point and go to that, then to the real origin/destination.
 */

 if (!INBOUNDS(Fx, Fy) || !INBOUNDS(Tx, Ty)) {
  int linet;
  if (sees(Fx, Fy, Tx, Ty, -1, linet))
   return line_to(Fx, Fy, Tx, Ty, linet);
  else {
   std::vector<point> empty;
   return empty;
  }
 }
// First, check for a simple straight line on flat ground
 int linet = 0;
 if (clear_path(Fx, Fy, Tx, Ty, -1, 2, 2, linet))
  return line_to(Fx, Fy, Tx, Ty, linet);
/*
 if (move_cost(Tx, Ty) == 0)
  debugmsg("%d:%d wanted to move to %d:%d, a %s!", Fx, Fy, Tx, Ty,
           tername(Tx, Ty).c_str());
 if (move_cost(Fx, Fy) == 0)
  debugmsg("%d:%d, a %s, wanted to move to %d:%d!", Fx, Fy,
           tername(Fx, Fy).c_str(), Tx, Ty);
*/
 std::vector<point> open;
 astar_list list[SEEX * MAPSIZE][SEEY * MAPSIZE];
 int score	[SEEX * MAPSIZE][SEEY * MAPSIZE];
 int gscore	[SEEX * MAPSIZE][SEEY * MAPSIZE];
 point parent	[SEEX * MAPSIZE][SEEY * MAPSIZE];
 int startx = Fx - 4, endx = Tx + 4, starty = Fy - 4, endy = Ty + 4;
 if (Tx < Fx) {
  startx = Tx - 4;
  endx = Fx + 4;
 }
 if (Ty < Fy) {
  starty = Ty - 4;
  endy = Fy + 4;
 }
 if (startx < 0)
  startx = 0;
 if (starty < 0)
  starty = 0;
 if (endx > SEEX * my_MAPSIZE - 1)
  endx = SEEX * my_MAPSIZE - 1;
 if (endy > SEEY * my_MAPSIZE - 1)
  endy = SEEY * my_MAPSIZE - 1;

 for (int x = startx; x <= endx; x++) {
  for (int y = starty; y <= endy; y++) {
   list  [x][y] = ASL_NONE; // Init to not being on any list
   score [x][y] = 0;        // No score!
   gscore[x][y] = 0;        // No score!
   parent[x][y] = point(-1, -1);
  }
 }
 list[Fx][Fy] = ASL_OPEN;
 open.push_back(point(Fx, Fy));

 bool done = false;

 do {
  //debugmsg("Open.size() = %d", open.size());
  int best = 9999;
  int index = -1;
  for (int i = 0; i < open.size(); i++) {
   if (i == 0 || score[open[i].x][open[i].y] < best) {
    best = score[open[i].x][open[i].y];
    index = i;
   }
  }
  for (int x = open[index].x - 1; x <= open[index].x + 1; x++) {
   for (int y = open[index].y - 1; y <= open[index].y + 1; y++) {
    if (x == open[index].x && y == open[index].y)
     y++;	// Skip the current square
    if (x == Tx && y == Ty) {
     done = true;
     parent[x][y] = open[index];
    } else if (x >= startx && x <= endx && y >= starty && y <= endy &&
               (move_cost(x, y) > 0 || (bash && has_flag(bashable, x, y)))) {
     if (list[x][y] == ASL_NONE) {	// Not listed, so make it open
      list[x][y] = ASL_OPEN;
      open.push_back(point(x, y));
      parent[x][y] = open[index];
      gscore[x][y] = gscore[open[index].x][open[index].y] + move_cost(x, y);
      if (ter(x, y) == t_door_c)
       gscore[x][y] += 4;	// A turn to open it and a turn to move there
      else if (move_cost(x, y) == 0 && (bash && has_flag(bashable, x, y)))
       gscore[x][y] += 18;	// Worst case scenario with damage penalty
      score[x][y] = gscore[x][y] + 2 * rl_dist(x, y, Tx, Ty);
     } else if (list[x][y] == ASL_OPEN) { // It's open, but make it our child
      int newg = gscore[open[index].x][open[index].y] + move_cost(x, y);
      if (ter(x, y) == t_door_c)
       newg += 4;	// A turn to open it and a turn to move there
      else if (move_cost(x, y) == 0 && (bash && has_flag(bashable, x, y)))
       newg += 18;	// Worst case scenario with damage penalty
      if (newg < gscore[x][y]) {
       gscore[x][y] = newg;
       parent[x][y] = open[index];
       score [x][y] = gscore[x][y] + 2 * rl_dist(x, y, Tx, Ty);
      }
     }
    }
   }
  }
  list[open[index].x][open[index].y] = ASL_CLOSED;
  open.erase(open.begin() + index);
 } while (!done && open.size() > 0);

 std::vector<point> tmp;
 std::vector<point> ret;
 if (done) {
  point cur(Tx, Ty);
  while (cur.x != Fx || cur.y != Fy) {
   //debugmsg("Retracing... (%d:%d) => [%d:%d] => (%d:%d)", Tx, Ty, cur.x, cur.y, Fx, Fy);
   tmp.push_back(cur);
   if (rl_dist(cur.x, cur.y, parent[cur.x][cur.y].x, parent[cur.x][cur.y].y)>1){
    debugmsg("Jump in our route! %d:%d->%d:%d", cur.x, cur.y,
             parent[cur.x][cur.y].x, parent[cur.x][cur.y].y);
    return ret;
   }
   cur = parent[cur.x][cur.y];
  }
  for (int i = tmp.size() - 1; i >= 0; i--)
   ret.push_back(tmp[i]);
 }
 return ret;
}

void map::save(overmap *om, unsigned const int turn, const int x, const int y, const int z)
{
 for (int gridx = 0; gridx < my_MAPSIZE; gridx++) {
  for (int gridy = 0; gridy < my_MAPSIZE; gridy++)
   saven(om, turn, x, y, z, gridx, gridy);
 }
}

void map::load(game *g, const int wx, const int wy, const int wz, const bool update_vehicle)
{
 for (int gridx = 0; gridx < my_MAPSIZE; gridx++) {
  for (int gridy = 0; gridy < my_MAPSIZE; gridy++) {
   if (!loadn(g, wx, wy, wz, gridx, gridy, update_vehicle))
    loadn(g, wx, wy, wz, gridx, gridy, update_vehicle);
  }
 }
}

void map::shift(game *g, const int wx, const int wy, const int wz, const int sx, const int sy)
{
// Special case of 0-shift; refresh the map
 if (sx == 0 && sy == 0) {
  return; // Skip this?
  for (int gridx = 0; gridx < my_MAPSIZE; gridx++) {
   for (int gridy = 0; gridy < my_MAPSIZE; gridy++) {
    if (!loadn(g, wx+sx, wy+sy, wz, gridx, gridy))
     loadn(g, wx+sx, wy+sy, wz, gridx, gridy);
   }
  }
  return;
 }

// if player is driving vehicle, (s)he must be shifted with vehicle too
 if (g->u.in_vehicle && (sx !=0 || sy != 0)) {
  g->u.posx -= sx * SEEX;
  g->u.posy -= sy * SEEY;
 }

 // Clear vehicle list and rebuild after shift
 clear_vehicle_cache();
 vehicle_list.clear();
// Shift the map sx submaps to the right and sy submaps down.
// sx and sy should never be bigger than +/-1.
// wx and wy are our position in the world, for saving/loading purposes.
 if (sx >= 0) {
  for (int gridx = 0; gridx < my_MAPSIZE; gridx++) {
   if (sy >= 0) {
    for (int gridy = 0; gridy < my_MAPSIZE; gridy++) {
/*
     if (gridx < sx || gridy < sy) {
      saven(&(g->cur_om), g->turn, wx, wy, gridx, gridy);
     }
*/
     if (gridx + sx < my_MAPSIZE && gridy + sy < my_MAPSIZE) {
      copy_grid(gridx + gridy * my_MAPSIZE,
                gridx + sx + (gridy + sy) * my_MAPSIZE);
      update_vehicle_list(gridx + gridy * my_MAPSIZE);
     } else if (!loadn(g, wx + sx, wy + sy, wz, gridx, gridy))
      loadn(g, wx + sx, wy + sy, wz, gridx, gridy);
    }
   } else { // sy < 0; work through it backwards
    for (int gridy = my_MAPSIZE - 1; gridy >= 0; gridy--) {
/*
     if (gridx < sx || gridy - my_MAPSIZE >= sy) {
      saven(&(g->cur_om), g->turn, wx, wy, gridx, gridy);
     }
*/
     if (gridx + sx < my_MAPSIZE && gridy + sy >= 0) {
      copy_grid(gridx + gridy * my_MAPSIZE,
                gridx + sx + (gridy + sy) * my_MAPSIZE);
      update_vehicle_list(gridx + gridy * my_MAPSIZE);
     } else if (!loadn(g, wx + sx, wy + sy, wz, gridx, gridy))
      loadn(g, wx + sx, wy + sy, wz, gridx, gridy);
    }
   }
  }
 } else { // sx < 0; work through it backwards
  for (int gridx = my_MAPSIZE - 1; gridx >= 0; gridx--) {
   if (sy >= 0) {
    for (int gridy = 0; gridy < my_MAPSIZE; gridy++) {
/*
     if (gridx - my_MAPSIZE >= sx || gridy < sy) {
      saven(&(g->cur_om), g->turn, wx, wy, gridx, gridy);
     }
*/
     if (gridx + sx >= 0 && gridy + sy < my_MAPSIZE) {
      copy_grid(gridx + gridy * my_MAPSIZE,
                gridx + sx + (gridy + sy) * my_MAPSIZE);
      update_vehicle_list(gridx + gridy * my_MAPSIZE);
     } else if (!loadn(g, wx + sx, wy + sy, wz, gridx, gridy))
      loadn(g, wx + sx, wy + sy, wz, gridx, gridy);
    }
   } else { // sy < 0; work through it backwards
    for (int gridy = my_MAPSIZE - 1; gridy >= 0; gridy--) {
/*
     if (gridx - my_MAPSIZE >= sx || gridy - my_MAPSIZE >= sy) {
      saven(&(g->cur_om), g->turn, wx, wy, gridx, gridy);
     }
*/
     if (gridx + sx >= 0 && gridy + sy >= 0) {
      copy_grid(gridx + gridy * my_MAPSIZE,
                gridx + sx + (gridy + sy) * my_MAPSIZE);
      update_vehicle_list(gridx + gridy * my_MAPSIZE);
     } else if (!loadn(g, wx + sx, wy + sy, wz, gridx, gridy))
      loadn(g, wx + sx, wy + sy, wz, gridx, gridy);
    }
   }
  }
 }
 reset_vehicle_cache();
}

// saven saves a single nonant.  worldx and worldy are used for the file
// name and specifies where in the world this nonant is.  gridx and gridy are
// the offset from the top left nonant:
// 0,0 1,0 2,0
// 0,1 1,1 2,1
// 0,2 1,2 2,2
void map::saven(overmap *om, unsigned const int turn, const int worldx, const int worldy, const int worldz,
                const int gridx, const int gridy)
{
 dbg(D_INFO) << "map::saven(om[" << (void*)om << "], turn[" << turn <<"], worldx["<<worldx<<"], worldy["<<worldy<<"], gridx["<<gridx<<"], gridy["<<gridy<<"])";

 const int n = gridx + gridy * my_MAPSIZE;

 dbg(D_INFO) << "map::saven n: " << n;

 if ( !grid[n] || grid[n]->ter[0][0] == t_null)
 {
  dbg(D_ERROR) << "map::saven grid NULL!";
  return;
 }
 const int abs_x = om->pos().x * OMAPX * 2 + worldx + gridx,
           abs_y = om->pos().y * OMAPY * 2 + worldy + gridy;

 dbg(D_INFO) << "map::saven abs_x: " << abs_x << "  abs_y: " << abs_y;

 MAPBUFFER.add_submap(abs_x, abs_y, worldz, grid[n]);
}

// worldx & worldy specify where in the world this is;
// gridx & gridy specify which nonant:
// 0,0  1,0  2,0
// 0,1  1,1  2,1
// 0,2  1,2  2,2 etc
bool map::loadn(game *g, const int worldx, const int worldy, const int worldz, const int gridx, const int gridy,
                const bool update_vehicles)
{
 dbg(D_INFO) << "map::loadn(game[" << g << "], worldx["<<worldx<<"], worldy["<<worldy<<"], gridx["<<gridx<<"], gridy["<<gridy<<"])";

 const int absx = g->cur_om.pos().x * OMAPX * 2 + worldx + gridx,
           absy = g->cur_om.pos().y * OMAPY * 2 + worldy + gridy,
           gridn = gridx + gridy * my_MAPSIZE;

 dbg(D_INFO) << "map::loadn absx: " << absx << "  absy: " << absy
            << "  gridn: " << gridn;

 submap *tmpsub = MAPBUFFER.lookup_submap(absx, absy, worldz);
 if (tmpsub) {
  grid[gridn] = tmpsub;

  // Update vehicle data
  for( std::vector<vehicle*>::iterator it = tmpsub->vehicles.begin(),
        end = tmpsub->vehicles.end(); update_vehicles && it != end; ++it ) {

   // Only add if not tracking already.
   if( vehicle_list.find( *it ) == vehicle_list.end() ) {
    // gridx/y not correct. TODO: Fix
    (*it)->smx = gridx;
    (*it)->smy = gridy;
    vehicle_list.insert(*it);
    update_vehicle_cache(*it);
   }
  }
 } else { // It doesn't exist; we must generate it!
  dbg(D_INFO|D_WARNING) << "map::loadn: Missing mapbuffer data. Regenerating.";
  map tmp_map(itypes, mapitems, traps);
// overx, overy is where in the overmap we need to pull data from
// Each overmap square is two nonants; to prevent overlap, generate only at
//  squares divisible by 2.
  int newmapx = worldx + gridx - ((worldx + gridx) % 2);
  int newmapy = worldy + gridy - ((worldy + gridy) % 2);
  overmap* this_om = &(g->cur_om);

  // slightly out of bounds? to the east, south, or both?
  // cur_om is the one containing the upper-left corner of the map
  if (newmapx >= OMAPX*2){
     newmapx -= OMAPX*2;
     this_om = g->om_hori;
     if (newmapy >= OMAPY*2){
        newmapy -= OMAPY*2;
        this_om = g->om_diag;
     }
  }
  else if (newmapy >= OMAPY*2){
     newmapy -= OMAPY*2;
     this_om = g->om_vert;
  }

  if (worldx + gridx < 0)
   newmapx = worldx + gridx;
  if (worldy + gridy < 0)
   newmapy = worldy + gridy;
  tmp_map.generate(g, this_om, newmapx, newmapy, worldz, int(g->turn));
  return false;
 }
 return true;
}

void map::copy_grid(const int to, const int from)
{
 grid[to] = grid[from];
 for( std::vector<vehicle*>::iterator it = grid[to]->vehicles.begin(),
       end = grid[to]->vehicles.end(); it != end; ++it ) {
  (*it)->smx = to % my_MAPSIZE;
  (*it)->smy = to / my_MAPSIZE;
 }
}

void map::spawn_monsters(game *g)
{
 for (int gx = 0; gx < my_MAPSIZE; gx++) {
  for (int gy = 0; gy < my_MAPSIZE; gy++) {
   const int n = gx + gy * my_MAPSIZE;
   for (int i = 0; i < grid[n]->spawns.size(); i++) {
    for (int j = 0; j < grid[n]->spawns[i].count; j++) {
     int tries = 0;
     int mx = grid[n]->spawns[i].posx, my = grid[n]->spawns[i].posy;
     monster tmp(g->mtypes[grid[n]->spawns[i].type]);
     tmp.spawnmapx = g->levx + gx;
     tmp.spawnmapy = g->levy + gy;
     tmp.faction_id = grid[n]->spawns[i].faction_id;
     tmp.mission_id = grid[n]->spawns[i].mission_id;
     if (grid[n]->spawns[i].name != "NONE")
      tmp.unique_name = grid[n]->spawns[i].name;
     if (grid[n]->spawns[i].friendly)
      tmp.friendly = -1;
     int fx = mx + gx * SEEX, fy = my + gy * SEEY;

     while ((!g->is_empty(fx, fy) || !tmp.can_move_to(g->m, fx, fy)) &&
            tries < 10) {
      mx = (grid[n]->spawns[i].posx + rng(-3, 3)) % SEEX;
      my = (grid[n]->spawns[i].posy + rng(-3, 3)) % SEEY;
      if (mx < 0)
       mx += SEEX;
      if (my < 0)
       my += SEEY;
      fx = mx + gx * SEEX;
      fy = my + gy * SEEY;
      tries++;
     }
     if (tries != 10) {
      tmp.spawnposx = fx;
      tmp.spawnposy = fy;
      tmp.spawn(fx, fy);
      g->z.push_back(tmp);
     }
    }
   }
   grid[n]->spawns.clear();
  }
 }
}

void map::clear_spawns()
{
 for (int i = 0; i < my_MAPSIZE * my_MAPSIZE; i++)
  grid[i]->spawns.clear();
}

void map::clear_traps()
{
 for (int i = 0; i < my_MAPSIZE * my_MAPSIZE; i++) {
  for (int x = 0; x < SEEX; x++) {
   for (int y = 0; y < SEEY; y++)
    grid[i]->trp[x][y] = tr_null;
  }
 }
}


bool map::inbounds(const int x, const int y)
{
 return (x >= 0 && x < SEEX * my_MAPSIZE && y >= 0 && y < SEEY * my_MAPSIZE);
}

bool map::add_graffiti(game *g, int x, int y, std::string contents)
{
  int nx = x;
  int ny = y;
  int nonant = int(nx / SEEX) + int(ny / SEEY) * my_MAPSIZE;
  nx %= SEEX;
  ny %= SEEY;
  grid[nonant]->graf[nx][ny] = graffiti(contents);
  return true;
}

graffiti map::graffiti_at(int x, int y)
{
 if (!inbounds(x, y))
  return graffiti();
/*
 int nonant;
 cast_to_nonant(x, y, nonant);
*/
 int nonant = int(x / SEEX) + int(y / SEEY) * my_MAPSIZE;

 x %= SEEX;
 y %= SEEY;
 return grid[nonant]->graf[x][y];
}

long map::determine_wall_corner(const int x, const int y, const long orig_sym)
{
    long sym = orig_sym;
    //LINE_NESW
    const long above = terlist[ter(x, y-1)].sym;
    const long below = terlist[ter(x, y+1)].sym;
    const long left  = terlist[ter(x-1, y)].sym;
    const long right = terlist[ter(x+1, y)].sym;

    const bool above_connects = above == sym || (above == '"' || above == '+' || above == '\'');
    const bool below_connects = below == sym || (below == '"' || below == '+' || below == '\'');
    const bool left_connects  = left  == sym || (left  == '"' || left  == '+' || left  == '\'');
    const bool right_connects = right == sym || (right == '"' || right == '+' || right == '\'');

    // -
    // |      this = - and above = | or a connectable
    if(sym == LINE_OXOX &&  (above == LINE_XOXO || above_connects))
    {
        //connects to upper
        if(left_connects)
            sym = LINE_XOOX; // ┘ left coming wall
        else if(right_connects)
            sym = LINE_XXOO;//└   right coming wall
        if(left_connects && right_connects)
            sym = LINE_XXOX; // ┴ passing by
    }

    // |
    // -      this = - and below = | or a connectable
    else if(sym == LINE_OXOX && (below == LINE_XOXO || below_connects))
    {
        //connects to lower
        if(left_connects)
            sym = LINE_OOXX; // ┐ left coming wall
        else if(right_connects)
            sym = LINE_OXXO;//┌   right coming wall
        if(left_connects && right_connects)
            sym = LINE_OXXX; // ┬ passing by
    }

    // -|       this = | and left = - or a connectable
    else if(sym == LINE_XOXO && (left == LINE_OXOX || left_connects))
    {
        //connexts to left
        if(above_connects)
            sym = LINE_XOOX; // ┘ north coming wall
        else if(below_connects )
            sym = LINE_OOXX;//┐   south coming wall
        if(above_connects && below_connects)
            sym = LINE_XOXX; // ┤ passing by
    }

    // |-       this = | and right = - or a connectable
    else if(sym == LINE_XOXO && (right == LINE_OXOX || right_connects))
    {
        //connects to right
        if(above_connects)
            sym = LINE_XXOO; // └ north coming wall
        else if(below_connects)
            sym = LINE_OXXO;// ┌   south coming wall
        if(above_connects && below_connects)
            sym = LINE_XXXO; // ├ passing by
    }

    if(above == LINE_XOXO && left == LINE_OXOX && above == below && left == right)
        sym = LINE_XXXX; // ┼ crossway

    return sym;
}

float map::light_transparency(const int x, const int y) const
{
  return transparency_cache[x][y];
}

void map::build_outside_cache(const game *g)
{
    if (g->levz < 0)
    {
        memset(outside_cache, false, sizeof(outside_cache));
        return;
    }
    memset(outside_cache, true, sizeof(outside_cache));

    for(int x = 0; x < SEEX * my_MAPSIZE; x++)
    {
        for(int y = 0; y < SEEY * my_MAPSIZE; y++)
        {
            if( terlist[ter(x, y)].flags & mfb(indoors) )
            {
                for( int dx = -1; dx <= 1; dx++ )
                {
                    for( int dy = -1; dy <= 1; dy++ )
                    {
                        if(INBOUNDS(x + dx, y + dy))
                        {
                            outside_cache[x + dx][y + dy] = false;
                        }
                    }
                }
            }
        }
    }
}

// TODO Consider making this just clear the cache and dynamically fill it in as trans() is called
void map::build_transparency_cache()
{
 for(int x = 0; x < my_MAPSIZE * SEEX; x++) {
  for(int y = 0; y < my_MAPSIZE * SEEY; y++) {

   // Default to fully transparent.
   transparency_cache[x][y] = LIGHT_TRANSPARENCY_CLEAR;

   if (!(terlist[ter(x, y)].flags & mfb(transparent))) {
    transparency_cache[x][y] = LIGHT_TRANSPARENCY_SOLID;
    continue;
   }

   field& f = field_at(x, y);
   if(f.type > 0) {
    if(!fieldlist[f.type].transparent[f.density - 1]) {
     // Fields are either transparent or not, however we want some to be translucent
     switch(f.type) {
      case fd_smoke:
      case fd_toxic_gas:
      case fd_tear_gas:
       if(f.density == 3)
        transparency_cache[x][y] = LIGHT_TRANSPARENCY_SOLID;
       if(f.density == 2)
        transparency_cache[x][y] *= 0.5;
       break;
      case fd_nuke_gas:
       transparency_cache[x][y] *= 0.5;
       break;
      default:
       transparency_cache[x][y] = LIGHT_TRANSPARENCY_SOLID;
       break;
     }
    }

    // TODO: [lightmap] Have glass reduce light as well
   }
  }
 }
}

void map::build_seen_cache(game *g)
{
  memset(seen_cache, false, sizeof(seen_cache));
  const int j = (SEEX * my_MAPSIZE) - 1;
  for (int i = 0; i < SEEX * my_MAPSIZE; i++) {
    cache_seen(g->u.posx, g->u.posy, 0, i, 60);
    cache_seen(g->u.posx, g->u.posy, i, 0, 60);
    cache_seen(g->u.posx, g->u.posy, j, i, 60);
    cache_seen(g->u.posx, g->u.posy, i, j, 60);
  }
}

void map::build_map_cache(game *g)
{
 build_outside_cache(g);

 build_transparency_cache();

 // Cache all the vehicle stuff in one loop
 VehicleList vehs = get_vehicles();
 for(int v = 0; v < vehs.size(); ++v) {
  for (std::vector<int>::iterator part = vehs[v].v->external_parts.begin();
       part != vehs[v].v->external_parts.end(); ++part) {
   int px = vehs[v].x + vehs[v].v->parts[*part].precalc_dx[0];
   int py = vehs[v].y + vehs[v].v->parts[*part].precalc_dy[0];
   if(INBOUNDS(px, py)) {
    if (vehs[v].v->is_inside(*part)) {
     outside_cache[px][py] = false;
    }
    if (vehs[v].v->part_flag(*part, vpf_opaque) && vehs[v].v->parts[*part].hp > 0) {
     int dpart = vehs[v].v->part_with_feature(*part , vpf_openable);
     if (dpart < 0 || !vehs[v].v->parts[dpart].open) {
      transparency_cache[px][py] = LIGHT_TRANSPARENCY_SOLID;
     }
    }
   }
  }
 }

 build_seen_cache(g);
 generate_lightmap(g);
}


tinymap::tinymap()
{
 nulter = t_null;
 nultrap = tr_null;
}

tinymap::tinymap(std::map<std::string, itype*> *itptr,
                 std::vector<itype_id> (*miptr)[num_itloc],
                 std::vector<trap*> *trptr)
{
 nulter = t_null;
 nultrap = tr_null;
 itypes = itptr;
 mapitems = miptr;
 traps = trptr;
 my_MAPSIZE = 2;
 for (int n = 0; n < 4; n++)
  grid[n] = NULL;
}

tinymap::~tinymap()
{
}
<|MERGE_RESOLUTION|>--- conflicted
+++ resolved
@@ -1653,19 +1653,13 @@
   ter_set(x, y, t_rubble);
    for (int i = x - 1; i <= x + 1; i++) {
     for (int j = y - 1; j <= y + 1; j++) {
-     if (one_in(2) && !g->m.has_flag(noitem, x, y)) {
-<<<<<<< HEAD
-      if (g->m.field_at(i, j).type != fd_rubble) {
-       g->m.add_field(g, i, j, fd_rubble, rng(1,3));
-      }
-=======
+     if (one_in(2) && !g->m.has_flag(noitem, x, y) && !g->m.field_at(i, j).type == fd_rubble) {
       g->m.add_field(g, i, j, fd_rubble, rng(3,9) / 3);
->>>>>>> 95e1afae
       g->m.field_effect(i, j, g);
      }
     }
    }
-
+   //TODO: Make rubble decay into smoke
   for (int i = x - 1; i <= x + 1; i++)
    for (int j = y - 1; j <= y + 1; j++) {
     if ((i == x && j == y) || !has_flag(collapses, i, j))
@@ -1700,22 +1694,11 @@
    }
   }
   ter_set(x, y, t_rubble);
-<<<<<<< HEAD
-  for (int i = x - 1; i <= x + 1; i++) {
-    for (int j = y - 1; j <= y + 1; j++) {
-     if (one_in(2) && !g->m.has_flag(noitem, x, y)) {
-      if (g->m.field_at(i, j).type != fd_rubble) {
-       g->m.add_field(g, i, j, fd_rubble, rng(1,3));
-      }
-      g->m.field_effect(i, j, g);
-     }
-=======
   for (int i = x - 1; i <= x + 1; i++)
    for (int j = y - 1; j <= y + 1; j++) {
-    if (one_in(2) && !g->m.has_flag(noitem, x, y)) {
+    if (one_in(2) && !g->m.has_flag(noitem, x, y) && !g->m.field_at(i, j).type == fd_rubble) {
      g->m.add_field(g, i, j, fd_rubble, rng(3,9) / 3);
      g->m.field_effect(i, j, g);
->>>>>>> 95e1afae
     }
    }
   //TODO: Make rubble decay into smoke
