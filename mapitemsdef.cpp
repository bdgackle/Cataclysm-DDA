#include "game.h"
#include "itype.h"
#include "omdata.h"
#include "setvector.h"
#include <cstdarg>

void game::init_mapitems()
{
 setvector(mapitems[mi_child_items],
  "chocolate", "candy", "crack", "bat", "backpack", "pockknife", NULL);

 setvector(
   mapitems[mi_field],
	"rock", "strawberries", NULL);

 setvector(
   mapitems[mi_forest],
	"rock", "stick", "mushroom", "mushroom_poison",
	"mushroom_magic", "blueberries", NULL);

 setvector(
   mapitems[mi_hive],
	"honeycomb", NULL);

 setvector(
   mapitems[mi_hive_center],
	"honeycomb", "royal_jelly", NULL);

 setvector(
   mapitems[mi_road],
	"muffler", "pipe", "motor", "seat",
   "wheel", "wheel_wide", "wheel_bicycle", "wheel_motorbike", "wheel_small",
   "1cyl_combustion", "v2_combustion", "i4_combustion", "v6_combustion",
   "v8_combustion", "foot_crank", NULL);

 setvector(
   mapitems[mi_livingroom],
	"rootbeer", "pizza", "cola", "cig", "cigar", "weed",
	"coke", "meth", "sneakers", "socks", "boots", "boots_winter", "socks_wool",
	"flip_flops", "dress_shoes", "heels", "coat_rain", "poncho",
	"gloves_light", "mittens", "gloves_light", "mittens",
	"armguard_soft", "armguard_hard",
	"gloves_wool", "gloves_winter", "gloves_liner", "gloves_leather",
	"gloves_fingerless", "bandana", "scarf", "hat_cotton",
	"hat_knit", "hat_fur", "helmet_bike", "helmet_motor",
	"mag_tv", "mag_news", "lighter", "matches", "extinguisher", "mp3",
	"usb_drive", "sneakers_fit", "boots_fit", "boots_steel_fit",
        "boots_winter_fit", "dress_shoes_fit", "heels_fit", NULL);

 setvector(
   mapitems[mi_kitchen],
	"chips", "pot", "pan", "knife_butter", "knife_steak", "knife_butcher",
	"cookbook", "rag", "hotplate", "flashlight", "extinguisher",
	"whiskey", "bleach", "ammonia", "flour", "sugar", "salt",
	"tea_raw", "coffee_raw",
	NULL);

 setvector(
   mapitems[mi_knifeblock],
    "knife_steak", "knife_butcher", "knife_combat", "pockknife",
    NULL);

 setvector(
   mapitems[mi_fridge],
	"water_clean", "oj", "cola", "rootbeer", "milk", "V8", "apple",
	"sandwich_t", "mushroom", "blueberries", "strawberries",
	"tomato", "broccoli", "zucchini", "frozen_dinner", "vodka",
	"apple_cider", "jihelucake", NULL);

 setvector(
   mapitems[mi_home_hw],
	"superglue", "string_6", "string_36", "screwdriver", "wrench",
	"hacksaw", "xacto", "gloves_leather", "mask_dust",
	"glasses_safety", "battery", "nail", "nailgun",
	"manual_mechanics", "hammer", "flashlight", "soldering_iron",
	"bubblewrap", "binoculars", "duct_tape", "lawnmower", "foot_crank",
        "boltcutters", "spray_can", NULL);

 setvector(
   mapitems[mi_bedroom],
	"inhaler", "cig", "cigar", "weed", "coke", "meth",
	"heroin", "sneakers", "socks", "mocassins", "bandana", "glasses_eye", "sunglasses",
	"glasses_reading", "hat_ball", "backpack", "purse", "mbag",
	"fanny", "battery", "bb", "bbgun", "mag_porn", "mag_tv",
	"mag_news", "novel_romance", "novel_drama", "manual_mechanics",
	"manual_speech", "manual_business", "manual_computers",
	"lighter", "matches", "sewing_kit", "thread", "scissors", "soldering_iron",
	"radio", "syringe", "mp3", "usb_drive", "firecracker_pack", "firecracker",
        "sneakers_fit", "boots_fit", "boots_steel_fit", "boots_winter_fit",
        "dress_shoes_fit", "heels_fit", "chips", "cola", "picklocks", NULL);

 setvector(
   mapitems[mi_homeguns],
	"22_lr", "9mm", "crossbow", "sig_mosquito", "sw_22",
	"glock_19", "usp_9mm", "sw_619", "taurus_38", "sig_40",
	"sw_610", "ruger_redhawk", "deagle_44", "usp_45", "m1911",
	"fn57", "mac_10", "shotgun_sawn", "silencer", "grip",
	"clip", "spare_mag", "grenade", "EMPbomb", "gasbomb", "tazer",
	"longbow", "compbow", "arrow_wood", "arrow_cf", "u_shotgun", "shot_hull",
        "9mm_casing", "38_casing", "40_casing", "44_casing", "45_casing",
        "57mm_casing", "46mm_casing", "762_casing", "223_casing",
        "3006_casing", "308_casing", "gunpowder",
        "shotgun_primer", "smpistol_primer", "lgpistol_primer",
        "smrifle_primer", "lgrifle_primer", "lead", "puller", "press", NULL);

 setvector(
   mapitems[mi_dresser],
	"jeans", "shorts", "pants", "pants_leather", "pants_cargo", "shorts_cargo", "skirt",
  "dress", "tshirt", "polo_shirt", "dress_shirt", "tank_top",
	"sweatshirt", "sweater", "hoodie", "jacket_light",
	"jacket_jean", "blazer", "jacket_leather", "poncho",
	"trenchcoat", "peacoat", "vest", "mag_porn", "lighter",
	"sewing_kit", "thread", "flashlight", "suit", "tophat",
	"glasses_monocle", "duct_tape", "firecracker_pack", "firecracker",
        "jeans_fit", "pants_fit", "pants_cargo_fit",
        "polo_shirt_fit", "sweatshirt_fit", "sweater_fit",
        "jacket_light_fit", "tshirt_fit", "trenchcoat_fit",
        "tank_top_fit", "dress_fit", "dress_shirt_fit",
        NULL);

 setvector(
   mapitems[mi_dining],
	"wrapper", "knife_butter", "knife_steak", "bottle_glass",
	NULL);

 setvector(
   mapitems[mi_snacks],
	"chips", "pretzels", "chocolate", "jerky", "candy",
	"tea_raw", "coffee_raw", "chips2", "chips3", NULL);

 setvector(
   mapitems[mi_fridgesnacks],
	"water_clean", "oj", "apple_cider", "energy_drink", "cola",
	"rootbeer", "milk", "V8", "sandwich_t", "frozen_dinner",
	"pizza", "pie", NULL);

 setvector(
   mapitems[mi_behindcounter],
	"aspirin", "caffeine", "cig", "cigar", "battery",
	"shotgun_sawn", "mag_porn", "lighter", "matches", "flashlight",
	"extinguisher", "tazer", "mp3", "roadmap", NULL);

 setvector(
   mapitems[mi_magazines],
	"mag_tv", "mag_news", "mag_cars", "mag_cooking",
	"novel_romance", "novel_spy", "mag_carpentry",
	"mag_guns", "mag_archery", NULL);

 setvector(
   mapitems[mi_softdrugs],
	"bandages", "1st_aid", "vitamins", "aspirin", "caffeine",
   "pills_sleep", "iodine", "dayquil", "nyquil", "heatpack", NULL);

 setvector(
   mapitems[mi_harddrugs],
	"inhaler", "codeine", "oxycodone", "tramadol", "xanax",
	"adderall", "thorazine", "prozac", "antibiotics", "syringe",
	 NULL);

 setvector(
   mapitems[mi_cannedfood],
	"can_beans", "can_corn", "can_spam", "can_pineapple",
	"can_coconut", "can_sardine", "can_tuna", "can_catfood",
	"broth", "soup_veggy", "soup_meat", "flour", "sugar", "salt", NULL);

 setvector(
   mapitems[mi_pasta],
	"spaghetti_raw", "macaroni_raw", "ravioli", "sauce_red",
	"sauce_pesto", "bread", NULL);

 setvector(
   mapitems[mi_produce],
	"apple", "orange", "lemon", "mushroom", "potato_raw",
	"blueberries", "strawberries", "tomato", "broccoli",
	"zucchini", NULL);

 setvector(
   mapitems[mi_cleaning],
	"salt_water", "bleach", "ammonia", "broom", "mop",
	"gloves_rubber", "mask_dust", "bottle_plastic", "sewing_kit", "thread",
	"rag", "scissors", "string_36", NULL);

 setvector(
   mapitems[mi_hardware],
	"superglue", "chain", "rope_6", "rope_30", "glass_sheet",
	"pipe", "nail", "hose", "string_36", "frame", "metal_tank",
	"wire", "wire_barbed", "duct_tape", "jerrycan", "lawnmower",
  "foot_crank", "spray_can", "ax", "jerrycan_big",
	NULL);

 setvector(
   mapitems[mi_tools],
	"screwdriver", "hammer", "wrench", "saw", "hacksaw",
	"hammer_sledge", "xacto", "flashlight", "crowbar", "nailgun",
	"press", "puller", "boltcutters", "ax", NULL);

 setvector(
   mapitems[mi_bigtools],
	"broom", "mop", "hoe", "shovel", "chainsaw_off",
	"hammer_sledge", "jackhammer", "jacqueshammer", "welder", "ax", NULL);

 setvector(
   mapitems[mi_mischw],
	"2x4", "machete", "boots_steel", "hat_hard", "mask_filter",
	"glasses_safety", "bb", "bbgun", "beartrap", "two_way_radio",
	"radio", "hotplate", "extinguisher", "nailgun",
	"manual_mechanics", "manual_carpentry", "mag_carpentry",
	"duct_tape", "lawnmower", "boltcutters",
	"foot_crank", "cable", "textbook_mechanics", NULL);

 setvector(
   mapitems[mi_consumer_electronics],
	"amplifier", "antenna", "battery", "soldering_iron",
	"screwdriver", "processor", "RAM", "mp3", "flashlight",
	"radio", "hotplate", "receiver", "transponder", "tazer",
	"two_way_radio", "usb_drive", "manual_electronics", "cable", NULL);

 setvector(
   mapitems[mi_sports],
	"bandages", "aspirin", "bat", "bat_metal", "sneakers", "socks", "tshirt",
	"tank_top", "gloves_fingerless", "glasses_safety", "tshirt_fit",
  "tank_top_fit",
	"armguard_soft", "armguard_hard",
	"goggles_swim", "goggles_ski", "hat_ball", "helmet_bike",
	"helmet_ball", "manual_brawl", "foot_crank", NULL);

 setvector(
   mapitems[mi_camping],
	"rope_30", "hatchet", "pot", "pan", "binoculars", "firecracker_pack",
	"hotplate", "knife_combat", "machete", "vest", "backpack",
	"bb", "bolt_steel", "bbgun", "crossbow", "manual_knives","manual_survival",
	"manual_first_aid", "manual_traps", "lighter", "matches", "sewing_kit", "thread",
	"hammer", "flashlight", "water_purifier", "radio", "beartrap",
 "UPS_off", "string_36", "longbow", "compbow", "arrow_wood",
 "arrow_cf", "wire", "rollmat", "tent_kit", "canteen", "ax",
 "heatpack", NULL);


 setvector(
   mapitems[mi_allsporting],
	"aspirin", "bat", "bat_metal", "sneakers", "socks", "tshirt", "tank_top",
  "tank_top_fit",
	"gloves_fingerless", "glasses_safety", "goggles_swim",
	"armguard_soft", "armguard_hard",
	"goggles_ski", "hat_ball", "helmet_bike", "helmet_ball",
	"manual_brawl", "rope_30", "hatchet", "pot", "pan",
	"binoculars", "hotplate", "knife_combat", "machete", "vest",
	"backpack", "bb", "bolt_steel", "bbgun", "crossbow",
	"manual_knives", "manual_first_aid", "manual_traps", "lighter", "matches",
	"sewing_kit", "thread", "hammer", "flashlight", "water_purifier",
	"radio", "beartrap", "extinguisher", "string_36", "longbow",
	"compbow", "arrow_wood", "arrow_cf", "rollmat", "tent_kit",
 "tshirt_fit", "foot_crank", "mag_archery", "heatpack", NULL);

 setvector(
   mapitems[mi_alcohol],
  "whiskey", "vodka", "gin", "rum", "tequila", "triple_sec", "beer", NULL);

 setvector(
   mapitems[mi_pool_table],
	"pool_cue", "pool_ball", NULL);

 setvector(
   mapitems[mi_trash],
	"iodine", "meth", "heroin", "wrapper", "string_6", "chain",
	"glass_sheet", "stick", "muffler", "pipe", "bag_plastic",
	"bottle_plastic", "bottle_glass", "can_drink", "can_food",
	"box_small", "bubblewrap", "lighter", "matches", "syringe", "rag",
	"software_hacking", "jug_plastic", "spray_can", "keg", NULL);

 setvector(
   mapitems[mi_ammo],
	"shot_bird", "shot_00", "shot_slug", "22_lr", "22_cb",
	"22_ratshot", "9mm", "9mmP", "9mmP2", "38_special",
	"38_super", "10mm", "40sw", "44magnum", "45_acp", "45_jhp",
	"45_super", "57mm", "46mm", "762_m43", "762_m87", "223",
	"556", "270", "3006", "308", "762_51", NULL);

 setvector(
   mapitems[mi_pistols],
	"sig_mosquito", "sw_22", "glock_19", "usp_9mm", "sw_619",
	"taurus_38", "sig_40", "sw_610", "ruger_redhawk", "deagle_44",
	"usp_45", "m1911", "fn57", "hk_ucp", NULL);

 setvector(
   mapitems[mi_shotguns],
	"shotgun_s", "shotgun_d", "remington_870", "mossberg_500",
	"saiga_12", NULL);

 setvector(
   mapitems[mi_rifles],
	"marlin_9a", "ruger_1022", "browning_blr", "remington_700",
	"sks", "ruger_mini", "savage_111f", NULL);

 setvector(
   mapitems[mi_smg],
	"american_180", "uzi", "tec9", "calico", "hk_mp5", "mac_10",
	"hk_ump45", "TDI", "fn_p90", "hk_mp7", NULL);

 setvector(
   mapitems[mi_assault],
	"hk_g3", "hk_g36", "ak47", "fn_fal", "acr", "ar15",
	"scar_l", "scar_h", "steyr_aug", "m249", NULL);

 setvector(
   mapitems[mi_allguns],
	"sig_mosquito", "sw_22", "glock_19", "usp_9mm", "sw_619",
	"taurus_38", "sig_40", "sw_610", "ruger_redhawk", "deagle_44",
	"usp_45", "m1911", "fn57", "hk_ucp", "shotgun_s",
	"shotgun_d", "remington_870", "mossberg_500", "saiga_12",
	"american_180", "uzi", "tec9", "calico", "hk_mp5", "mac_10",
	"hk_ump45", "TDI", "fn_p90", "hk_mp7", "marlin_9a",
	"ruger_1022", "browning_blr", "remington_700", "sks",
	"ruger_mini", "savage_111f", "hk_g3", "hk_g36", "ak47",
	"fn_fal", "acr", "ar15", "scar_l", "scar_h", "steyr_aug",
	"m249", NULL);

 setvector(
   mapitems[mi_gunxtras],
	"glasses_safety", "goggles_nv", "holster", "bootstrap",
	"mag_guns", "mag_archery", "flashlight", "UPS_off", "silencer", "grip",
	"barrel_big", "barrel_small", "barrel_rifled", "clip", "spare_mag",
	"clip2", "stablizer", "blowback", "autofire", "retool_45",
	"retool_9mm", "retool_22", "retool_57", "retool_46",
	"retool_308", "retool_223", "tazer","shot_hull",
        "9mm_casing", "38_casing", "40_casing", "44_casing", "45_casing",
        "57mm_casing", "46mm_casing", "762_casing", "223_casing",
        "3006_casing", "308_casing", "gunpowder",
        "shotgun_primer", "smpistol_primer", "lgpistol_primer",
        "smrifle_primer", "lgrifle_primer", "lead", "press", "puller", NULL);

 setvector(
   mapitems[mi_shoes],
	"sneakers", "socks", "boots", "flip_flops", "dress_shoes", "heels",
        "sneakers_fit", "boots_fit", "boots_winter_fit",
        "dress_shoes_fit", "heels_fit", NULL);

 setvector(
   mapitems[mi_pants],
	"jeans", "shorts", "pants", "pants_leather", "pants_cargo", "shorts_cargo", "skirt",
	"dress",
  "dress_fit",
        "jeans_fit", "pants_fit", "pants_cargo_fit", NULL);

 setvector(
   mapitems[mi_shirts],
	"tshirt", "polo_shirt", "dress_shirt", "tank_top",
  "tank_top_fit", "under_armor_fit", "dress_shirt_fit",
	"sweatshirt", "sweater", "hoodie", "under_armor",
        "polo_shirt_fit", "sweatshirt_fit", "sweater_fit",
        "tshirt_fit", NULL);

 setvector(
   mapitems[mi_jackets],
	"jacket_light", "jacket_jean", "blazer", "jacket_leather",
	"coat_rain", "trenchcoat", "trenchcoat_fit", "jacket_light_fit",
        "jacket_leather_fit", NULL);

 setvector(
   mapitems[mi_winter],
	"coat_winter", "peacoat", "gloves_light", "mittens",
	"gloves_wool", "gloves_winter", "gloves_liner", "gloves_leather", "scarf",
  "gloves_liner_fit", "long_underpants_fit",
	"hat_cotton", "hat_knit", "hat_fur", "pants_ski", "long_underpants",
    "balclava", NULL);

 setvector(
   mapitems[mi_bags],
	"backpack", "purse", "mbag", "rucksack", NULL);

 setvector(
   mapitems[mi_allclothes],
	"jeans", "shorts", "pants", "suit", "tophat", "glasses_monocle",
	"pants_leather", "pants_cargo", "shorts_cargo", "skirt", "tshirt",
	"polo_shirt", "dress_shirt", "tank_top", "sweatshirt",
	"sweater", "hoodie", "jacket_light", "jacket_jean",
	"blazer", "jacket_leather", "coat_winter", "peacoat",
	"gloves_light", "mittens", "gloves_wool", "gloves_winter", "gloves_liner",
	"gloves_leather", "scarf", "hat_cotton", "hat_knit",
	"hat_fur", "UPS_off", "jeans_fit", "pants_fit",
    "under_armor", "balclava", "pants_ski", "long_underpants",
        "pants_cargo_fit", "polo_shirt_fit", "sweatshirt_fit",
        "sweater_fit",
        "jacket_light_fit", "tshirt_fit", "trenchcoat_fit",
        "under_armor_fit", "long_underpants_fit", "tank_top_fit", "suit_fit", "dress_shirt_fit",
        "trenchcoat_leather", "trenchcoat_leather_fit", NULL);

 setvector(
   mapitems[mi_novels],
	"novel_romance", "novel_spy", "novel_scifi", "novel_drama",
	NULL);

 setvector(
   mapitems[mi_manuals],
	"manual_brawl", "manual_knives", "manual_mechanics",
	"manual_speech", "manual_business", "manual_first_aid",
	"manual_computers", "cookbook", "manual_electronics",
	"manual_tailor", "manual_traps", "manual_carpentry",
        "manual_survival", NULL);

 setvector(
   mapitems[mi_textbooks],
	"textbook_computers", "textbook_electronics", "textbook_business",
	"textbook_chemistry", "textbook_carpentry", "SICP",
	"textbook_robots", "textbook_mechanics", NULL);

 setvector(
   mapitems[mi_cop_weapons],
	"baton", "kevlar", "vest", "gloves_leather", "mask_gas",
	"goggles_nv", "helmet_riot", "holster", "bootstrap",
	"armguard_hard",
	"shot_00", "9mm", "usp_9mm", "remington_870", "two_way_radio",
	"UPS_off", "tazer", NULL);

 setvector(
   mapitems[mi_cop_evidence],
	"weed", "coke", "meth", "heroin", "syringe", "electrohack",
	"knife_combat", "crowbar", "tazer", "software_hacking", "spray_can", NULL);

 setvector(
   mapitems[mi_hospital_lab],
	"blood", "iodine", "bleach", "bandages", "syringe",
	"canister_empty", "coat_lab", "gloves_medical", "mask_dust",
	"glasses_safety", "vacutainer", "usb_drive", NULL);

 setvector(
   mapitems[mi_hospital_samples],
	"blood", "vacutainer", NULL);

 setvector(
   mapitems[mi_surgery],
	"blood", "iodine", "bandages", "scalpel", "syringe",
	"gloves_medical", "mask_dust", "vacutainer", "rag_bloody", NULL);

 setvector(
   mapitems[mi_office],
	"cola", "aspirin", "cigar", "glasses_eye", "sunglasses", "glasses_reading",
	"purse", "mbag", "battery", "mag_news", "manual_business",
	"textbook_business", "lighter", "matches", "extinguisher", "flashlight",
	"radio", "bubblewrap", "coffee_raw", "usb_drive",
	"software_useless", NULL);

 setvector(
   mapitems[mi_vault],
	"purifier", "plut_cell", "ftk93", "nx17", "canister_goo",
	"UPS_off", "gold", "plasma_engine",
   "bio_time_freeze", "bio_teleport",
   "power_armor_basic",
  "minireactor", "alloy_plate", NULL);

 setvector(
   mapitems[mi_art],
	"fur", "katana", "petrified_eye", "spiral_stone", "rapier",
	"cane", "candlestick", "heels", "ring", "necklace", NULL);

 setvector(
   mapitems[mi_pawn],
	"cigar", "katana", "gold", "rapier", "cane", "suit",
	"mask_gas", "goggles_welding", "goggles_nv", "glasses_monocle",
	"tophat", "ruger_redhawk", "deagle_44", "m1911", "geiger_off",
	"UPS_off", "tazer", "mp3", "fur", "leather", "string_36",
	"chain", "steel_chunk", "spring", "steel_lump", "manhole_cover", "rock",
	"hammer_sledge", "ax", "knife_butcher", "knife_combat",
	"bat", "petrified_eye", "binoculars", "boots", "mocassins",
	"dress_shoes", "heels", "pants", "pants_army", "skirt",
	"jumpsuit", "dress", "dress_shirt", "sweater", "blazer",
  "jumpsuit_fit", "dress_fit", "dress_shirt_fit",
	"jacket_leather", "coat_fur", "peacoat", "coat_lab",
	"helmet_army", "hat_fur", "holster", "bootstrap",
	"remington_870", "browning_blr", "remington_700", "sks",
	"novel_romance", "novel_spy", "novel_scifi", "novel_drama",
	"SICP", "textbook_robots", "extinguisher", "radio",
	"chainsaw_off", "jackhammer", "jacqueshammer", "ring", "necklace", "usb_drive",
	"broadsword", "morningstar", "helmet_plate", "cot", "rollmat", "tent_kit",
	"boots_fit", "boots_steel_fit", "boots_winter_fit",
    "dress_shoes_fit", "bat_metal", "jeans_fit", "pants_army_fit",
    "polo_shirt_fit", "sweatshirt_fit", "sweater_fit",
    "jacket_light_fit", "tshirt_fit", "trenchcoat_fit", "lawnmower",
    "makeshift_machete", "picklocks", "rucksack", "puller", "press", NULL);

 setvector(
   mapitems[mi_mil_surplus], // NOT food or armor!
	"knife_combat", "binoculars", "bolt_steel", "crossbow",
	"mag_guns", "manual_brawl", "manual_knives", "cot",
	"manual_mechanics", "manual_first_aid", "manual_traps",
	"flashlight", "water_purifier", "two_way_radio", "radio",
 "geiger_off", "usb_drive", "canteen", "jerrycan", "rucksack",
 "heatpack", NULL);

 setvector(
   mapitems[mi_shelter],
	"water_clean", "soup_veggy", "soup_meat", "chocolate", "ravioli", "can_beans",
	"can_spam", "can_tuna", "coffee_raw", "bandages", "1st_aid",
	"vitamins", "iodine", "dayquil", "screwdriver", "boots",
	"boots_winter", "socks_wool", "jeans", "shorts", "tshirt", "sweatshirt", "sweater",
	"coat_winter", "gloves_wool", "gloves_winter", "gloves_liner", "hat_knit",
	"backpack", "battery", "novel_scifi", "novel_drama",
	"manual_first_aid", "manual_tailor", "manual_carpentry",
	"lighter", "matches", "sewing_kit", "thread", "hammer", "extinguisher",
	"flashlight", "hotplate", "water_purifier", "radio", "rollmat",
 "tent_kit", "canteen", "spray_can", "ax", "heatpack", NULL);

 setvector(
   mapitems[mi_mechanics],
        "wrench", "frame", "motor",
        "wheel", "wheel_wide", "wheel_bicycle", "wheel_motorbike", "wheel_small",
        "1cyl_combustion", "v2_combustion", "i4_combustion", "v6_combustion",
        "vehicle_controls", "v8_combustion", "hacksaw", "welder", "motor",
        "kitchen_unit",
        "motor_large", "storage_battery", "solar_panel", "jerrycan", "jerrycan_big", "metal_tank", NULL);

 setvector(
   mapitems[mi_chemistry],
	"iodine", "water_clean", "salt_water", "bleach", "ammonia",
	"mutagen", "purifier", "royal_jelly", "superglue",
	"bottle_glass", "syringe", "extinguisher", "hotplate",
	"software_medical", NULL);

 setvector(
   mapitems[mi_teleport],
	"screwdriver", "wrench", "jumpsuit", "mask_dust",
  "jumpsuit_fit",
	"glasses_safety", "goggles_welding", "teleporter", "usb_drive",
	NULL);

 setvector(
   mapitems[mi_goo],
	"jumpsuit", "gloves_rubber", "mask_filter", "glasses_safety",
  "jumpsuit_fit",
	"helmet_riot", "lighter", "canister_goo", NULL);

 setvector(
   mapitems[mi_cloning_vat],
	"fetus", "arm", "leg", NULL);

 setvector(
   mapitems[mi_dissection],
	"iodine", "bleach", "bandages", "string_6", "hacksaw",
	"xacto", "knife_butcher", "machete", "gloves_rubber",
	"bag_plastic", "syringe", "rag", "scissors", "rag_bloody", NULL);

 setvector(
   mapitems[mi_hydro],
	"blueberries", "strawberries", "tomato", "broccoli",
	"zucchini", "potato_raw", "corn", "withered", NULL);

 setvector(
   mapitems[mi_electronics],
	"superglue", "electrohack", "processor", "RAM",
	"power_supply", "amplifier", "transponder", "receiver",
	"antenna",
	"screwdriver", "mask_dust", "glasses_safety", "goggles_welding",
	"battery", "plut_cell", "manual_electronics",
	"textbook_electronics", "soldering_iron", "hotplate", "UPS_off",
	"usb_drive", "software_useless", NULL);

 setvector(
   mapitems[mi_monparts],
	"meat", "veggy", "meat_tainted", "veggy_tainted",
	"royal_jelly", "ant_egg", "bee_sting", "chitin_piece", NULL);

 setvector(
   mapitems[mi_bionics],
   "bio_solar", "bio_batteries", "bio_metabolics",
   "bio_ethanol", "bio_furnace",
   "bio_tools",      "bio_storage",  "bio_flashlight",
   "bio_lighter",      "bio_magnet",
   "bio_memory",  "bio_painkiller", "bio_alarm",
   "bio_ears", "bio_eye_enhancer", "bio_night_vision",
   "bio_infrared", "bio_scent_vision",
   "bio_targeting", "bio_ground_sonar",
   "bio_membrane", "bio_gills",
   "bio_purifier", "bio_climate", "bio_heatsink", "bio_blood_filter",
   "bio_recycler", "bio_digestion", "bio_evap", "bio_water_extractor",
   "bio_face_mask", "bio_scent_mask", "bio_cloak", "bio_fingerhack",
   "bio_carbon", "bio_armor_head", "bio_armor_torso",
   "bio_armor_arms", "bio_armor_legs",
   "bio_shock", "bio_heat_absorb", "bio_claws",
   "bio_nanobots", "bio_blood_anal",
   "bio_ads", "bio_ods",
   "bio_resonator", "bio_hydraulics",
   "bio_time_freeze", "bio_teleport",
   "bio_blaster", "bio_laser", "bio_emp",
	NULL);

 setvector(
   mapitems[mi_bionics_common],
	"bio_battery",
   "bio_tools",      "bio_storage",  "bio_flashlight",
   "bio_lighter",      "bio_magnet",   "bio_alarm",
   "bio_solar", "bio_batteries", "bio_metabolics",
   "bio_ethanol", "bio_furnace", NULL);

 setvector(
   mapitems[mi_bots],
	"bot_manhack", "bot_turret", NULL);

 setvector(
   mapitems[mi_launchers],
	"40mm_concussive", "40mm_frag", "40mm_incendiary",
	"40mm_teargas", "40mm_smoke", "40mm_flashbang", "m79",
	"m320", "mgl", "m203", NULL);

 setvector(
   mapitems[mi_mil_rifles],
	"556", "556_incendiary", "762_51", "762_51_incendiary",
	"laser_pack", "12mm", "plasma", "m4a1", "scar_l", "scar_h",
	"m249", "ftk93", "nx17", "hk_g80", "plasma_rifle",
	"silencer", "clip", "spare_mag", "m203", "UPS_off", "u_shotgun",
	NULL);

 setvector(
   mapitems[mi_grenades],
	"grenade", "flashbang", "EMPbomb", "gasbomb", "smokebomb",
	"dynamite", "mininuke", "c4", NULL);

 setvector(
   mapitems[mi_mil_armor],
<<<<<<< HEAD
	"pants_army", "kevlar", "vest", "mask_gas", "goggles_nv",
	"helmet_army", "backpack", "UPS_off", "beltrig", "under_armor",
  "under_armor_fit",
        "boots", "boots_fit", "pants_army_fit", "armguard_hard",
  "power_armor_basic",
	"helmet_army", "backpack", "UPS_off", "beltrig", NULL);
=======
	itm_pants_army, itm_kevlar, itm_vest, itm_mask_gas, itm_goggles_nv,
	itm_helmet_army, itm_backpack, itm_UPS_off, itm_beltrig, itm_under_armor,
  itm_under_armor_fit,
        itm_boots, itm_boots_fit, itm_pants_army_fit, itm_armguard_hard,
  itm_power_armor_basic, itm_power_armor_frame,
	itm_helmet_army, itm_backpack, itm_UPS_off, itm_beltrig, NULL);
>>>>>>> 14c8c5e3

 setvector(
   mapitems[mi_mil_food],
	"chocolate", "can_beans", "mre_beef", "mre_veggy", "1st_aid",
 "codeine", "antibiotics", "water_clean", "purifier", "heatpack", NULL);

 setvector(
   mapitems[mi_mil_food_nodrugs],
	"chocolate", "can_beans", "mre_beef", "mre_veggy", "1st_aid",
	"water_clean", NULL);

 setvector(
   mapitems[mi_bionics_mil],
	"bio_battery", "bio_solar",
   "bio_solar", "bio_batteries", "bio_metabolics",
   "bio_ethanol", "bio_furnace",
   "bio_ears", "bio_eye_enhancer", "bio_night_vision",
   "bio_infrared", "bio_scent_vision",
   "bio_recycler", "bio_digestion", "bio_evap", "bio_water_extractor",
   "bio_carbon", "bio_armor_head", "bio_armor_torso",
   "bio_armor_arms", "bio_armor_legs",
   "bio_targeting", "bio_ground_sonar",
   "bio_face_mask", "bio_scent_mask", "bio_cloak", "bio_fingerhack",
   "bio_nanobots", "bio_blood_anal",
   "bio_ads", "bio_ods",
   "bio_blaster", "bio_laser", "bio_emp",
   "bio_time_freeze", "bio_teleport",
	NULL);

 setvector(
   mapitems[mi_weapons],
	"chain", "hammer", "wrench", "hammer_sledge", "hatchet",
	"ax", "knife_combat", "pipe", "bat", "machete", "katana",
	"baton", "tazer", "rapier", "bat_metal", NULL);

 setvector(
   mapitems[mi_survival_armor],
	"boots_steel", "pants_cargo", "shorts_cargo", "pants_army", "jumpsuit",
	"jacket_leather", "kevlar", "vest", "gloves_fingerless",
	"mask_filter", "mask_gas", "goggles_ski", "helmet_skid",
  "armguard_hard", "under_armor", "long_underpants",
  "jumpsuit_fit", "under_armor_fit", "long_underpants_fit",
	"helmet_ball", "helmet_riot", "helmet_motor", "holster",
	"bootstrap", "UPS_off", "beltrig",
        "pants_cargo_fit", "pants_army_fit", "rucksack", NULL);

 setvector(
   mapitems[mi_survival_tools],
	"bandages", "1st_aid", "caffeine", "iodine", "electrohack",
	"string_36", "rope_30", "chain", "binoculars",
	"bottle_plastic", "lighter", "matches", "sewing_kit", "thread", "extinguisher",
	"flashlight", "crowbar", "chainsaw_off", "beartrap",
	"grenade", "EMPbomb", "hotplate", "UPS_off", "canteen", "spray_can",
 "bio_tools", "bio_ethanol", "heatpack", NULL);

 setvector(
   mapitems[mi_sewage_plant],
	"1st_aid", "motor", "hose", "screwdriver", "wrench", "pipe",
	"boots", "jumpsuit", "coat_lab", "gloves_rubber",
  "jumpsuit_fit",
	"mask_filter", "glasses_safety", "hat_hard", "extinguisher",
	"flashlight", "water_purifier", "two_way_radio",
   "bio_tools",      "bio_storage",  "bio_flashlight",
   "bio_lighter",      "bio_magnet",
   "bio_purifier", "bio_climate", "bio_heatsink", "bio_blood_filter", NULL);

 setvector(
   mapitems[mi_mine_storage],
	"rock", "coal", NULL);

 setvector(
   mapitems[mi_mine_equipment],
	"water_clean", "1st_aid", "rope_30", "chain", "boots_steel",
	"jumpsuit", "gloves_leather", "mask_filter", "mask_gas",
  "jumpsuit_fit",
	"glasses_safety", "goggles_welding", "goggles_nv", "hat_hard",
	"backpack", "battery", "flashlight", "two_way_radio",
	"jackhammer", "jacqueshammer", "dynamite", "UPS_off",
   "bio_tools", "bio_flashlight", "bio_lighter", "bio_magnet",
   "bio_resonator", "bio_hydraulics",
  "jerrycan", "jerrycan_big", NULL);


 setvector(
   mapitems[mi_spiral],
	"spiral_stone", "vortex_stone", NULL);

 setvector(
   mapitems[mi_radio],
	"cola", "caffeine", "cig", "weed", "amplifier",
	"transponder", "receiver", "antenna", "screwdriver",
	"battery", "mag_porn", "mag_tv", "manual_electronics",
	"lighter", "flashlight", "two_way_radio", "radio", "mp3",
	"usb_drive", NULL);

 setvector(
   mapitems[mi_toxic_dump_equipment],
	"1st_aid", "iodine", "canister_empty", "boots_steel",
	"hazmat_suit", "mask_gas", "hat_hard", "textbook_carpentry",
	"extinguisher", "radio", "geiger_off", "UPS_off",
   "bio_purifier", "bio_climate", "bio_heatsink", "bio_blood_filter", NULL);

 setvector(
   mapitems[mi_subway],
	"wrapper", "string_6", "chain", "rock", "pipe",
	"mag_porn", "bottle_plastic", "bottle_glass", "can_drink",
	"can_food", "lighter", "matches", "flashlight", "rag", "crowbar", "spray_can", NULL);

 setvector(
   mapitems[mi_sewer],
	"mutagen", "fetus", "weed", "mag_porn", "rag", NULL);

 setvector(
   mapitems[mi_cavern],
	"rock", "jackhammer", "jacqueshammer", "flashlight", "dynamite", NULL);

 setvector(
   mapitems[mi_spider],
	"corpse", "mutagen", "purifier", "meat", "meat_tainted",
	"arm", "leg", "1st_aid", "codeine", "oxycodone", "weed",
	"coke", "wrapper", "fur", "leather", "id_science",
	"id_military", "rope_30", "stick", "hatchet", "ax",
	"bee_sting", "chitin_piece", "vest", "mask_gas", "goggles_nv",
	"hat_boonie", "helmet_riot", "bolt_steel", "shot_00",
	"762_m87", "556", "556_incendiary", "3006_incendiary",
	"762_51", "762_51_incendiary", "saiga_12", "hk_mp5", "TDI",
	"savage_111f", "sks", "ak47", "m4a1", "steyr_aug", "v29",
	"nx17", "flamethrower", "flashlight", "radio", "geiger_off",
	"teleporter", "canister_goo", "dynamite", "mininuke",
	"bot_manhack", "UPS_off", "bio_battery",
   "bio_flashlight", "bio_lighter",
	"arrow_cf", "spray_can", "bio_blaster", NULL);

 setvector(
   mapitems[mi_ant_food],
	"meat", "veggy", "meat_tainted", "veggy_tainted", "apple",
	"orange", "mushroom", "blueberries", "strawberries",
	"tomato", "broccoli", "zucchini", "potato_raw", "honeycomb",
	"royal_jelly", "arm", "leg", "rock", "stick",
   "bio_metabolics", "bio_blaster", NULL);

 setvector(
   mapitems[mi_ant_egg],
	"ant_egg", NULL);	//TODO: More items here?

 setvector(
   mapitems[mi_biollante],
	"biollante_bud", NULL);

 setvector(
   mapitems[mi_bugs],
	"chitin_piece", NULL);

 setvector(
   mapitems[mi_bees],
	"bee_sting", "chitin_piece", NULL);

 setvector(
   mapitems[mi_wasps],
	"wasp_sting", "chitin_piece", NULL);

 setvector(
   mapitems[mi_robots],
	"processor", "RAM", "power_supply", "amplifier",
	"transponder", "receiver", "antenna", "steel_chunk", "spring",
	"steel_lump", "motor", "battery", "plut_cell", NULL);

 setvector(
   mapitems[mi_eyebot],
     "flashlight", NULL);

 setvector(
   mapitems[mi_manhack],
    "knife_combat", NULL);

 setvector(
   mapitems[mi_skitterbot],
     "tazer", NULL);

 setvector(
   mapitems[mi_secubot],
    "9mm", "steel_plate", NULL);

 setvector(
   mapitems[mi_copbot],
     "baton", "tazer", "alloy_plate", NULL);

 setvector(
   mapitems[mi_molebot],
     "spiked_plate", "hard_plate", NULL);

 setvector(
   mapitems[mi_tripod],
     "flamethrower", "alloy_plate", NULL);

 setvector(
   mapitems[mi_chickenbot],
     "9mm", "alloy_plate", NULL);

 setvector(
   mapitems[mi_tankbot],
     "tazer", "flamethrower", "9mm", "alloy_plate",
     "hard_plate", NULL);

 setvector(
   mapitems[mi_turret],
     "9mm", NULL);

 setvector(
   mapitems[mi_helicopter],
	"chain", "power_supply", "antenna", "steel_chunk", "spring",
	"steel_lump", "frame", "steel_plate", "spiked_plate",
	"hard_plate", "motor", "motor_large", "hose", "pants_army",
	"jumpsuit", "kevlar", "mask_gas", "helmet_army", "battery",
  "jumpsuit_fit",
	"plut_cell", "m249", "v8_combustion", "extinguisher",
	"two_way_radio", "radio", "UPS_off", "beltrig",
        "pants_army_fit", "boots_fit", "rucksack", NULL);

// TODO: Replace kevlar with the ceramic plate armor
 setvector(
   mapitems[mi_military],
<<<<<<< HEAD
	"water_clean", "mre_beef", "mre_veggy", "bandages", "1st_aid",
	"iodine", "codeine", "cig", "knife_combat", "boots_steel",
	"pants_army", "kevlar", "vest", "gloves_fingerless",
	"mask_gas", "glasses_safety", "goggles_nv", "hat_boonie",
	"armguard_hard",
	"helmet_army", "backpack", "holster", "bootstrap", "9mm",
	"45_acp", "556", "556_incendiary", "762_51",
	"762_51_incendiary", "laser_pack", "40mm_concussive",
	"40mm_frag", "40mm_incendiary", "40mm_teargas", "40mm_smoke",
	"40mm_flashbang", "usp_9mm", "usp_45", "m4a1", "scar_l",
	"scar_h", "m249", "ftk93", "nx17", "m320", "mgl",
	"silencer", "clip", "lighter", "flashlight", "two_way_radio",
	"landmine", "grenade", "flashbang", "EMPbomb", "gasbomb",
	"smokebomb", "UPS_off", "tazer", "c4", "hk_g80", "12mm",
	"binoculars", "u_shotgun", "beltrig", "pants_army_fit",
 "power_armor_basic", "power_armor_helmet_basic",
 "spare_mag", "canteen", "jerrycan", "rucksack", "heatpack", NULL);
=======
	itm_water_clean, itm_mre_beef, itm_mre_veggy, itm_bandages, itm_1st_aid,
	itm_iodine, itm_codeine, itm_cig, itm_knife_combat, itm_boots_steel,
	itm_pants_army, itm_kevlar, itm_vest, itm_gloves_fingerless,
	itm_mask_gas, itm_glasses_safety, itm_goggles_nv, itm_hat_boonie,
	itm_armguard_hard,
	itm_helmet_army, itm_backpack, itm_holster, itm_bootstrap, itm_9mm,
	itm_45_acp, itm_556, itm_556_incendiary, itm_762_51,
	itm_762_51_incendiary, itm_laser_pack, itm_40mm_concussive,
	itm_40mm_frag, itm_40mm_incendiary, itm_40mm_teargas, itm_40mm_smoke,
	itm_40mm_flashbang, itm_usp_9mm, itm_usp_45, itm_m4a1, itm_scar_l,
	itm_scar_h, itm_m249, itm_ftk93, itm_nx17, itm_m320, itm_mgl,
	itm_silencer, itm_clip, itm_lighter, itm_flashlight, itm_two_way_radio,
	itm_landmine, itm_grenade, itm_flashbang, itm_EMPbomb, itm_gasbomb,
	itm_smokebomb, itm_UPS_off, itm_tazer, itm_c4, itm_hk_g80, itm_12mm,
	itm_binoculars, itm_u_shotgun, itm_beltrig, itm_pants_army_fit,
  itm_power_armor_basic, itm_power_armor_helmet_basic, itm_power_armor_frame,
        itm_spare_mag, itm_canteen, itm_jerrycan, itm_rucksack, NULL);
>>>>>>> 14c8c5e3


 setvector(
   mapitems[mi_science],
	"water_clean", "bleach", "ammonia", "mutagen", "purifier",
	"iodine", "inhaler", "adderall", "id_science", "electrohack",
	"RAM", "screwdriver", "canister_empty", "coat_lab",
	"gloves_medical", "mask_dust", "mask_filter", "glasses_eye", "sunglasses",
	"glasses_safety", "textbook_computers", "textbook_electronics",
	"textbook_chemistry", "SICP", "textbook_robots",
	"soldering_iron", "geiger_off", "teleporter", "canister_goo",
	"EMPbomb", "pheromone", "portal", "bot_manhack", "UPS_off",
	"tazer", "plasma", "usb_drive",
   "bio_purifier", "bio_climate", "bio_heatsink", "bio_blood_filter",
	"software_useless", "canteen", NULL);

 setvector(
   mapitems[mi_rare],
<<<<<<< HEAD
	"mutagen", "purifier", "royal_jelly", "fetus", "id_science",
	"id_military", "electrohack", "processor", "armor_chitin",
	"plut_cell", "laser_pack", "m249", "v29", "ftk93", "nx17",
	"conversion_battle", "conversion_sniper", "canister_goo",
	"mininuke", "portal", "c4", "12mm", "hk_g80",
  "power_armor_basic", "power_armor_helmet_basic",
	"plasma", "plasma_rifle", NULL);
=======
	itm_mutagen, itm_purifier, itm_royal_jelly, itm_fetus, itm_id_science,
	itm_id_military, itm_electrohack, itm_processor, itm_armor_chitin,
	itm_plut_cell, itm_laser_pack, itm_m249, itm_v29, itm_ftk93, itm_nx17,
	itm_conversion_battle, itm_conversion_sniper, itm_canister_goo,
	itm_mininuke, itm_portal, itm_c4, itm_12mm, itm_hk_g80,
  itm_power_armor_basic, itm_power_armor_helmet_basic, itm_power_armor_frame,
	itm_plasma, itm_plasma_rifle, NULL);
>>>>>>> 14c8c5e3

 setvector(
   mapitems[mi_stash_food],
	"water_clean", "cola", "jerky", "ravioli", "can_beans",
	"can_corn", "can_spam", NULL);

 setvector(
   mapitems[mi_stash_ammo],
	"bolt_steel", "shot_00", "shot_slug", "22_lr", "9mm",
	"38_super", "10mm", "44magnum", "45_acp", "57mm", "46mm",
	"762_m87", "556", "3006", "762_51", "arrow_cf", "press", "puller", NULL);

 setvector(
   mapitems[mi_stash_wood],
	"stick", "ax", "saw", "2x4", "log", NULL);

 setvector(
   mapitems[mi_stash_drugs],
	"pills_sleep", "oxycodone", "xanax", "adderall", "weed",
	"coke", "meth", "heroin", "crack", "crackpipe", NULL);

 setvector(
   mapitems[mi_drugdealer],
	"energy_drink", "whiskey", "jerky", "bandages", "caffeine",
	"oxycodone", "adderall", "cig", "weed", "coke", "meth",
	"heroin", "syringe", "electrohack", "hatchet", "nailboard",
	"knife_combat", "bat", "machete", "katana", "pants_cargo", "shorts_cargo",
	"hoodie", "gloves_fingerless", "backpack", "holster",
	"armguard_soft", "armguard_hard",
	"shot_00", "9mm", "45_acp", "glock_19", "shotgun_sawn",
	"uzi", "tec9", "mac_10", "silencer", "clip2", "autofire",
	"mag_porn", "lighter", "matches", "crowbar", "pipebomb", "grenade",
	"mininuke", "crack", "crackpipe", "pants_cargo_fit", "spare_mag", "bio_blaster", NULL);

 setvector(
   mapitems[mi_wreckage],
	"chain", "steel_chunk", "spring", "steel_lump", "frame", "rock", NULL);

 setvector(
   mapitems[mi_npc_hacker],
	"energy_drink", "adderall", "electrohack", "usb_drive",
	"battery", "manual_computers", "textbook_computers",
	"SICP", "soldering_iron", NULL);

// This one kind of an inverted list; what an NPC will NOT carry
 setvector(
   mapitems[mi_trader_avoid],
	"null", "corpse", "fire", "toolset", "meat", "veggy",
	"meat_tainted", "veggy_tainted", "meat_cooked", "veggy_cooked",
	"mushroom_poison", "spaghetti_cooked", "macaroni_cooked",
	"fetus", "arm", "leg", "wrapper", "manhole_cover", "rock",
	"stick", "bag_plastic", "flashlight_on", "radio_on",
	"chainsaw_on", "pipebomb_act", "grenade_act", "flashbang_act",
	"EMPbomb_act", "gasbomb_act", "smokebomb_act", "molotov_lit",
	"dynamite_act", "firecracker_pack_act", "firecracker_act",
	"mininuke_act", "UPS_on", "mp3_on", "c4armed", "apparatus",
	"brazier", "rag_bloody", NULL);
}<|MERGE_RESOLUTION|>--- conflicted
+++ resolved
@@ -616,21 +616,12 @@
 
  setvector(
    mapitems[mi_mil_armor],
-<<<<<<< HEAD
 	"pants_army", "kevlar", "vest", "mask_gas", "goggles_nv",
 	"helmet_army", "backpack", "UPS_off", "beltrig", "under_armor",
   "under_armor_fit",
         "boots", "boots_fit", "pants_army_fit", "armguard_hard",
-  "power_armor_basic",
+ "power_armor_basic", "power_armor_frame",
 	"helmet_army", "backpack", "UPS_off", "beltrig", NULL);
-=======
-	itm_pants_army, itm_kevlar, itm_vest, itm_mask_gas, itm_goggles_nv,
-	itm_helmet_army, itm_backpack, itm_UPS_off, itm_beltrig, itm_under_armor,
-  itm_under_armor_fit,
-        itm_boots, itm_boots_fit, itm_pants_army_fit, itm_armguard_hard,
-  itm_power_armor_basic, itm_power_armor_frame,
-	itm_helmet_army, itm_backpack, itm_UPS_off, itm_beltrig, NULL);
->>>>>>> 14c8c5e3
 
  setvector(
    mapitems[mi_mil_food],
@@ -853,7 +844,6 @@
 // TODO: Replace kevlar with the ceramic plate armor
  setvector(
    mapitems[mi_military],
-<<<<<<< HEAD
 	"water_clean", "mre_beef", "mre_veggy", "bandages", "1st_aid",
 	"iodine", "codeine", "cig", "knife_combat", "boots_steel",
 	"pants_army", "kevlar", "vest", "gloves_fingerless",
@@ -869,28 +859,8 @@
 	"landmine", "grenade", "flashbang", "EMPbomb", "gasbomb",
 	"smokebomb", "UPS_off", "tazer", "c4", "hk_g80", "12mm",
 	"binoculars", "u_shotgun", "beltrig", "pants_army_fit",
- "power_armor_basic", "power_armor_helmet_basic",
+ "power_armor_basic", "power_armor_helmet_basic", "power_armor_frame",
  "spare_mag", "canteen", "jerrycan", "rucksack", "heatpack", NULL);
-=======
-	itm_water_clean, itm_mre_beef, itm_mre_veggy, itm_bandages, itm_1st_aid,
-	itm_iodine, itm_codeine, itm_cig, itm_knife_combat, itm_boots_steel,
-	itm_pants_army, itm_kevlar, itm_vest, itm_gloves_fingerless,
-	itm_mask_gas, itm_glasses_safety, itm_goggles_nv, itm_hat_boonie,
-	itm_armguard_hard,
-	itm_helmet_army, itm_backpack, itm_holster, itm_bootstrap, itm_9mm,
-	itm_45_acp, itm_556, itm_556_incendiary, itm_762_51,
-	itm_762_51_incendiary, itm_laser_pack, itm_40mm_concussive,
-	itm_40mm_frag, itm_40mm_incendiary, itm_40mm_teargas, itm_40mm_smoke,
-	itm_40mm_flashbang, itm_usp_9mm, itm_usp_45, itm_m4a1, itm_scar_l,
-	itm_scar_h, itm_m249, itm_ftk93, itm_nx17, itm_m320, itm_mgl,
-	itm_silencer, itm_clip, itm_lighter, itm_flashlight, itm_two_way_radio,
-	itm_landmine, itm_grenade, itm_flashbang, itm_EMPbomb, itm_gasbomb,
-	itm_smokebomb, itm_UPS_off, itm_tazer, itm_c4, itm_hk_g80, itm_12mm,
-	itm_binoculars, itm_u_shotgun, itm_beltrig, itm_pants_army_fit,
-  itm_power_armor_basic, itm_power_armor_helmet_basic, itm_power_armor_frame,
-        itm_spare_mag, itm_canteen, itm_jerrycan, itm_rucksack, NULL);
->>>>>>> 14c8c5e3
-
 
  setvector(
    mapitems[mi_science],
@@ -908,23 +878,13 @@
 
  setvector(
    mapitems[mi_rare],
-<<<<<<< HEAD
 	"mutagen", "purifier", "royal_jelly", "fetus", "id_science",
 	"id_military", "electrohack", "processor", "armor_chitin",
 	"plut_cell", "laser_pack", "m249", "v29", "ftk93", "nx17",
 	"conversion_battle", "conversion_sniper", "canister_goo",
 	"mininuke", "portal", "c4", "12mm", "hk_g80",
-  "power_armor_basic", "power_armor_helmet_basic",
+ "power_armor_basic", "power_armor_helmet_basic", "power_armor_frame",
 	"plasma", "plasma_rifle", NULL);
-=======
-	itm_mutagen, itm_purifier, itm_royal_jelly, itm_fetus, itm_id_science,
-	itm_id_military, itm_electrohack, itm_processor, itm_armor_chitin,
-	itm_plut_cell, itm_laser_pack, itm_m249, itm_v29, itm_ftk93, itm_nx17,
-	itm_conversion_battle, itm_conversion_sniper, itm_canister_goo,
-	itm_mininuke, itm_portal, itm_c4, itm_12mm, itm_hk_g80,
-  itm_power_armor_basic, itm_power_armor_helmet_basic, itm_power_armor_frame,
-	itm_plasma, itm_plasma_rifle, NULL);
->>>>>>> 14c8c5e3
 
  setvector(
    mapitems[mi_stash_food],
