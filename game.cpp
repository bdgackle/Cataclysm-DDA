--- conflicted
+++ resolved
@@ -1867,47 +1867,6 @@
   tmp.load_info(data);
   factions.push_back(tmp);
  }
-<<<<<<< HEAD
-=======
-// NPCs come next
- fin >> num_npc;
- if (fin.peek() == '\n')
-  fin.get(junk); // Chomp that pesky endline
- for (int i = 0; i < num_npc; i++) {
-  getline(fin, data);
-  npc tmp;
-  tmp.load_info(this, data);
-// We need to load up all their items too
-  fin >> num_items;
-  std::list<item> tmpinv;
-  for (int j = 0; j < num_items; j++) {
-   std::string itemdata;
-   char item_place;
-   fin >> item_place;
-   if (!fin.eof()) {
-    getline(fin, itemdata);
-    if (item_place == 'I')
-     tmpinv.push_back(item(itemdata, this));
-    else if (item_place == 'C' && !tmpinv.empty()) {
-     tmpinv.end()->contents.push_back(item(itemdata, this));
-     j--;
-    } else if (item_place == 'W')
-     tmp.worn.push_back(item(itemdata, this));
-    else if (item_place == 'w')
-     tmp.weapon = item(itemdata, this);
-    else if (item_place == 'c') {
-     tmp.weapon.contents.push_back(item(itemdata, this));
-     j--;
-    }
-   }
-  }
-  tmp.inv.add_stack(tmpinv);
-  active_npc.push_back(tmp);
-  if (fin.peek() == '\n')
-   fin.get(junk); // Chomp that pesky endline
- }
-
->>>>>>> 3802be27
  fin.close();
  return true;
 }
@@ -3296,14 +3255,9 @@
  if (ret.x != -1 && ret.y != -1)
   return ret;
  for (int i = 0; i < active_npc.size(); i++) {
-<<<<<<< HEAD
   for (int j = 0; j < active_npc[i]->inv.size(); j++) {
-   if (it == &(active_npc[i]->inv[j]))
+   if (active_npc[i]->inv.has_item(it))
     return point(active_npc[i]->posx, active_npc[i]->posy);
-=======
-  if (active_npc[i].inv.has_item(it)) {
-   return point(active_npc[i].posx, active_npc[i].posy);
->>>>>>> 3802be27
   }
  }
  return point(-999, -999);
@@ -3339,16 +3293,11 @@
    active_npc[i]->remove_weapon();
    return;
   }
-<<<<<<< HEAD
   for (int j = 0; j < active_npc[i]->inv.size(); j++) {
-   if (it == &active_npc[i]->inv[j]) {
+   if (active_npc[i]->inv.has_item(it)) {
     active_npc[i]->i_remn(j);
     return;
    }
-=======
-  if (!active_npc[i].inv.remove_item(it).is_null()) {
-   return;
->>>>>>> 3802be27
   }
   for (int j = 0; j < active_npc[i]->worn.size(); j++) {
    if (it == &active_npc[i]->worn[j]) {
