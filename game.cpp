--- conflicted
+++ resolved
@@ -14,11 +14,8 @@
 #include "bodypart.h"
 #include "map.h"
 #include "output.h"
-<<<<<<< HEAD
 #include "item_manager.h"
-=======
 #include "helper.h"
->>>>>>> 710439ad
 
 #include <map>
 #include <algorithm>
