--- conflicted
+++ resolved
@@ -1127,21 +1127,12 @@
   handle_liquid(newit, false, false);
  else {
 // We might not have space for the item
-<<<<<<< HEAD
   if (iter == inv_chars.size() || !u.can_pickVolume(newit.volume())) {
-   add_msg("There's no room in your inventory for the %s, so you drop it.",
+   add_msg(_("There's no room in your inventory for the %s, so you drop it."),
              newit.tname().c_str());
    m.add_item(u.posx, u.posy, newit, MAX_ITEM_IN_SQUARE);
   } else if (!u.can_pickWeight(newit.weight(), !OPTIONS[OPT_DANGEROUS_PICKUPS])) {
-   add_msg("The %s is too heavy to carry, so you drop it.",
-=======
-  if (iter == inv_chars.size() || u.volume_carried()+newit.volume() > u.volume_capacity()) {
-   add_msg(_("There's no room in your inventory for the %s, so you drop it."),
-             newit.tname().c_str());
-   m.add_item_or_charges(u.posx, u.posy, newit);
-  } else if (u.weight_carried() + newit.volume() > u.weight_capacity()) {
    add_msg(_("The %s is too heavy to carry, so you drop it."),
->>>>>>> 14d63ab9
            newit.tname().c_str());
    m.add_item_or_charges(u.posx, u.posy, newit);
   } else {
