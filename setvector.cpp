--- conflicted
+++ resolved
@@ -108,8 +108,6 @@
  va_end(ap);
 }
 
-<<<<<<< HEAD
-=======
 void setvector(std::vector<monster_trigger> &vec, ... )
 {
  va_list ap;
@@ -120,7 +118,6 @@
  va_end(ap);
 }
 
->>>>>>> dcbf8bea
 void setvector(std::vector<style_move> &vec, ... )
 {
  va_list ap;
