[
  {
    "type" : "item_group",
    "id" : "trader_avoid",
    "items":[
      ["acidbomb_act", 0],
      ["adv_UPS_on", 0],
      ["apparatus", 0],
      ["arm", 0],
      ["bag_plastic", 0],
      ["bio_blade_weapon", 0],
      ["bio_blaster_gun", 0],
      ["bio_claws_weapon", 0],
      ["bio_laser_gun", 0],
      ["bio_lightning", 0],
      ["brazier", 0],
      ["brew_bum_wine", 0],
      ["brew_fruit_wine", 0],
      ["brew_hb_beer", 0],
      ["brew_mead", 0],
      ["brew_moonshine", 0],
      ["brew_rum", 0],
      ["brew_whiskey", 0],
      ["broadfire_on", 0],
      ["c4armed", 0],
      ["candle_lit", 0],
      ["carver_on", 0],
      ["ceramic_shard", 0],
      ["chainsaw_on", 0],
      ["circsaw_on", 0],
      ["combatsaw_on", 0],
      ["combination_gun_shotgun", 0],
      ["corpse", 0],
      ["cs_lajatang_on", 0],
      ["cvd_machine", 0],
      ["dynamite_act", 0],
      ["electric_lantern_on", 0],
      ["elec_chainsaw_on", 0],
      ["EMPbomb_act", 0],
      ["fetus", 0],
      ["fire", 0],
      ["firecracker_act", 0],
      ["firecracker_pack_act", 0],
      ["firekatana_on", 0],
      ["firemachete_on", 0],
      ["flashbang_act", 0],
      ["flashlight_on", 0],
      ["flask_yeast", 0],
      ["gasbomb_act", 0],
      ["gasbomb_makeshift_act", 0],
      ["gasoline_lantern_on", 0],
      ["geiger_on", 0],
      ["glowstick_dead", 0],
      ["goggles_ir_on", 0],
      ["goggles_nv_on", 0],
      ["granade_act", 0],
      ["grenade_act", 0],
      ["grenade_inc_act", 0],
      ["handflare_dead", 0],
      ["huge_crossbow", 0],
      ["leg", 0],
      ["macaroni_cooked", 0],
      ["manhole_cover", 0],
      ["mask_bunker_on", 0],
      ["mask_h20survivorxl_on", 0],
      ["matchbomb_act", 0],
      ["meat", 0],
      ["meat_cooked", 0],
      ["meat_tainted", 0],
      ["miner_hat_on", 0],
      ["mininuke_act", 0],
      ["molotov_lit", 0],
      ["money", 0],
      ["mp3_on", 0],
      ["mushroom_poison", 0],
      ["noise_emitter_on", 0],
      ["null", 0],
      ["oil_lamp_on", 0],
      ["pda_flashlight", 0],
      ["pet_carrier",0],
      ["pipebomb_act", 0],
      ["polisher", 0],
      ["radio_on", 0],
      ["rag_bloody", 0],
      ["raw_fur", 0],
      ["raw_leather", 0],
      ["rebreather_on", 0],
      ["rebreather_xl_on", 0],
      ["rep_crossbow", 0],
      ["rm13_armor_on", 0],
      ["rock", 0],
      ["shishkebab_on", 0],
      ["shocktonfa_on", 0],
      ["smokebomb_act", 0],
      ["spaghetti_cooked", 0],
      ["stick", 0],
      ["straw_pile", 0],
      ["survnote", 0],
      ["testflames", 0],
      ["thermal_gloves_on", 0],
      ["thermal_mask_on", 0],
      ["thermal_outfit_on", 0],
      ["thermal_socks_on", 0],
      ["thermal_suit_on", 0],
      ["tinfoil_hat", 0],
      ["toolset", 0],
      ["torch_lit", 0],
      ["trimmer_on", 0],
      ["UPS_on", 0],
      ["vaccine_shot", 0],
      ["veggy", 0],
      ["veggy_cooked", 0],
      ["veggy_tainted", 0],
      ["v_table", 0],
      ["wearable_light_on", 0],
      ["wrapper", 0]
    ]
  },{
    "type" : "item_group",
    "id" : "rare",
    "//" : "Items that should have very low frequencies and or few locations.",
    "items":[
      ["12mm", 20],
      ["adrenaline_injector", 20],
      ["ampoule", 100],
      ["antifungal", 10],
      ["antiparasitic", 20],
      ["armor_chitin", 10],
      ["bio_blade", 10],
      ["bio_speed", 10],
      ["bot_c4_hack", 30],
      ["bot_laserturret", 20],
      ["bot_mininuke_hack", 10],
      ["c4", 50],
      ["canister_goo", 80],
      ["cleansuit", 100],
      ["dump_pouch", 100],
      ["electrohack", 30],
      ["fetus", 10],
      ["ftk93", 10],
      ["hazmat_suit", 50],
      ["hk_g80", 20],
      ["emp_gun", 20],
      ["id_military", 30],
      ["id_science", 20],
      ["knife_rm42", 20],
      ["l-stick", 10],
      ["large_repairkit", 20],
      ["laser_pack", 100],
      ["laser_rifle", 10],
      ["m240", 10],
      ["m249", 10],
      ["m60", 10],
      ["mask_bal", 100],
      ["militarymap", 20],
      ["mininuke", 10],
      ["mutagen", 80],
      ["optical_cloak", 20],
      ["pickaxe", 10],
      ["plasma", 80],
      ["plasma_rifle", 10],
      ["plut_cell", 100],
      ["portal", 20],
      ["power_armor_basic", 50],
      ["power_armor_frame", 40],
      ["power_armor_heavy", 30],
      ["power_armor_helmet_basic", 60],
      ["power_armor_helmet_heavy", 30],
      ["power_armor_helmet_light", 30],
      ["power_armor_light", 30],
      ["processor", 150],
      ["purifier", 120],
      ["pur_tablets", 200],
      ["recipe_medicalmut", 100],
      ["remotevehcontrol", 80],
      ["rm11b_sniper_rifle", 10],
      ["rm13_armor", 20],
      ["rm51_assault_rifle", 10],
      ["royal_jelly", 80],
      ["RPG", 10],
      ["RPG-7_ammo", 10],
      ["rx11_stimpack", 50],
      ["rx12_injector", 50],
      ["stimpack_ammo", 100],
      ["survivormap", 50],
      ["survnote", 10],
      ["tool_rdx_charge", 10],
      ["v29", 10]
    ]
  },{
    "type" : "item_group",
    "id" : "player_crafted",
    "//" : "items that should only be crafted by the player. Excluded from all other item groups. this is just an FYI list, it's not used to spawn items in game.",
    "items":[
      ["chemical_thrower", 0],
      ["diamond_bayonet", 0],
      ["diamond_bayonet", 0],
      ["diamond_broadsword", 0],
      ["diamond_katana", 0],
      ["diamond_knife", 0],
      ["diamond_kukri", 0],
      ["diamond_machete", 0],
      ["diamond_nodachi", 0],
      ["diamond_rapier", 0],
      ["diamond_sword_bayonet", 0],
      ["diamond_wakizashi", 0],
      ["diamond_zweihander", 0],
      ["fertilizer_bomb", 0],
      ["iv_mutagen_alpha", 0],
      ["iv_mutagen_chimera", 0],
      ["iv_mutagen_elfa", 0],
      ["iv_mutagen_medical", 0],
      ["m2browning_sawn", 0],
      ["mininuke_launcher", 0],
      ["mutagen_alpha", 0],
      ["mutagen_chimera", 0],
      ["mutagen_elfa", 0],
      ["mutagen_medical", 0],
      ["unbio_blaster_gun", 0]
    ]
 },{
    "type" : "item_group",
    "id" : "pistols",
    "//" : "see gear for specific sets of guns. military, cops, hunting, etc.",
    "items":[
      ["sig_mosquito", 50],
      ["cop_38", 5],
      ["moss_brownie", 5],
      ["sw_22", 50],
      ["glock_19", 250],
      ["usp_9mm", 50],
      ["l_lookout_9mm", 50],
      ["l_sp_9mm", 50],
      ["l_mp_9mm", 30],
      ["walther_ppk", 50],
      ["sig_p230", 50],
      ["sw_619", 50],
      ["sw629", 75],
      ["taurus_38", 50],
      ["tokarev", 10],
      ["makarov", 10],
      ["sig_40", 40],
      ["sw_610", 30],
      ["ruger_redhawk", 50],
      ["deagle_44", 20],
      ["l_enforcer_45", 60],
      ["l_sp_45", 10],
      ["l_mp_45", 80],
      ["usp_45", 50],
      ["m1911", 110],
      ["fn57", 20],
      ["hk_ucp", 20],
      ["raging_bull", 30],
      ["sw_500", 10],
      ["l_bak_223", 10],
      ["lemat_revolver", 1],
      ["rm99_pistol", 10],
      ["rm103a_pistol", 10],
      ["needlepistol", 20]
    ]
  },{
    "type" : "item_group",
    "id" : "smg",
    "items":[
      ["american_180", 15],
      ["skorpion_61", 5],
      ["skorpion_82", 5],
      ["ppsh", 5],
      ["sten", 10],
      ["l_mp_9mm", 55],
      ["uzi", 80],
      ["tec9", 60],
      ["calico", 25],
      ["hk_mp5", 100],
      ["tommygun", 20],
      ["mac_10", 60],
      ["hk_ump45", 40],
      ["TDI", 40],
      ["fn_p90", 40],
      ["hk_mp7", 50],
      ["briefcase_smg", 1],
      ["rm360_carbine", 20],
      ["rm2000_smg", 5]
    ]
  },{
    "type" : "item_group",
    "id" : "shotguns",
    "items":[
      ["shotgun_s", 80],
      ["shotgun_d", 100],
      ["remington_870", 70],
      ["mossberg_500", 200],
      ["saiga_12", 50],
      ["l_def_12", 50],
      ["rm228", 20],
      ["rm120c", 20],
      ["rm20", 5],
      ["ksg", 5],
      ["lemat_revolver", 1],
      ["combination_gun_shotgun", 3]
    ]
  },{
    "type" : "item_group",
    "id" : "rifles",
    "items":[
      ["marlin_9a", 120],
      ["ruger_1022", 120],
      ["cx4", 40],
      ["ksub2000", 30],
      ["l_long_45", 30],
      ["ruger_mini", 75],
      ["ar15", 120],
      ["l_dsr_223", 2],
      ["savage_111f", 70],
      ["remington_700", 80],
      ["m1903", 10],
      ["garand", 10],
      ["win70", 60],
      ["m107a1", 5],
      ["m14ebr", 5],
      ["weatherby_5", 30],
      ["mosin91_30", 25],
      ["mosin44", 10],
      ["mosin91_30_ebr", 10],
      ["mosin44_ebr", 10],
      ["sks", 50],
      ["combination_gun", 40],
      ["rm11b_sniper_rifle", 1],
      ["trex_gun", 0]
    ]
  },{
    "type" : "item_group",
    "id" : "ammo",
    "subtype": "distribution",
    "entries" : [
      { "group": "ammo_pistol_common", "prob": 1000 },
      { "group": "ammo_shotgun_common", "prob": 1000 },
      { "group": "ammo_rifle_common", "prob": 1000 }
    ]
  },{
    "type" : "item_group",
    "id" : "launchers",
    "items":[
      ["m79", 10],
      ["m320", 50],
      ["mgl", 60],
      ["rm802", 40],
      ["m203", 50],
      ["LAW_Packed", 80],
      ["m3_carlgustav", 10],
      ["m202_flash", 20],
      ["RPG", 40],
      ["flamethrower", 50],
      ["rm451_flamethrower", 40]
    ]
  },{
    "type" : "item_group",
<<<<<<< HEAD
    "id" : "explosive_ammo",
    "items":[
      ["napalm", 50],
      ["40mm_concussive", 20],
      ["40mm_frag", 50],
      ["40mm_flechette", 20],
      ["40mm_flashbang", 20],
      ["40mm_flare", 20],
      ["40mm_teargas", 20],
      ["40mm_smoke", 20],
      ["40mm_incendiary", 20],
      ["40mm_acidbomb", 20],
      ["40mm_shot", 20],
      ["RPG-7_ammo", 80],
      ["m235tpa", 50],
      ["84x246mm_he", 50],
      ["84x246mm_hedp", 50],
      ["84x246mm_smoke", 50],
      ["m202_flash", 4],
      ["66mm_HEAT", 0],
      ["120mm_HEAT", 0],
      ["mininuke_mod", 0]
    ]
  },{
    "type" : "item_group",
    "id" : "future_guns",
    "items":[
      ["v29_cheap", 40],
      ["v29", 80],
      ["laser_rifle", 60],
      ["emp_gun", 30],
      ["plasma_rifle", 50],
      ["ftk93", 40],
      ["hk_g80", 20],
      ["cerberus_laser", 50]
    ]
  },{
    "type" : "item_group",
    "id" : "future_ammo",
    "items":[
      ["laser_pack", 50],
      ["laser_capacitor", 40],
      ["plasma", 50],
      ["12mm", 50],
      ["plut_cell", 50],
      ["adv_UPS_off", 5],
      ["UPS_off", 5]
    ]
  },{
    "type" : "item_group",
=======
>>>>>>> df68cb6e
    "id" : "antique_guns",
    "items" : [
      ["pistol_flintlock", 60],
      ["carbine_flintlock", 40],
      ["lemat_revolver", 30],
      ["rifle_flintlock", 75],
      ["colt_army", 30],
      ["colt_navy", 30]
    ]
  },{
    "type" : "item_group",
    "id" : "antique_guns_with_ammo",
    "ammo": 100,
    "magazine": 100,
    "items" : [
      ["pistol_flintlock", 60],
      ["carbine_flintlock", 40],
      ["lemat_revolver", 30],
      ["rifle_flintlock", 75],
      ["colt_army", 30],
      ["colt_navy", 30]
    ]
  },{
    "type" : "item_group",
    "id" : "antique_ammo",
    "items" : [
      ["flintlock_ammo", 60],
      ["flintlock_shot", 40],
      ["36navy", 50],
      ["44army", 50]
    ]
  },{
    "type" : "item_group",
    "id" : "ammo_casings",
    "items":[
      ["700nx_casing", 0],
      ["22_casing", 0],
      ["22_casing_new", 100],
      ["shot_hull", 100],
      ["9mm_casing", 100],
      ["9x18mm_casing", 30],
      ["38_casing", 40],
      ["40_casing", 50],
      ["44_casing", 50],
      ["45_casing", 60],
      ["454_casing", 30],
      ["500_casing", 30],
      ["57mm_casing", 50],
      ["46mm_casing", 50],
      ["762_casing", 50],
      ["223_casing", 75],
      ["3006_casing", 40],
      ["308_casing", 75],
      ["32_casing", 20],
      ["300_casing", 30],
      ["50_casing", 40],
      ["40mm_casing", 20],
      ["5x50_hull", 10]
    ]
  },{
    "type" : "item_group",
    "id" : "archery",
    "items":[
      ["crossbow", 80],
      ["bullet_crossbow", 10],
      ["hand_crossbow", 10],
      ["huge_crossbow", 5],
      ["longbow", 40],
      ["compbow", 40],
      ["compositebow", 40],
      ["shortbow", 20],
      ["recurbow", 40],
      ["reflexbow", 20],
      ["slingshot", 50],
      ["wristrocket", 50],
      ["blowgun", 5]
    ]
  },{
    "type" : "item_group",
    "id" : "archery_mods",
    "items":[
      ["bow_sight", 50],
      ["bow_stabilizer", 50],
      ["arrowrest", 50],
      ["gun_crossbow", 40]
    ]
  },{
    "type" : "item_group",
    "id" : "archery_ammo",
    "items":[
      ["arrow_wood", 100],
      ["arrow_metal", 50],
      ["arrow_cf", 50],
      ["bolt_steel", 50],
      ["dart", 10]
    ]
  }
]
<|MERGE_RESOLUTION|>--- conflicted
+++ resolved
@@ -355,59 +355,6 @@
     ]
   },{
     "type" : "item_group",
-<<<<<<< HEAD
-    "id" : "explosive_ammo",
-    "items":[
-      ["napalm", 50],
-      ["40mm_concussive", 20],
-      ["40mm_frag", 50],
-      ["40mm_flechette", 20],
-      ["40mm_flashbang", 20],
-      ["40mm_flare", 20],
-      ["40mm_teargas", 20],
-      ["40mm_smoke", 20],
-      ["40mm_incendiary", 20],
-      ["40mm_acidbomb", 20],
-      ["40mm_shot", 20],
-      ["RPG-7_ammo", 80],
-      ["m235tpa", 50],
-      ["84x246mm_he", 50],
-      ["84x246mm_hedp", 50],
-      ["84x246mm_smoke", 50],
-      ["m202_flash", 4],
-      ["66mm_HEAT", 0],
-      ["120mm_HEAT", 0],
-      ["mininuke_mod", 0]
-    ]
-  },{
-    "type" : "item_group",
-    "id" : "future_guns",
-    "items":[
-      ["v29_cheap", 40],
-      ["v29", 80],
-      ["laser_rifle", 60],
-      ["emp_gun", 30],
-      ["plasma_rifle", 50],
-      ["ftk93", 40],
-      ["hk_g80", 20],
-      ["cerberus_laser", 50]
-    ]
-  },{
-    "type" : "item_group",
-    "id" : "future_ammo",
-    "items":[
-      ["laser_pack", 50],
-      ["laser_capacitor", 40],
-      ["plasma", 50],
-      ["12mm", 50],
-      ["plut_cell", 50],
-      ["adv_UPS_off", 5],
-      ["UPS_off", 5]
-    ]
-  },{
-    "type" : "item_group",
-=======
->>>>>>> df68cb6e
     "id" : "antique_guns",
     "items" : [
       ["pistol_flintlock", 60],
