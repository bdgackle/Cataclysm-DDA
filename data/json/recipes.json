--- conflicted
+++ resolved
@@ -16284,8 +16284,7 @@
       ]
     ]
   },{
-        "type" : "recipe",
-<<<<<<< HEAD
+  "type" : "recipe",
   "result": "5x50dart",
   "category": "CC_AMMO",
   "skill_used": "fabrication",
@@ -16321,7 +16320,10 @@
       [ "lead", 200 ],
       [ "gold_small", 200 ],
       [ "nail", 100 ]
-=======
+    ]
+  ]
+  },{
+  "type" : "recipe",
   "result": "power_armor_helmet_basic",
   "category": "CC_NONCRAFT",
   "skill_used": "fabrication",
@@ -16414,12 +16416,9 @@
     ],
     [
       [ "transponder", 1 ]
->>>>>>> a26a6652
-    ]
-  ]
-},
-
-  {
+    ]
+  ]
+}, {
     "type" : "recipe",
     "result": "44fmj",
     "category": "CC_AMMO",
