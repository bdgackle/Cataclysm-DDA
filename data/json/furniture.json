[
    {
        "type" : "furniture",
        "id" : "f_hay",
        "name": "hay",
        "symbol": "#",
        "bgcolor": "brown",
        "move_cost_mod": 3,
        "required_str": 6,
        "flags": ["TRANSPARENT", "CONTAINER", "FLAMMABLE_ASH", "ORGANIC", "MOUNTABLE", "SHORT"],
        "bash": {
            "str_min": 1, "str_max": 12,
            "sound": "whish!",
            "sound_fail": "whish."
        }
    },{
        "type" : "furniture",
        "id" : "f_rubble",
        "name": "pile of rubble",
        "symbol": "^",
        "color": "ltgray",
        "move_cost_mod": 6,
        "max_volume": 3000,
        "required_str": -1,
        "flags": ["TRANSPARENT", "UNSTABLE", "ROUGH", "PLACE_ITEM", "MOUNTABLE", "CONTAINER",
	 "SEALED", "TINY"],
        "examine_action": "rubble"
    },{
        "type" : "furniture",
        "id" : "f_rubble_rock",
        "name": "pile of rocky rubble",
        "symbol": "^",
        "color": "dkgray",
        "move_cost_mod": 6,
        "max_volume": 3000,
        "required_str": -1,
        "flags": ["TRANSPARENT", "UNSTABLE", "ROUGH", "PLACE_ITEM", "MOUNTABLE", "CONTAINER",
	 "SEALED", "SHORT"],
        "examine_action": "rubble"
    },{
        "type" : "furniture",
        "id" : "f_wreckage",
        "name": "metal wreckage",
        "symbol": "#",
        "color": "cyan",
        "move_cost_mod": 6,
        "max_volume": 3000,
        "required_str": -1,
        "flags": ["TRANSPARENT", "UNSTABLE", "ROUGH", "SHARP", "PLACE_ITEM", "MOUNTABLE",
	 "CONTAINER", "SEALED", "SHORT"],
        "examine_action": "rubble"
    },{
        "type" : "furniture",
        "id" : "f_ash",
        "name": "pile of ash",
        "symbol": "#",
        "color": "ltgray",
        "move_cost_mod": 0,
        "required_str": -1,
        "flags": ["TRANSPARENT", "NONCOLLIDING"],
        "examine_action": "rubble"
    },{
        "type" : "furniture",
        "id" : "f_barricade_road",
        "name": "road barricade",
        "symbol": "#",
        "bgcolor": "yellow",
        "move_cost_mod": 3,
        "required_str": 5,
        "flags": ["TRANSPARENT", "FLAMMABLE_ASH", "ORGANIC", "MOUNTABLE"],
        "deconstruct": {
            "items": [
                { "item": "2x4", "amount": 6 },
                { "item": "nail", "amount": 8, "minamount": 6 }
            ]
        },
        "bash": {
            "str_min": 3, "str_max": 40,
            "sound": "smash!",
            "sound_fail": "whump.",
            "items": [
                { "item": "2x4", "amount": 6, "minamount": 2},
                { "item": "nail", "amount": 12, "minamount": 4},
                { "item": "splinter", "amount": 1 }
            ]
        }
    },{
        "type" : "furniture",
        "id" : "f_bulletin",
        "name": "bulletin board",
        "symbol": "6",
        "color": "blue",
        "move_cost_mod": -1,
        "required_str": -1,
        "flags": ["FLAMMABLE", "NOITEM", "ORGANIC"],
        "examine_action": "bulletin_board",
        "deconstruct": {
            "items": [
                { "item": "2x4", "amount": 4 },
                { "item": "nail", "amount": 8, "minamount": 4 }
            ]
        },
        "bash": {
            "str_min": 3, "str_max": 40,
            "sound": "crunch!",
            "sound_fail": "whump.",
            "items": [
                { "item": "2x4", "amount": 3, "minamount": 0 },
                { "item": "nail", "amount": 6, "minamount": 4 },
                { "item": "splinter", "amount": 4, "minamount": 1 }
            ]
        }
    },{
        "type" : "furniture",
        "id" : "f_indoor_plant",
        "name": "indoor plant",
        "symbol": "^",
        "color": "green",
        "move_cost_mod": 2,
        "required_str": 5,
        "max_volume": 2000,
        "flags": ["CONTAINER", "FLAMMABLE_ASH", "PLACE_ITEM", "ORGANIC", "SHORT"],
        "bash": {
            "str_min": 2, "str_max": 18,
            "sound": "smash!",
            "sound_fail": "whump.",
            "items": [
                { "item": "withered", "amount": 1, "minamount": 0 }
            ]
        }
    },{
        "type" : "furniture",
        "id" : "f_bed",
        "name": "bed",
        "symbol": "#",
        "color": "magenta",
        "move_cost_mod": 3,
        "required_str": -1,
        "deconstruct": {
            "items": [
                { "item": "2x4", "amount": 10 },
                { "item": "rag", "amount": 15, "minamount": 10 },
                { "item": "nail", "amount": 8, "minamount": 6 }
            ]
        },
        "max_volume": 4000,
        "flags": ["TRANSPARENT", "CONTAINER", "FLAMMABLE_ASH",
                  "PLACE_ITEM", "ORGANIC", "MOUNTABLE"],
        "bash": {
            "str_min": 12, "str_max": 40,
            "sound": "crunch!",
            "sound_fail": "whump.",
            "items": [
                { "item": "2x4", "amount": 8, "minamount": 3 },
                { "item": "nail", "amount": 10, "minamount": 6 },
                { "item": "splinter", "amount": 6, "minamount": 3 },
                { "item": "rag", "amount": 10, "minamount": 5 }
            ]
        }
    },{
        "type" : "furniture",
        "id" : "f_toilet",
        "name": "toilet",
        "symbol": "&",
        "color": "white",
        "move_cost_mod": 2,
        "required_str": 18,
        "flags": ["TRANSPARENT", "FLAMMABLE_HARD", "MOUNTABLE"],
        "examine_action": "toilet",
        "bash": {
            "str_min": 8, "str_max": 30,
            "sound": "porcelain breaking!",
            "sound_fail": "whunk!",
            "items": [
                { "item": "cu_pipe", "amount": 1, "chance": 50 },
                { "item": "ceramic_shard", "amount": 8, "minamount": 2}
            ]
        }
    },{
        "type" : "furniture",
        "id" : "f_makeshift_bed",
        "name": "makeshift bed",
        "symbol": "#",
        "color": "magenta",
        "move_cost_mod": 3,
        "required_str": 12,
        "deconstruct": {
            "items": [
                { "item": "2x4", "amount": 10 },
                { "item": "rag", "amount": 15, "minamount": 10 },
                { "item": "nail", "amount": 8, "minamount": 6 }
            ]
        },
        "max_volume": 4000,
        "flags": ["TRANSPARENT", "FLAMMABLE_ASH", "ORGANIC", "MOUNTABLE", "SHORT"],
        "bash": {
            "str_min": 8, "str_max": 30,
            "sound": "crunch!",
            "sound_fail": "whump.",
            "items": [
                { "item": "2x4", "amount": 3, "minamount": 0 },
                { "item": "nail", "amount": 6, "minamount": 2 },
                { "item": "splinter", "amount": 4, "minamount": 1 },
                { "item": "rag", "amount": 12, "minamount": 6 }
            ]
        }
    },{
        "type" : "furniture",
        "id" : "f_sink",
        "name": "sink",
        "symbol": "&",
        "color": "white",
        "move_cost_mod": 2,
        "required_str": 18,
        "flags": ["TRANSPARENT", "FLAMMABLE_HARD", "CONTAINER", "PLACE_ITEM", "MOUNTABLE"],
        "bash": {
            "str_min": 8, "str_max": 30,
            "sound": "porcelain breaking!",
            "sound_fail": "whunk!",
            "items": [
                { "item": "cu_pipe", "amount": 1, "minamount": 0 },
                { "item": "water_faucet", "amount": 1, "minamount": 0},
                { "item": "ceramic_shard", "amount": 8, "minamount": 2}
            ]
        }
    },{
        "type" : "furniture",
        "id" : "f_oven",
        "name": "oven",
        "symbol": "#",
        "color": "dkgray",
        "move_cost_mod": 2,
        "required_str": 10,
        "flags": ["PLACE_ITEM", "TRANSPARENT", "FIRE_CONTAINER", "CONTAINER", "BLOCKSDOOR", "MOUNTABLE"],
        "deconstruct": {
            "items": [
                { "item": "sheet_metal", "amount": 6, "minamount": 2 },
                { "item": "scrap", "amount": 6, "minamount": 2 },
                { "item": "steel_chunk", "amount": 3, "minamount": 2 },
                { "item": "element", "amount": 4, "minamount": 1 },
                { "item": "pilot_light", "amount": 1 }
            ]
        },
        "max_volume": 4000,
        "bash": {
            "str_min": 8, "str_max": 30,
            "sound": "metal screeching!",
            "sound_fail": "clang!",
            "items": [
                { "item": "scrap", "amount": 6, "minamount": 0},
                { "item": "steel_chunk", "amount": 3, "minamount": 0},
                { "item": "element", "amount": 3, "minamount": 1},
                { "item": "sheet_metal", "amount": 6, "minamount": 2},
                { "item": "cable", "amount": 3, "minamount": 1},
                { "item": "pilot_light", "amount": 1 }
            ]
        }
    },{
        "type" : "furniture",
        "id" : "f_woodstove",
        "name": "wood stove",
        "symbol": "#",
        "bgcolor": "red",
        "move_cost_mod": 2,
        "required_str": 10,
        "max_volume": 4000,
        "flags": ["TRANSPARENT", "CONTAINER", "FIRE_CONTAINER", "SUPPRESS_SMOKE", "PLACE_ITEM", "MOUNTABLE"],
        "bash": {
            "str_min": 8, "str_max": 30,
            "sound": "metal screeching!",
            "sound_fail": "clang!",
            "items": [
                { "item": "scrap", "amount": 6, "minamount": 3},
                { "item": "pipe", "amount": 1, "chance": 50}
            ]
        }
    },{
        "type" : "furniture",
        "id" : "f_fireplace",
        "name": "fireplace",
        "symbol": "#",
        "bgcolor": "white",
        "move_cost_mod": 2,
        "required_str": -1,
        "flags": ["TRANSPARENT", "CONTAINER", "FIRE_CONTAINER", "SUPPRESS_SMOKE", "PLACE_ITEM"],
        "bash": {
            "str_min": 30, "str_max": 210,
            "sound": "crash!",
            "sound_fail": "whump!",
            "items": [
                { "item": "rock", "amount": 30, "minamount": 15}
            ]
        }
    },{
        "type" : "furniture",
        "id" : "f_shower",
        "name": "shower",
        "symbol": "~",
        "color": "white",
        "move_cost_mod": 0,
        "required_str": 10,
        "flags": ["TRANSPARENT", "FLAMMABLE_HARD", "CONTAINER", "PLACE_ITEM", "BLOCKSDOOR"],
        "bash": {
            "str_min": 6, "str_max": 30,
            "sound": "porcelain breaking!",
            "sound_fail": "whunk!",
            "items": [
                { "item": "cu_pipe", "amount": 3, "minamount": 0 },
                { "item": "ceramic_shard", "amount": 6, "minamount": 2},
                { "item": "glass_shard", "amount": 2, "minamount": 1 }
            ]
        }
    },{
        "type" : "furniture",
        "id" : "f_bathtub",
        "name": "bathtub",
        "symbol": "~",
        "color": "white",
        "move_cost_mod": 2,
        "required_str": 10,
        "flags": ["TRANSPARENT", "FLAMMABLE_HARD", "CONTAINER", "PLACE_ITEM", "BLOCKSDOOR", "MOUNTABLE"],
        "bash": {
            "str_min": 12, "str_max": 50,
            "sound": "porcelain breaking!",
            "sound_fail": "whunk!",
            "items": [
                { "item": "cu_pipe", "amount": 1, "minamount": 0 },
                { "item": "water_faucet", "amount": 1, "minamount": 0},
                { "item": "ceramic_shard", "amount": 18, "minamount": 6}
            ]
        }
    },{
        "type" : "furniture",
        "id" : "f_chair",
        "name": "chair",
        "symbol": "#",
        "color": "brown",
        "move_cost_mod": 1,
        "required_str": 6,
        "flags": ["TRANSPARENT", "FLAMMABLE_ASH", "ORGANIC", "MOUNTABLE"],
        "deconstruct": {
            "items": [
                { "item": "2x4", "amount": 4 },
                { "item": "nail", "amount": 10, "minamount": 6 }
            ]
        },
        "max_volume": 4000,
        "bash": {
            "str_min": 8, "str_max": 30,
            "sound": "smash!",
            "sound_fail": "whump.",
            "items": [
                { "item": "2x4", "amount": 3, "minamount": 1},
                { "item": "nail", "amount": 6, "minamount": 2},
                { "item": "splinter", "amount": 1 }
            ]
        }
    },{
        "type" : "furniture",
        "id" : "f_armchair",
        "name": "arm chair",
        "symbol": "H",
        "color": "green",
        "move_cost_mod": 1,
        "required_str": 7,
        "deconstruct": {
            "items": [
                { "item": "2x4", "amount": 10 },
                { "item": "rag", "amount": 15, "minamount": 10 },
                { "item": "nail", "amount": 8, "minamount": 6 }
            ]
        },
        "max_volume": 4000,
        "flags": ["TRANSPARENT", "FLAMMABLE_ASH", "ORGANIC", "MOUNTABLE"],
        "bash": {
            "str_min": 12, "str_max": 40,
            "sound": "smash!",
            "sound_fail": "whump.",
            "items": [
                { "item": "2x4", "amount": 3, "minamount": 1},
                { "item": "nail", "amount": 6, "minamount": 2},
                { "item": "splinter", "amount": 1 },
                { "item": "rag", "amount": 10, "minamount": 5 }
            ]
        }
    },{
        "type" : "furniture",
        "id" : "f_sofa",
        "name": "sofa",
        "symbol": "H",
        "bgcolor": "red",
        "move_cost_mod": 1,
        "required_str": 10,
        "deconstruct": {
            "items": [
                { "item": "2x4", "amount": 10 },
                { "item": "rag", "amount": 15, "minamount": 10 },
                { "item": "nail", "amount": 8, "minamount": 6 }
            ]
        },
        "max_volume": 4000,
        "flags": ["TRANSPARENT", "FLAMMABLE_ASH", "ORGANIC", "BLOCKSDOOR", "MOUNTABLE"],
        "bash": {
            "str_min": 12, "str_max": 40,
            "sound": "smash!",
            "sound_fail": "whump.",
            "items": [
                { "item": "2x4", "amount": 3, "minamount": 1},
                { "item": "nail", "amount": 6, "minamount": 2},
                { "item": "splinter", "amount": 1 },
                { "item": "rag", "amount": 10, "minamount": 5 }
            ]
        }
    },{
        "type" : "furniture",
        "id" : "f_cupboard",
        "name": "cupboard",
        "symbol": "#",
        "color": "blue",
        "move_cost_mod": 1,
        "required_str": 8,
        "flags": ["TRANSPARENT", "FLAMMABLE_ASH", "CONTAINER", "PLACE_ITEM", "ORGANIC", "MOUNTABLE"],
        "deconstruct": {
            "items": [
                { "item": "2x4", "amount": 4 },
                { "item": "nail", "amount": 10, "minamount": 6 }
            ]
        },
        "max_volume": 4000,
        "bash": {
            "str_min": 8, "str_max": 30,
            "sound": "smash!",
            "sound_fail": "whump.",
            "items": [
                { "item": "2x4", "amount": 3, "minamount": 1},
                { "item": "nail", "amount": 6, "minamount": 2},
                { "item": "splinter", "amount": 1 }
            ]
        }
    },{
        "type" : "furniture",
        "id" : "f_trashcan",
        "name": "trash can",
        "symbol": "&",
        "color": "ltcyan",
        "move_cost_mod": 1,
        "required_str": 5,
        "max_volume": 4000,
        "flags": ["TRANSPARENT", "FLAMMABLE_ASH", "CONTAINER", "PLACE_ITEM", "MOUNTABLE", "SHORT"],
        "bash": {
            "str_min": 8, "str_max": 30,
            "sound": "smash!",
            "sound_fail": "whump.",
            "items": [
                { "item": "plastic_chunk", "amount": 2, "minamount": 1 }
            ]
        }
    },{
        "type" : "furniture",
        "id" : "f_desk",
        "name": "desk",
        "symbol": "#",
        "color": "ltred",
        "move_cost_mod": 1,
        "required_str": 8,
        "flags": ["TRANSPARENT", "FLAMMABLE_ASH", "CONTAINER", "PLACE_ITEM", "ORGANIC", "MOUNTABLE"],
        "deconstruct": {
            "items": [
                { "item": "2x4", "amount": 4 },
                { "item": "nail", "amount": 10, "minamount": 6 }
            ]
        },
        "max_volume": 4000,
        "bash": {
            "str_min": 12, "str_max": 40,
            "sound": "smash!",
            "sound_fail": "whump.",
            "items": [
                { "item": "2x4", "amount": 3, "minamount": 1},
                { "item": "nail", "amount": 6, "minamount": 2},
                { "item": "splinter", "amount": 1 }
            ]
        }
    },{
        "type" : "furniture",
        "id" : "f_exercise",
        "name": "exercise machine",
        "symbol": "T",
        "color": "dkgray",
        "move_cost_mod": 1,
        "required_str": 8,
        "flags": ["TRANSPARENT"],
        "deconstruct": {
            "items": [
                { "item": "pipe", "amount": 1 },
                { "item": "steel_chunk", "amount": 1 },
                { "item": "scrap", "amount": 6, "minamount": 2 }
            ]
        },
        "bash": {
            "str_min": 18, "str_max": 60,
            "sound": "metal screeching!",
            "sound_fail": "clang!",
            "items": [
                { "item": "scrap", "amount": 6, "minamount": 2},
                { "item": "steel_chunk", "amount": 1, "minamount": 0},
                { "item": "pipe", "amount": 1 }
            ]
        }
    },{
        "type" : "furniture",
        "id" : "f_ball_mach",
        "name": "ball machine",
        "symbol": "T",
        "color": "dkgray",
        "move_cost_mod": 1,
        "required_str": 8,
        "flags": ["TRANSPARENT"],
        "bash": {
            "str_min": 18, "str_max": 60,
            "sound": "metal screeching!",
            "sound_fail": "clang!",
            "items": [
                { "item": "scrap", "amount": 6, "minamount": 2},
                { "item": "steel_chunk", "amount": 1, "minamount": 0},
                { "item": "pipe", "amount": 1 }
            ]
        }
    },{
        "type" : "furniture",
        "id" : "f_bench",
        "name": "bench",
        "symbol": "#",
        "color": "brown",
        "move_cost_mod": 1,
        "required_str": 8,
        "flags": ["TRANSPARENT", "FLAMMABLE_ASH", "ORGANIC", "MOUNTABLE", "SHORT"],
        "max_volume": 4000,
        "deconstruct": {
            "items": [
                { "item": "2x4", "amount": 4 },
                { "item": "nail", "amount": 10, "minamount": 6 }
            ]
        },
        "bash": {
            "str_min": 12, "str_max": 40,
            "sound": "smash!",
            "sound_fail": "whump.",
            "items": [
                { "item": "2x4", "amount": 3, "minamount": 1},
                { "item": "nail", "amount": 6, "minamount": 2},
                { "item": "splinter", "amount": 1 }
            ]
        }
    },{
        "type" : "furniture",
        "id" : "f_lane",
        "name": "lane guard",
        "symbol": "#",
        "color": "brown",
        "move_cost_mod": 1,
        "required_str": 8,
        "flags": ["TRANSPARENT", "FLAMMABLE_ASH", "ORGANIC", "MOUNTABLE", "SHORT"],
        "bash": {
            "str_min": 6, "str_max": 30,
            "sound": "smash!",
            "sound_fail": "whump.",
            "items": [
                { "item": "2x4", "amount": 3, "minamount": 1},
                { "item": "nail", "amount": 6, "minamount": 2},
                { "item": "splinter", "amount": 1 }
            ]
        }
    },{
        "type" : "furniture",
        "id" : "f_table",
        "name": "table",
        "symbol": "#",
        "color": "red",
        "move_cost_mod": 2,
        "required_str": 8,
        "max_volume": 4000,
        "flags": ["TRANSPARENT", "FLAMMABLE", "ORGANIC", "MOUNTABLE", "SHORT"],
        "deconstruct": {
            "items": [
                { "item": "2x4", "amount": 6 },
                { "item": "nail", "amount": 8, "minamount": 6 }
            ]
        },
        "bash": {
            "str_min": 12, "str_max": 50,
            "sound": "smash!",
            "sound_fail": "whump.",
            "items": [
                { "item": "2x4", "amount": 6, "minamount": 2},
                { "item": "nail", "amount": 12, "minamount": 4},
                { "item": "splinter", "amount": 1 }
            ]
        }
    },{
        "type" : "furniture",
        "id" : "f_sign",
        "name": "sign",
        "symbol": "P",
        "color": "brown",
        "examine_action": "sign",
        "move_cost_mod": 1,
        "required_str": 8,
        "flags": ["TRANSPARENT", "FLAMMABLE", "ASH", "ORGANIC", "MOUNTABLE"],
        "deconstruct": {
            "items": [
                { "item": "2x4", "amount": 3 },
                { "item": "nail", "amount": 5, "minamount": 2 }
            ]
        },
        "bash": {
            "str_min": 6, "str_max": 40,
            "sound": "smash!",
            "sound_fail": "whump.",
            "items": [
                { "item": "2x4", "amount": 2, "minamount": 1},
                { "item": "nail", "amount": 4, "minamount": 2},
                { "item": "splinter", "amount": 2 }
            ]
        }
    },{
        "type" : "furniture",
        "id" : "f_pool_table",
        "name": "pool table",
        "symbol": "#",
        "color": "green",
        "move_cost_mod": 2,
        "required_str": -1,
        "max_volume": 4000,
        "flags": ["TRANSPARENT", "FLAMMABLE", "ORGANIC", "MOUNTABLE", "SHORT"],
        "deconstruct": {
            "items": [
                { "item": "2x4", "amount": 4 },
                { "item": "rag", "amount": 4 },
                { "item": "nail", "amount": 10, "minamount": 6 }
            ]
        },
        "bash": {
            "str_min": 12, "str_max": 50,
            "sound": "smash!",
            "sound_fail": "whump.",
            "items": [
                { "item": "2x4", "amount": 6, "minamount": 2},
                { "item": "nail", "amount": 12, "minamount": 4},
                { "item": "splinter", "amount": 1 },
                { "item": "rag", "amount": 2, "minamount": 0 }
            ]
        }
    },{
        "type" : "furniture",
        "id" : "f_counter",
        "name": "counter",
        "symbol": "#",
        "color": "blue",
        "move_cost_mod": 2,
        "required_str": 10,
        "flags": ["TRANSPARENT", "FLAMMABLE", "ORGANIC", "MOUNTABLE", "SHORT"],
        "deconstruct": {
            "items": [
                { "item": "2x4", "amount": 6 },
                { "item": "nail", "amount": 8, "minamount": 6 }
            ]
        },
        "max_volume": 4000,
        "bash": {
            "str_min": 12, "str_max": 40,
            "sound": "smash!",
            "sound_fail": "whump.",
            "items": [
                { "item": "2x4", "amount": 6, "minamount": 2},
                { "item": "nail", "amount": 12, "minamount": 4},
                { "item": "splinter", "amount": 1 }
            ]
        }
    },{
        "type" : "furniture",
        "id" : "f_fridge",
        "name": "refrigerator",
        "symbol": "{",
        "color": "ltcyan",
        "move_cost_mod": -1,
        "required_str": 10,
        "flags": ["CONTAINER", "PLACE_ITEM", "BLOCKSDOOR"],
        "deconstruct": {
            "items": [
                { "item": "scrap", "amount": 8, "minamount": 2 },
                { "item": "steel_chunk", "amount": 3, "minamount": 2 },
                { "item": "hose", "amount": 1 },
                { "item": "cu_pipe", "amount": 5, "minamount": 2 }
            ]
        },
        "max_volume": 7000,
        "bash": {
            "str_min": 18, "str_max": 50,
            "sound": "metal screeching!",
            "sound_fail": "clang!",
            "items": [
                { "item": "scrap", "amount": 8, "minamount": 2},
                { "item": "steel_chunk", "amount": 3, "minamount": 0},
                { "item": "hose", "amount": 1},
                { "item": "cu_pipe", "amount": 6, "minamount": 3 }
            ]
        }
    },{
        "type" : "furniture",
        "id" : "f_glass_fridge",
        "name": "glass door fridge",
        "symbol": "{",
        "color": "ltcyan",
        "move_cost_mod": -1,
        "required_str": 10,
        "flags": ["PLACE_ITEM", "BLOCKSDOOR"],
        "deconstruct": {
            "items": [
                { "item": "scrap", "amount": 6, "minamount": 2 },
                { "item": "steel_chunk", "amount": 3, "minamount": 2 },
                { "item": "hose", "amount": 1 },
                { "item": "glass_sheet", "amount": 1 },
                { "item": "cu_pipe", "amount": 6, "minamount": 3 }
            ]
        },
        "max_volume": 7000,
        "bash": {
            "str_min": 12, "str_max": 50,
            "sound": "metal screeching!",
            "sound_fail": "clang!",
            "items": [
                { "item": "scrap", "amount": 8, "minamount": 2},
                { "item": "steel_chunk", "amount": 3, "minamount": 0},
                { "item": "hose", "amount": 1},
                { "item": "cu_pipe", "amount": 5, "minamount": 2 },
                { "item": "glass_shard", "amount": 6, "minamount": 3 }
            ]
        }
    },{
        "type" : "furniture",
        "id" : "f_dresser",
        "name": "dresser",
        "symbol": "{",
        "color": "brown",
        "move_cost_mod": -1,
        "required_str": 8,
        "flags": ["TRANSPARENT", "CONTAINER", "FLAMMABLE", "PLACE_ITEM", "ORGANIC", "BLOCKSDOOR", "MOUNTABLE"],
        "deconstruct": {
            "items": [
                { "item": "2x4", "amount": 6 },
                { "item": "nail", "amount": 8, "minamount": 6 }
            ]
        },
        "max_volume": 8000,
        "bash": {
            "str_min": 12, "str_max": 40,
            "sound": "smash!",
            "sound_fail": "whump.",
            "items": [
                { "item": "2x4", "amount": 6, "minamount": 2},
                { "item": "nail", "amount": 12, "minamount": 4},
                { "item": "splinter", "amount": 1 }
            ]
        }
    },{
        "type" : "furniture",
        "id" : "f_locker",
        "name": "locker",
        "symbol": "{",
        "color": "ltgray",
        "move_cost_mod": -1,
        "required_str": 9,
        "flags": ["CONTAINER", "PLACE_ITEM", "BLOCKSDOOR"],
        "deconstruct": {
            "items": [
                { "item": "sheet_metal", "amount": 2, "minamount": 1 },
                { "item": "pipe", "amount": 8, "minamount": 4 }
            ]
        },
        "max_volume": 8000,
        "bash": {
            "str_min": 12, "str_max": 40,
            "sound": "metal screeching!",
            "sound_fail": "clang!",
            "items": [
                { "item": "scrap", "amount": 8, "minamount": 2},
                { "item": "steel_chunk", "amount": 3, "minamount": 0},
                { "item": "pipe", "amount": 1 }
            ]
        }
    },{
        "type" : "furniture",
        "id" : "f_rack",
        "name": "display rack",
        "symbol": "{",
        "color": "ltgray",
        "move_cost_mod": -1,
        "required_str": 8,
        "flags": ["TRANSPARENT", "FLAMMABLE_HARD", "PLACE_ITEM", "BLOCKSDOOR", "MOUNTABLE"],
        "deconstruct": {
            "items": [
                { "item": "pipe", "amount": 12, "minamount": 6 }
            ]
        },
        "max_volume": 7000,
        "bash": {
            "str_min": 6, "str_max": 30,
            "sound": "metal screeching!",
            "sound_fail": "clang!",
            "items": [
                { "item": "scrap", "amount": 8, "minamount": 2},
                { "item": "steel_chunk", "amount": 3, "minamount": 0},
                { "item": "pipe", "amount": 1 }
            ]
        }
    },{
        "type" : "furniture",
        "id" : "f_bookcase",
        "name": "book case",
        "symbol": "{",
        "color": "brown",
        "move_cost_mod": -1,
        "required_str": 9,
        "flags": ["FLAMMABLE", "PLACE_ITEM", "ORGANIC", "BLOCKSDOOR"],
        "deconstruct": {
            "items": [
                { "item": "2x4", "amount": 12 },
                { "item": "nail", "amount": 16, "minamount": 12 }
            ]
        },
        "max_volume": 8000,
        "bash": {
            "str_min": 6, "str_max": 40,
            "sound": "smash!",
            "sound_fail": "whump.",
            "items": [
                { "item": "2x4", "amount": 6, "minamount": 2},
                { "item": "nail", "amount": 12, "minamount": 4},
                { "item": "splinter", "amount": 1 }
            ]
        }
    },{
        "type" : "furniture",
        "id" : "f_washer",
        "name": "washing machine",
        "symbol": "{",
        "bgcolor": "white",
        "move_cost_mod": -1,
        "required_str": 16,
        "max_volume": 4000,
        "flags": ["CONTAINER", "PLACE_ITEM", "BLOCKSDOOR"],
        "deconstruct": {
            "items": [
                { "item": "pipe", "amount": 1 },
                { "item": "scrap", "amount": 6, "minamount": 2 },
                { "item": "steel_chunk", "amount": 3, "minamount": 1 },
                { "item": "sheet_metal", "amount": 6, "minamount": 2 },
                { "item": "cable", "amount": 15, "minamount": 1 },
                { "item": "cu_pipe", "amount": 5, "minamount": 2 }
            ]
        },
        "bash": {
            "str_min": 18, "str_max": 50,
            "sound": "metal screeching!",
            "sound_fail": "clang!",
            "items": [
                { "item": "scrap", "amount": 7, "minamount": 2},
                { "item": "steel_chunk", "amount": 3, "minamount": 0},
                { "item": "sheet_metal", "amount": 6, "minamount": 2},
                { "item": "cable", "amount": 15, "minamount": 1},
                { "item": "hose", "amount": 2, "minamount": 0},
                { "item": "cu_pipe", "amount": 5, "minamount": 2 }
            ]
        }
    },{
        "type" : "furniture",
        "id" : "f_dryer",
        "name": "dryer",
        "symbol": "{",
        "bgcolor": "white",
        "move_cost_mod": -1,
        "required_str": 16,
        "max_volume": 4000,
        "flags": ["CONTAINER", "PLACE_ITEM", "BLOCKSDOOR"],
        "deconstruct": {
            "items": [
                { "item": "scrap", "amount": 6, "minamount": 2 },
                { "item": "steel_chunk", "amount": 3, "minamount": 1 },
                { "item": "sheet_metal", "amount": 6, "minamount": 2 },
                { "item": "cable", "amount": 15, "minamount": 1 },
                { "item": "cu_pipe", "amount": 3, "minamount": 1 }
            ]
        },
        "bash": {
            "str_min": 18, "str_max": 50,
            "sound": "metal screeching!",
            "sound_fail": "clang!",
            "items": [
                { "item": "scrap", "amount": 6, "minamount": 0},
                { "item": "steel_chunk", "amount": 3, "minamount": 0},
                { "item": "element", "amount": 3, "minamount": 1},
                { "item": "sheet_metal", "amount": 6, "minamount": 2},
                { "item": "cable", "amount": 15, "minamount": 1}
            ]
        }
    },{
        "type" : "furniture",
        "id" : "f_vending_c",
        "name": "vending machine",
        "symbol": "{",
        "color": "ltcyan",
        "move_cost_mod": -1,
        "required_str": 10,
        "flags": ["SEALED", "PLACE_ITEM", "ALARMED", "CONTAINER", "BLOCKSDOOR"],
        "examine_action": "vending",
        "bash": {
            "str_min": 6, "str_max": 20,
            "sound": "glass breaking!",
            "sound_fail": "whack!",
            "furn_set": "f_vending_o",
            "items": [
                { "item": "glass_shard", "amount": 6, "minamount": 3}
            ]
        }
    },{
        "type" : "furniture",
        "id" : "f_vending_o",
        "name": "broken vending machine",
        "symbol": "{",
        "color": "dkgray",
        "move_cost_mod": -1,
        "required_str": 10,
        "flags": ["PLACE_ITEM", "CONTAINER", "BLOCKSDOOR"],
        "bash": {
            "str_min": 18, "str_max": 50,
            "sound": "metal screeching!",
            "sound_fail": "clang!",
            "items": [
                { "item": "scrap", "amount": 8, "minamount": 2},
                { "item": "steel_chunk", "amount": 3, "minamount": 0},
                { "item": "hose", "amount": 1},
                { "item": "cu_pipe", "amount": 5, "minamount": 2 }
            ]
        }
    },{
        "type" : "furniture",
        "id" : "f_dumpster",
        "name": "dumpster",
        "symbol": "{",
        "color": "green",
        "move_cost_mod": -1,
        "required_str": 16,
        "flags": ["CONTAINER", "PLACE_ITEM", "BLOCKSDOOR"],
        "bash": {
            "str_min": 8, "str_max": 45,
            "sound": "metal screeching!",
            "sound_fail": "clang!",
            "items": [
                { "item": "scrap", "amount": 8, "minamount": 2},
                { "item": "steel_chunk", "amount": 3, "minamount": 1},
                { "item": "pipe", "amount": 2, "minamount": 1 }
            ]
        }
    },{
        "type" : "furniture",
        "id" : "f_dive_block",
        "name": "diving block",
        "symbol": "O",
        "color": "ltgray",
        "move_cost_mod": -1,
        "required_str": 16,
        "flags": ["TRANSPARENT", "MOUNTABLE"],
        "bash": {
            "str_min": 8, "str_max": 40,
            "sound": "metal screeching!",
            "sound_fail": "clang!",
            "items": [
                { "item": "plastic_chunk", "amount": 4, "minamount": 2},
                { "item": "pipe", "amount": 2, "minamount": 0 }
            ]
        }
    },{
        "type" : "furniture",
        "id" : "f_crate_c",
        "name": "crate",
        "symbol": "X",
        "bgcolor": "brown",
        "move_cost_mod": -1,
        "required_str": 14,
        "flags": ["TRANSPARENT", "CONTAINER", "SEALED", "FLAMMABLE", "PLACE_ITEM", "ORGANIC",
	 "MOUNTABLE", "SHORT"],
        "deconstruct": {
            "items": [
                { "item": "2x4", "amount": 4 },
                { "item": "nail", "amount": 10, "minamount": 6 }
            ]
        },
        "max_volume": 4000,
        "bash": {
            "str_min": 12, "str_max": 40,
            "sound": "smash!",
            "sound_fail": "wham!",
            "items": [
                { "item": "2x4", "amount": 5, "minamount": 1},
                { "item": "nail", "amount": 10, "minamount": 2 }
            ]
        }
    },{
        "type" : "furniture",
        "id" : "f_crate_o",
        "name": "open crate",
        "symbol": "O",
        "bgcolor": "brown",
        "move_cost_mod": -1,
        "required_str": 12,
        "flags": ["TRANSPARENT", "CONTAINER", "FLAMMABLE", "PLACE_ITEM", "ORGANIC", "MOUNTABLE",
	 "SHORT"],
        "deconstruct": {
            "items": [
                { "item": "2x4", "amount": 4 },
                { "item": "nail", "amount": 10, "minamount": 6 }
            ]
        },
        "max_volume": 4000,
        "bash": {
            "str_min": 12, "str_max": 40,
            "sound": "smash!",
            "sound_fail": "wham!",
            "items": [
                { "item": "2x4", "amount": 5, "minamount": 1},
                { "item": "nail", "amount": 10, "minamount": 2 }
            ]
        }
    },{
        "type" : "furniture",
        "id" : "f_canvas_wall",
        "name": "canvas wall",
        "symbol": "#",
        "color": "blue",
        "move_cost_mod": -1,
        "required_str": -1,
        "flags": ["FLAMMABLE_HARD", "NOITEM"],
        "comment": "No bash info due to special handling"
    },{
        "type" : "furniture",
        "id" : "f_large_canvas_wall",
        "name": "canvas wall",
        "symbol": "#",
        "color": "blue",
        "move_cost_mod": -1,
        "required_str": -1,
        "flags": ["FLAMMABLE_HARD", "NOITEM"],
        "comment": "No bash info due to special handling"
    },{
        "type" : "furniture",
        "id" : "f_canvas_door",
        "name": "canvas flap",
        "symbol": "+",
        "color": "blue",
        "move_cost_mod": -1,
        "required_str": -1,
        "flags": ["FLAMMABLE_HARD", "NOITEM"],
        "open": "f_canvas_door_o",
        "comment": "No bash info due to special handling"
    },{
        "type" : "furniture",
        "id" : "f_canvas_door_o",
        "name": "open canvas flap",
        "symbol": ".",
        "color": "blue",
        "move_cost_mod": 0,
        "required_str": -1,
        "flags": ["TRANSPARENT"],
        "close": "f_canvas_door",
        "comment": "No bash info due to special handling"
    },{
        "type" : "furniture",
        "id" : "f_large_canvas_door",
        "name": "canvas flap",
        "symbol": "+",
        "color": "blue",
        "move_cost_mod": -1,
        "required_str": -1,
        "flags": ["FLAMMABLE_HARD", "NOITEM"],
        "open": "f_canvas_door_o",
        "comment": "No bash info due to special handling"
    },{
        "type" : "furniture",
        "id" : "f_large_canvas_door_o",
        "name": "open canvas flap",
        "symbol": ".",
        "color": "blue",
        "move_cost_mod": 0,
        "required_str": -1,
        "flags": ["TRANSPARENT"],
        "close": "f_canvas_door",
        "comment": "No bash info due to special handling"
    },{
        "type" : "furniture",
        "id" : "f_groundsheet",
        "name": "groundsheet",
        "symbol": ";",
        "color": "green",
        "move_cost_mod": 0,
        "required_str": -1,
        "flags": ["TRANSPARENT", "INDOORS", "NOCOLLIDE"],
        "examine_action": "tent",
        "comment": "No bash info due to special handling"
    },{
        "type" : "furniture",
        "id" : "f_large_groundsheet",
        "name": "groundsheet",
        "symbol": ";",
        "color": "green",
        "move_cost_mod": 0,
        "required_str": -1,
        "flags": ["TRANSPARENT", "INDOORS", "NOCOLLIDE"],
        "comment": "No bash info due to special handling"
    },{
        "type" : "furniture",
        "id" : "f_center_groundsheet",
        "name": "groundsheet",
        "symbol": ";",
        "color": "green",
        "move_cost_mod": 0,
        "required_str": -1,
        "flags": ["TRANSPARENT", "INDOORS", "NOCOLLIDE"],
        "examine_action": "large_tent",
        "comment": "No bash info due to special handling"
    },{
        "type" : "furniture",
        "id" : "f_fema_groundsheet",
        "name": "groundsheet",
        "symbol": ";",
        "color": "green",
        "move_cost_mod": 0,
        "required_str": -1,
        "flags": ["TRANSPARENT", "INDOORS", "ORGANIC", "NOCOLLIDE"],
        "comment": "No bash info due to special handling"
    },{
        "type" : "furniture",
        "id" : "f_skin_wall",
        "name": "animalskin wall",
        "symbol": "#",
        "color": "brown",
        "move_cost_mod": -1,
        "required_str": -1,
        "flags": ["FLAMMABLE_HARD", "NOITEM"],
        "comment": "No bash info due to special handling"
    },{
        "type" : "furniture",
        "id" : "f_skin_door",
        "name": "animalskin flap",
        "symbol": "+",
        "color": "white",
        "move_cost_mod": -1,
        "required_str": -1,
        "flags": ["FLAMMABLE_HARD", "NOITEM"],
        "open": "f_skin_door_o",
        "comment": "No bash info due to special handling"
    },{
        "type" : "furniture",
        "id" : "f_skin_door_o",
        "name": "open animalskin flap",
        "symbol": ".",
        "color": "white",
        "move_cost_mod": 0,
        "required_str": -1,
        "flags": ["TRANSPARENT"],
        "close": "f_skin_door",
        "comment": "No bash info due to special handling"
    },{
        "type" : "furniture",
        "id" : "f_skin_groundsheet",
        "name": "animalskin floor",
        "symbol": ";",
        "color": "brown",
        "move_cost_mod": 0,
        "required_str": -1,
        "flags": ["TRANSPARENT", "INDOORS", "NOCOLLIDE"],
        "examine_action": "shelter",
        "comment": "No bash info due to special handling"
    },{
        "type" : "furniture",
        "id" : "f_mutpoppy",
        "name": "mutated poppy flower",
        "symbol": "f",
        "color": "red",
        "move_cost_mod": 1,
        "required_str": -1,
        "flags": ["TRANSPARENT", "TINY"],
        "examine_action": "flower_poppy",
        "bash": {
            "str_min": 2, "str_max": 6,
            "sound": "crunch.",
            "sound_fail": "whish."
        }
    },{
        "type" : "furniture",
        "id" : "f_flower_fungal",
        "name": "fungal flower",
        "symbol": "f",
        "color": "dkgray",
        "move_cost_mod": 1,
        "required_str": -1,
        "flags": ["TRANSPARENT", "FLOWER", "FUNGUS", "TINY"],
        "examine_action": "fungus",
        "bash": {
            "str_min": 2, "str_max": 6,
            "sound": "poof.",
            "sound_fail": "poof."
        }
    },{
        "type" : "furniture",
        "id" : "f_fungal_mass",
        "name": "fungal mass",
        "symbol": "O",
        "bgcolor": "dkgray",
        "move_cost_mod": -10,
        "required_str": -1,
        "flags": ["CONTAINER", "SEALED", "FLAMMABLE_ASH", "FUNGUS", "MOUNTABLE", "SHORT"],
        "bash": {
            "str_min": 6, "str_max":30,
            "sound": "poof.",
            "sound_fail": "poof."
        }
    },{
        "type" : "furniture",
        "id" : "f_fungal_clump",
        "name": "fungal clump",
        "symbol": "#",
        "bgcolor": "ltgray",
        "move_cost_mod": 3,
        "required_str": -1,
        "flags": ["TRANSPARENT", "CONTAINER", "SEALED", "FLAMMABLE_ASH", "FUNGUS", "MOUNTABLE",
	 "SHORT"],
        "bash": {
            "str_min": 6, "str_max":20,
            "sound": "poof.",
            "sound_fail": "poof."
        }
    },{
        "type" : "furniture",
        "id" : "f_safe_c",
        "name": "safe",
        "symbol": "X",
        "color": "ltgray",
        "move_cost_mod": -1,
        "required_str": 14,
        "max_volume": 1000,
        "flags": ["TRANSPARENT", "CONTAINER", "SEALED", "PLACE_ITEM", "MOUNTABLE"],
        "open": "f_safe_o",
        "bash": {
            "str_min": 40, "str_max": 200,
            "sound": "screeching metal!",
            "sound_fail": "whump!",
            "items": [
                { "item": "steel_chunk", "amount": 5, "minamount": 1},
                { "item": "scrap", "amount": 5, "minamount": 1 }
            ]
        }
    },{
        "type" : "furniture",
        "id" : "f_safe_l",
        "name": "safe",
        "symbol": "X",
        "color": "ltgray",
        "move_cost_mod": -1,
        "required_str": 14,
        "max_volume": 1000,
        "flags": ["TRANSPARENT", "CONTAINER", "SEALED", "PLACE_ITEM", "MOUNTABLE"],
        "examine_action": "safe",
        "bash": {
            "str_min": 40, "str_max": 200,
            "sound": "screeching metal!",
            "sound_fail": "whump!",
            "items": [
                { "item": "steel_chunk", "amount": 5, "minamount": 1},
                { "item": "scrap", "amount": 5, "minamount": 1 }
            ]
        }
    },{
        "type" : "furniture",
        "id" : "f_safe_o",
        "name": "open safe",
        "symbol": "O",
        "color": "ltgray",
        "move_cost_mod": -1,
        "required_str": 14,
        "max_volume": 1000,
        "flags": ["TRANSPARENT", "CONTAINER", "PLACE_ITEM", "MOUNTABLE"],
        "close": "f_safe_c",
        "bash": {
            "str_min": 40, "str_max": 200,
            "sound": "screeching metal!",
            "sound_fail": "whump!",
            "items": [
                { "item": "steel_chunk", "amount": 5, "minamount": 1},
                { "item": "scrap", "amount": 5, "minamount": 1 }
            ]
        }
    },{
        "type" : "furniture",
        "id" : "f_plant_seed",
        "name": "seed",
        "symbol": "^",
        "color": "brown",
        "move_cost_mod": 0,
        "required_str": -1,
        "flags": ["PLANT", "SEALED", "TRANSPARENT", "CONTAINER", "NOITEM", "TINY"],
        "examine_action": "aggie_plant"
    },{
        "type" : "furniture",
        "id" : "f_plant_seedling",
        "name": "seedling",
        "symbol": "^",
        "color": "green",
        "move_cost_mod": 0,
        "required_str": -1,
        "flags": ["PLANT", "SEALED", "TRANSPARENT", "CONTAINER", "NOITEM", "TINY"],
        "examine_action": "aggie_plant",
        "bash": {
            "str_min": 2, "str_max": 6,
            "sound": "crunch.",
            "sound_fail": "whish."
        }
    },{
        "type" : "furniture",
        "id" : "f_plant_mature",
        "name": "mature plant",
        "symbol": "#",
        "color": "green",
        "move_cost_mod": 0,
        "required_str": -1,
        "flags": ["PLANT", "SEALED", "TRANSPARENT", "CONTAINER", "NOITEM", "TINY"],
        "examine_action": "aggie_plant",
        "bash": {
            "str_min": 3, "str_max": 8,
            "sound": "crunch.",
            "sound_fail": "whish."
        }
    },{
        "type" : "furniture",
        "id" : "f_plant_harvest",
        "name": "harvestable plant",
        "symbol": "#",
        "color": "ltgreen",
        "move_cost_mod": 0,
        "required_str": -1,
        "flags": ["PLANT", "SEALED", "TRANSPARENT", "CONTAINER", "NOITEM", "TINY"],
        "examine_action": "aggie_plant",
        "bash": {
            "str_min": 4, "str_max": 10,
            "sound": "crunch.",
            "sound_fail": "whish."
        }
    },{
        "type" : "furniture",
        "id" : "f_fvat_empty",
        "name": "empty fermenting vat",
        "symbol": "O",
        "color": "brown",
        "move_cost_mod": -1,
        "required_str": -1,
        "flags": ["NOITEM", "SEALED", "TRANSPARENT", "FLAMMABLE", "CONTAINER"],
        "examine_action": "fvat_empty",
        "bash": {
            "str_min": 3, "str_max": 45,
            "sound": "smash!",
            "sound_fail": "whump.",
            "items": [
                { "item": "2x4", "amount": 8, "minamount": 4},
                { "item": "nail", "amount": 8, "minamount": 4},
                { "item": "water_faucet", "amount": 1, "minamount": 0 },
                { "item": "splinter", "amount": 1 }
            ]
        }
    },{
        "type" : "furniture",
        "id" : "f_fvat_full",
        "name": "full fermenting vat",
        "symbol": "O",
        "color": "brown_cyan",
        "move_cost_mod": -1,
        "required_str": -1,
        "flags": ["NOITEM", "SEALED", "TRANSPARENT", "FLAMMABLE", "CONTAINER"],
        "examine_action": "fvat_full",
        "bash": {
            "str_min": 12, "str_max": 50,
            "sound": "smash!",
            "sound_fail": "whump.",
            "items": [
                { "item": "2x4", "amount": 8, "minamount": 4},
                { "item": "nail", "amount": 8, "minamount": 4},
                { "item": "water_faucet", "amount": 1, "minamount": 0 },
                { "item": "splinter", "amount": 1 }
            ]
        }
    },{
        "type" : "furniture",
        "id" : "f_wood_keg",
        "name": "wooden keg",
        "symbol": "H",
        "color": "brown",
        "move_cost_mod": -1,
        "required_str": -1,
        "flags": ["NOITEM", "SEALED", "TRANSPARENT", "FLAMMABLE", "CONTAINER", "LIQUIDCONT"],
        "examine_action": "keg",
        "bash": {
            "str_min": 12, "str_max": 50,
            "sound": "smash!",
            "sound_fail": "whump.",
            "items": [
                { "item": "2x4", "amount": 12, "minamount": 6},
                { "item": "nail", "amount": 8, "minamount": 4},
                { "item": "water_faucet", "amount": 1, "minamount": 0 },
                { "item": "splinter", "amount": 1 }
            ]
        }
    },{
        "type" : "furniture",
        "id" : "f_indoor_plant_y",
        "name": "yellow indoor plant",
        "symbol": "^",
        "color": "yellow",
        "move_cost_mod": 2,
        "required_str": 5,
        "flags": ["CONTAINER", "FLAMMABLE_ASH", "PLACE_ITEM", "ORGANIC", "TINY"],
        "bash": {
            "str_min": 2, "str_max": 18,
            "sound": "smash!",
            "sound_fail": "whump.",
            "items": [
                { "item": "withered", "amount": 1, "minamount": 0 }
            ]
        }
    },{
        "type" : "furniture",
        "id" : "f_statue",
        "name": "statue",
        "symbol": "S",
        "color": "dkgray",
        "move_cost_mod": 2,
        "required_str": 10,
        "flags": ["PLACE_ITEM","BLOCKSDOOR"],
        "bash": {
            "str_min": 16, "str_max": 40,
            "sound": "smash!",
            "sound_fail": "thump.",
            "items": [
                { "item": "rock", "amount": 6, "minamount": 1 }
            ]
        }
    },{
        "type" : "furniture",
        "id" : "f_bluebell",
        "name": "bluebell",
        "symbol": "f",
        "color": "blue",
        "move_cost_mod": 1,
        "required_str": -1,
        "flags": ["TRANSPARENT", "TINY"],
        "examine_action": "flower_bluebell",
        "bash": {
            "str_min": 2, "str_max": 6,
            "sound": "crunch.",
            "sound_fail": "whish."
        }
    },{
        "type" : "furniture",
        "id" : "f_dahlia",
        "name": "dahlia",
        "symbol": "f",
        "color": "magenta",
        "move_cost_mod": 1,
        "required_str": -1,
        "flags": ["TRANSPARENT", "TINY"],
        "examine_action": "flower_dahlia",
        "bash": {
            "str_min": 2, "str_max": 6,
            "sound": "crunch.",
            "sound_fail": "whish."
        }
    },{
        "type" : "furniture",
        "id" : "f_datura",
        "name": "datura",
        "symbol": "*",
        "color": "light_green",
        "move_cost_mod": 1,
        "required_str": -1,
        "flags": ["TRANSPARENT", "TINY"],
        "examine_action": "flower_datura",
        "bash": {
            "str_min": 2, "str_max": 6,
            "sound": "crunch.",
            "sound_fail": "whish."
        }
    },{
        "type" : "furniture",
        "id" : "f_flower_marloss",
        "name": "marloss flower",
        "symbol": "f",
        "color": "cyan",
        "move_cost_mod": 1,
        "required_str": -1,
        "flags": ["TRANSPARENT", "FLAMMABLE_ASH", "FUNGUS", "TINY"],
        "examine_action": "flower_marloss",
        "bash": {
            "str_min": 2, "str_max": 6,
            "sound": "poof.",
            "sound_fail": "poof."
        }
    },{
        "type" : "furniture",
        "id" : "f_dandelion",
        "name": "dandelion",
        "symbol": "f",
        "color": "yellow",
        "move_cost_mod": 1,
        "required_str": -1,
        "flags": ["TRANSPARENT", "TINY"],
        "examine_action": "flower_dandelion",
        "bash": {
            "str_min": 2, "str_max": 6,
            "sound": "crunch.",
            "sound_fail": "whish."
        }
    },{
        "type" : "furniture",
        "id" : "f_forge",
        "name": "forge",
        "symbol": "^",
        "color": "ltred",
        "move_cost_mod": -1,
        "required_str": -1,
        "crafting_pseudo_item": "char_forge",
        "flags": ["TRANSPARENT", "SEALED", "CONTAINER", "NOITEM"],
        "deconstruct": {
            "items": [
                { "item": "forge", "amount": 1 }
            ]
        },
        "examine_action": "reload_furniture",
        "bash": {
            "str_min": 4, "str_max": 8,
            "sound": "crunch!",
            "sound_fail": "whump.",
            "items": [
                { "item": "forge", "amount": 1 }
            ]
        }
    },{
        "type" : "furniture",
        "id" : "f_anvil",
        "name": "anvil",
        "symbol": "^",
        "color": "ltred",
        "move_cost_mod": -1,
        "required_str": -1,
        "crafting_pseudo_item": "anvil",
        "deconstruct": {
            "items": [
                { "item": "anvil", "amount": 1 }
            ]
        },
        "flags": ["TRANSPARENT", "NOITEM"],
        "bash": {
            "str_min": 4, "str_max": 8,
            "sound": "crunch!",
            "sound_fail": "whump.",
            "items": [
                { "item": "anvil", "amount": 1 }
            ]
        }
    },{
        "type" : "furniture",
        "id" : "f_still",
        "name": "still",
        "symbol": "^",
        "color": "ltred",
        "move_cost_mod": -1,
        "required_str": -1,
        "crafting_pseudo_item": "still",
        "deconstruct": {
            "items": [
                { "item": "still", "amount": 1 }
            ]
        },
        "flags": ["TRANSPARENT", "NOITEM"],
        "bash": {
            "str_min": 4, "str_max": 8,
            "sound": "crunch!",
            "sound_fail": "whump.",
            "items": [
                { "item": "still", "amount": 1 }
            ]
        }
    },{
        "type" : "furniture",
        "id" : "f_egg_sackbw",
        "name": "spider egg sack",
        "symbol": "O",
        "color": "white",
        "move_cost_mod": 3,
        "required_str": 6,
        "flags": ["TRANSPARENT", "FLAMMABLE_ASH", "ORGANIC", "MOUNTABLE", "TINY"],
        "examine_action": "egg_sackbw",
        "bash": {
            "str_min": 8, "str_max": 16,
            "sound": "splat!",
            "sound_fail": "whump.",
            "furn_set": "f_egg_sacke"
        }
     },{
        "type" : "furniture",
        "id" : "f_egg_sackws",
        "name": "spider egg sack",
        "symbol": "O",
        "color": "yellow",
        "move_cost_mod": 3,
        "required_str": 6,
        "flags": ["TRANSPARENT", "FLAMMABLE_ASH", "ORGANIC", "MOUNTABLE", "TINY"],
        "examine_action": "egg_sackws",
        "bash": {
            "str_min": 4, "str_max": 8,
            "sound": "splat!",
            "sound_fail": "whump.",
            "furn_set": "f_egg_sacke"
        }
    },{
        "type" : "furniture",
        "id" : "f_egg_sacke",
        "name": "ruptured egg sack",
        "symbol": "X",
        "color": "white",
        "move_cost_mod": 3,
        "required_str": 6,
        "flags": ["TRANSPARENT", "CONTAINER", "FLAMMABLE_ASH", "ORGANIC", "MOUNTABLE", "TINY"],
        "bash": {
            "str_min": 2, "str_max": 6,
            "sound": "splat!",
            "sound_fail": "whump."
        }
    },{
        "type" : "furniture",
        "id" : "f_vending_reinforced",
        "name": "reinforced vending machine",
        "symbol": "{",
        "color": "light_red",
        "move_cost_mod": -1,
        "required_str": 30,
        "flags": ["SEALED", "PLACE_ITEM", "ALARMED", "CONTAINER", "BLOCKSDOOR", "FLAMMABLE_HARD"],
        "examine_action": "vending",
        "bash": {
            "str_min": 40, "str_max": 200,
            "sound": "glass breaking!",
            "sound_fail": "whack!",
            "furn_set": "f_vending_o",
            "items": [
                { "item": "glass_shard", "amount": 3, "minamount": 1 }
            ]
        }
    },{
        "type" : "furniture",
        "id" : "f_arcade_machine",
        "name": "arcade machine",
        "symbol": "6",
        "color": "red",
        "move_cost_mod": -1,
        "required_str": 12,
        "flags": ["BLOCKSDOOR", "TRANSPARENT"],
        "deconstruct": {
            "items": [
                { "item": "television", "amount": 1},
                { "item": "plastic_chunk", "amount": 6, "minamount": 3 },
                { "item": "circuit", "amount": 6, "minamount": 4 },
                { "item": "2x4", "amount": 8 },
                { "item": "nail", "amount": 16, "minamount": 10 },
                { "item": "cable", "amount": 20, "minamount": 14 },
                { "item": "power_supply", "amount": 2, "minamount": 1 },
                { "item": "RAM", "amount": 4, "minamount": 2}
            ]
        },
        "bash": {
            "str_min": 6, "str_max": 35,
            "sound": "smash!",
            "sound_fail": "whump!",
            "items": [
                { "item": "splinter", "amount": 6, "minamount": 0},
                { "item": "television", "amount": 1, "minamount": 0},
                { "item": "2x4", "amount": 6, "minamount": 2},
                { "item": "nail", "amount": 10, "minamount": 4},
                { "item": "cable", "amount": 10, "minamount": 4},
                { "item": "circuit", "amount": 4, "minamount": 0 },
                { "item": "power_supply", "amount": 1, "minamount": 0 },
                { "item": "RAM", "amount": 2, "minamount": 0}
           ]
        }
<<<<<<< HEAD
   },{
=======
    },{
>>>>>>> d535cd6c
        "type" : "furniture",
        "id" : "f_pinball_machine",
        "name": "pinball machine",
        "symbol": "7",
        "color": "red",
        "move_cost_mod": -1,
        "required_str": 8,
        "flags": ["BLOCKSDOOR", "TRANSPARENT"],
        "deconstruct": {
            "items": [
                { "item": "scrap", "amount": 6, "minamount": 4},
                { "item": "plastic_chunk", "amount": 5, "minamount": 3 },
                { "item": "circuit", "amount": 1},
                { "item": "2x4", "amount": 4 },
                { "item": "nail", "amount": 12, "minamount": 10 },
                { "item": "cable", "amount": 15, "minamount": 10 },
                { "item": "power_supply", "amount": 1, "minamount": 0 },
                { "item": "RAM", "amount": 1},
                { "item": "pipe", "amount": 2},
                { "item": "glass_sheet", "amount": 1},
                { "item": "bearing", "amount": 16, "minamount":10 }
            ]
        },
        "bash": {
            "str_min": 8, "str_max": 40,
            "sound": "smash!",
            "sound_fail": "whump!",
            "items": [
                { "item": "splinter", "amount": 4, "minamount": 0},
                { "item": "scrap", "amount": 4, "minamount": 0},
                { "item": "2x4", "amount": 2, "minamount": 1},
                { "item": "nail", "amount": 8, "minamount": 4},
                { "item": "cable", "amount": 10, "minamount": 4},
                { "item": "circuit", "amount": 1, "minamount": 0 },
                { "item": "power_supply", "amount": 1, "minamount": 0 },
                { "item": "RAM", "amount": 1, "minamount": 0},
                { "item": "pipe", "amount": 2, "minamount":0},
                { "item": "glass_shard", "amount": 8, "minamount":4},
                { "item": "plastic_chunk", "amount": 3, "minamount": 1},
                { "item": "bearing", "amount": 16, "minamount":0 }
            ]
        }
    },{
        "type" : "furniture",
        "id" : "f_ergometer",
        "name": "ergometer",
        "symbol": "5",
        "color": "dkgray",
        "move_cost_mod": 2,
        "required_str": 8,
        "flags": ["BLOCKSDOOR", "TRANSPARENT", "MOUNTABLE"],
        "deconstruct": {
            "items": [
                { "item": "foot_crank", "amount": 1, "minamount": 1},
                { "item": "plastic_chunk", "amount": 10, "minamount": 8 },
                { "item": "scrap", "amount": 4, "minamount": 2},
                { "item": "chain", "amount": 1 },
                { "item": "pipe", "amount": 5, "minamount": 4 },
                { "item": "saddle", "amount": 1, "minamount": 1 },
                { "item": "wheel_small", "amount": 1, "minamount": 1 },
                { "item": "small_lcd_screen", "amount": 1},
                { "item": "processor", "amount": 1},
                { "item": "RAM", "amount": 1},
                { "item": "nail", "amount": 8, "minamount":6 }
            ]
        },
            "bash": {
            "str_min": 6, "str_max": 25,
            "sound": "smash!",
            "sound_fail": "thump!",
            "items": [
                { "item": "foot_crank", "amount": 1, "minamount": 0},
                { "item": "plastic_chunk", "amount": 6, "minamount": 4},
                { "item": "scrap", "amount": 2, "minamount": 0},
                { "item": "chain", "amount": 1, "minamount": 0},
                { "item": "pipe", "amount": 4, "minamount": 0},
                { "item": "saddle", "amount": 1, "minamount": 0 },
                { "item": "wheel_small", "amount": 1, "minamount": 0 },
                { "item": "small_lcd_screen", "amount": 1, "minamount": 0},
                { "item": "processor", "amount": 1, "minamount":0},
                { "item": "RAM", "amount": 1, "minamount":0},
                { "item": "nail", "amount": 6, "minamount": 2}
            ]
        }
    },{
        "type" : "furniture",
        "id" : "f_treadmill",
        "name": "treadmill",
        "symbol": "L",
        "color": "dkgray",
        "move_cost_mod": 1,
        "required_str": 12,
        "flags": ["BLOCKSDOOR", "TRANSPARENT", "MOUNTABLE"],
        "deconstruct": {
            "items": [
                { "item": "plastic_chunk", "amount": 14, "minamount": 10 },
                { "item": "scrap", "amount": 5,"minamount": 2},
                { "item": "pipe", "amount": 3, "minamount": 4 },
                { "item": "small_lcd_screen", "amount": 1},
                { "item": "RAM", "amount": 1},
                { "item": "nail", "amount": 8, "minamount":6 }
            ]
        },
            "bash": {
            "str_min": 12, "str_max": 40,
            "sound": "smash!",
            "sound_fail": "thump!",
            "items": [
                { "item": "plastic_chunk", "amount": 10, "minamount": 4},
                { "item": "scrap", "amount": 3, "minamount": 0},
                { "item": "pipe", "amount": 4, "minamount": 0},
                { "item": "small_lcd_screen", "amount": 1, "minamount": 0},
                { "item": "RAM", "amount": 1, "minamount":4},
                { "item": "nail", "amount": 6, "minamount": 2}
            ]
        }
    },{
        "type" : "furniture",
        "id" : "f_displaycase",
        "name": "display case",
        "symbol": "#",
        "color": "ltcyan",
        "move_cost_mod": 2,
        "required_str": 9,
        "flags": ["TRANSPARENT", "SEALED", "PLACE_ITEM"],
        "bash": {
            "str_min": 6, "str_max": 20,
            "sound": "glass breaking",
            "sound_fail": "whack!",
            "furn_set": "f_displaycase_b",
            "items": [
                { "item": "glass_shard", "amount": 6, "minamount": 3 }
            ]
        }
    },{
        "type" : "furniture",
        "id" : "f_displaycase_b",
        "name": "broken display case",
        "symbol": "#",
        "color": "ltgray",
        "move_cost_mod": 2,
        "required_str": 9,
        "flags": ["TRANSPARENT", "PLACE_ITEM"],
        "bash": {
            "str_min": 8, "str_max": 30,
            "sound": "crunch!",
            "sound_fail": "whump.",
            "items": [
                { "item": "2x4", "amount": 6, "minamount": 3 },
                { "item": "splinter", "amount": 4, "minamount": 2 }
            ]
        }
    }
]<|MERGE_RESOLUTION|>--- conflicted
+++ resolved
@@ -1698,11 +1698,7 @@
                 { "item": "RAM", "amount": 2, "minamount": 0}
            ]
         }
-<<<<<<< HEAD
    },{
-=======
-    },{
->>>>>>> d535cd6c
         "type" : "furniture",
         "id" : "f_pinball_machine",
         "name": "pinball machine",
