--- conflicted
+++ resolved
@@ -5713,11 +5713,7 @@
 //  their T shirt, for example.  TODO: don't assume! ASS out of U & ME, etc.
  for (int i = worn.size() - 1; i >= 0; i--) {
   tmp = dynamic_cast<it_armor*>(worn[i].type);
-<<<<<<< HEAD
-  if ((tmp->covers & mfb(bp)) && tmp->storage < 20) {
-=======
   if ((tmp->covers & mfb(bp)) && tmp->storage <= 24) {
->>>>>>> 59283dfd
    arm_bash = tmp->dmg_resist;
    arm_cut  = tmp->cut_resist;
    switch (worn[i].damage) {
