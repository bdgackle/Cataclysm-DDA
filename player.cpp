#include "player.h"
#include "profession.h"
#include "bionics.h"
#include "mission.h"
#include "game.h"
#include "disease.h"
#include "addiction.h"
#include "keypress.h"
#include "moraledata.h"
#include "inventory.h"
#include "artifact.h"
#include "options.h"
#include <sstream>
#include <stdlib.h>
#include <algorithm>
#include "weather.h"
#include "item.h"
#include "material.h"
#include "translations.h"
#include "name.h"
#include "cursesdef.h"
#include "catacharset.h"

nc_color encumb_color(int level);
bool activity_is_suspendable(activity_type type);
trait traits[PF_MAX2];

std::string morale_data[NUM_MORALE_TYPES];

void game::init_morale()
{
    std::string tmp_morale_data[NUM_MORALE_TYPES] = {
    "This is a bug (moraledata.h:moraledata)",
    _("Enjoyed %i"),
    _("Enjoyed a hot meal"),
    _("Music"),
    _("Marloss Bliss"),
    _("Good Feeling"),

    _("Nicotine Craving"),
    _("Caffeine Craving"),
    _("Alcohol Craving"),
    _("Opiate Craving"),
    _("Speed Craving"),
    _("Cocaine Craving"),
    _("Crack Cocaine Craving"),

    _("Disliked %i"),
    _("Ate Human Flesh"),
    _("Ate Meat"),
    _("Wet"),
    _("Dried Off"),
    _("Cold"),
    _("Hot"),
    _("Bad Feeling"),
    _("Killed Innocent"),
    _("Killed Friend"),
    _("Guilty about Killing"),

    _("Moodswing"),
    _("Read %i"),
    _("Heard Disturbing Scream"),

    _("Masochism"),
    _("Hoarder"),
    _("Cross-Dresser"),
    _("Optimist")
    };
    for(int i=0; i<NUM_MORALE_TYPES; i++){morale_data[i]=tmp_morale_data[i];}
}

//TODO: json it, maybe. Hope this huge array doesn't cause stack issue
void game::init_traits()
{
    trait tmp_traits[] = {
{"NULL trait!", 0, 0, 0, "\
This is a bug.  Weird. (pldata.cpp:traits)"},
{_("Fleet-Footed"), 3, 0, 0, _("\
You can run more quickly than most, resulting in a 15%% speed bonus on sure \
footing.")},
{_("Parkour Expert"), 2, 0, 0, _("\
You're skilled at clearing obstacles; terrain like railings or counters are \
as easy for you to move on as solid ground.")},
{_("Quick"), 3, 0, 0, _("\
You're just generally quick!  You get a 10%% bonus to action points.")},
{_("Optimist"), 2, 0, 0, _("\
Nothing gets you down!  You savor the joys of life, ignore its hardships, and \
are generally happier than most people.")},
{_("Fast Healer"), 2, 0, 0, _("\
You heal a little faster than most; sleeping will heal more lost HP.")},
{_("Light Eater"), 3, 0, 0, _("\
Your metabolism is a little slower, and you require less food than most.")},
{_("Pain Resistant"), 2, 0, 0, _("\
You have a high tolerance for pain.")},
{_("Night Vision"), 1, 0, 0, _("\
You possess natural night vision, and can see two squares instead of one in \
pitch blackness.")},
{_("Poison Resistant"), 1, 0, 0, _("\
Your system is rather tolerant of poisons and toxins, and most will affect \
you less.")},
{_("Fast Reader"), 1, 0, 0, _("\
You're a quick reader, and can get through books a lot faster than most.")},
{_("Tough"), 3, 0, 0, _("\
It takes a lot to bring you down!  You get a 20%% bonus to all hit points.")},
{_("Thick-Skinned"), 2, 0, 0, _("\
Your skin is tough.  Cutting damage is slightly reduced for you.")},
{_("Packmule"), 3, 0, 0, _("\
You can manage to find space for anything!  You can carry 40%% more volume.")},
{_("Fast Learner"), 3, 0, 0, _("\
You have a flexible mind, allowing you to learn skills much faster than \
others.  Note that this only applies to real-world experience, not to skill \
gain from other sources like books.")},
{_("Deft"), 2, 0, 0, _("\
While you're not any better at melee combat, you are better at recovering \
from a miss, and will be able to attempt another strike faster.")},
{_("Drunken Master"), 2, 0, 0, _("\
The ancient arts of drunken brawling come naturally to you! While under the \
influence of alcohol, your melee skill will rise considerably, especially \
unarmed combat.")},
{_("Gourmand"), 2, 0, 0, _("\
You eat faster, and can eat and drink more, than anyone else!  You also enjoy \
food more; delicious food is better for your morale, and you don't mind some \
unsavory meals.")},
{_("Animal Empathy"), 1, 0, 0, _("\
Peaceful animals will not run away from you, and even aggressive animals are \
less likely to attack.  This only applies to natural animals such as woodland \
creatures.")},
{_("Terrifying"), 2, 0, 0, _("\
There's something about you that creatures find frightening, and they are \
more likely to try to flee.")},
{_("Disease Resistant"), 1, 0, 0, _("\
It's very unlikely that you will catch ambient diseases like a cold or the \
flu.")},
{_("High Adrenaline"), 3, 0, 0, _("\
If you are in a very dangerous situation, you may experience a temporary rush \
which increases your speed and strength significantly.")},
{_("Self-aware"), 1, 0, 0, _("\
You get to see your exact amount of HP remaining, instead of only having a \
vague idea of whether you're in good condition or not.")},
{_("Inconspicuous"), 2, 0, 0, _("\
While sleeping or staying still, it is less likely that monsters will wander \
close to you.")},
{_("Masochist"), 2, 0, 0, _("\
Although you still suffer the negative effects of pain, it also brings a \
unique pleasure to you.")},
{_("Cross-Dresser"), 2, 0, 0, _("\
Covering your body in clothing typical for the opposite gender makes you feel better.")},
{_("Light Step"), 1, 0, 0, _("\
You make less noise while walking.  You're also less likely to set off traps.")},
{_("Android"), 4, 0, 0, _("\
At some point in the past you had a bionic upgrade installed in your body. \
You start the game with a power system, and one random bionic enhancement.")},
{_("Robust Genetics"), 2, 0, 0, _("\
You have a very strong genetic base.  If you mutate, the odds that the \
mutation will be beneficial are greatly increased.")},
{_("Cannibal"), 3, 0, 0, _("\
For your whole life you've been forbidden from indulging in your peculiar \
tastes. Now the world's ended, and you'll be damned if anyone is going to \
tell you you can't eat people.")},
{_("Martial Arts Training"), 3, 0, 0, _("\
You have received some martial arts training at a local dojo. \
You start with your choice of karate, judo, aikido, tai chi, or taekwondo.")},
{_("Self-Defense Classes"), 3, 0, 0, _("\
You have taken some self-defense classes at a nearby gym. You start \
with your choice of Capoeira, Krav Maga, Muay Thai, Ninjutsu, or Zui Quan.")},
{_("Shaolin Adept"), 3, 0, 0, _("\
You have studied the arts of the Shaolin monks.  You start with one \
of the five animal fighting styles: Tiger, Crane, Leopard, Snake, or Dragon.")},
{_("Venom Mob Protoge"), 3, 0, 0, _("\
You are a pupil of the Venom Clan.  You start with one of the \
five deadly venoms: Centipede, Viper, Scorpion, Lizard, or Toad.")},
{_("Skilled Liar"), 2, 0, 0, _("\
You have no qualms about bending the truth, and have practically no tells. \
Telling lies and otherwise bluffing will be much easier for you.")},
{_("Pretty"), 1, 0, -2, _("\
You are a sight to behold. NPCs who care about such thing will react more \
kindly to you.")},

{"NULL", 0, 0, 0, " -------------------------------------------------- "},

{_("Near-Sighted"), -2, 0, 0, _("\
Without your glasses, your seeing radius is severely reduced!  However, while \
wearing glasses this trait has no effect, and you are guaranteed to start \
with a pair.")},
{_("Far-Sighted"), -2, 0, 0, _("\
Without reading glasses, you are unable to read anything, and take penalities \
on melee accuracy and electronics/tailoring crafting. However, you are \
guaranteed to start with a pair of reading glasses.")},
{_("Heavy Sleeper"), -1, 0, 0, _("\
You're quite the heavy sleeper.  Noises are unlikely to wake you up.")},
{_("Asthmatic"), -4, 0, 0, _("\
You will occasionally need to use an inhaler, or else suffer severe physical \
limitations.  However, you are guaranteed to start with an inhaler.")},
{_("Bad Back"), -3, 0, 0, _("\
You simply can not carry as much as people with a similar strength could. \
Your maximum weight carried is reduced by 35%%.")},
{_("Illiterate"), -5, 0, 0, _("\
You never learned to read!  Books and computers are off-limits to you.")},
{_("Poor Hearing"), -2, 0, 0, _("\
Your hearing is poor, and you may not hear quiet or far-off noises.")},
{_("Insomniac"), -2, 0, 0, _("\
You have a hard time falling asleep, even under the best circumstances!")},
{_("Meat Intolerance"), -3, 0, 0, _("\
You have problems with eating meat, it's possible for you to eat it but \
you will suffer morale penalties due to nausea.")},
{_("Glass Jaw"), -3, 0, 0, _("\
Your head can't take much abuse.  Its maximum HP is 20%% lower than usual.")},
{_("Forgetful"), -3, 0, 0, _("\
You have a hard time remembering things.  Your skills will erode slightly \
faster than usual.")},
{_("Lightweight"), -1, 0, 0, _("\
Alcohol and drugs go straight to your head.  You suffer the negative effects \
of these for longer.")},
{_("Addictive Personality"), -3, 0, 0, _("\
It's easier for you to become addicted to substances, and harder to rid \
yourself of these addictions.")},
{_("Trigger Happy"), -2, 0, 0, _("\
On rare occasion, you will go full-auto when you intended to fire a single \
shot.  This has no effect when firing handguns or other semi-automatic \
firearms.")},
{_("Smelly"), -1, 0, 0, _("\
Your scent is particularly strong.  It's not offensive to humans, but animals \
that track your scent will do so more easily.")},
{_("Chemical Imbalance"), -2, 0, 0, _("\
You suffer from a minor chemical imbalance, whether mental or physical. Minor \
changes to your internal chemistry will manifest themselves on occasion, \
such as hunger, sleepiness, narcotic effects, etc.")},
{_("Schizophrenic"), -5, 0, 0, _("\
You will periodically suffer from delusions, ranging from minor effects to \
full visual hallucinations.  Some of these effects may be controlled through \
the use of Thorazine.")},
{_("Jittery"), -3, 0, 0, _("\
During moments of great stress or under the effects of stimulants, you may \
find your hands shaking uncontrollably, severely reducing your dexterity.")},
{_("Hoarder"), -4, 0, 0, _("\
You don't feel right unless you're carrying as much as you can.  You suffer \
morale penalties for carrying less than maximum volume (weight is ignored). \
Xanax can help control this anxiety.")},
{_("Savant"), -4, 0, 0, _("\
You tend to specialize in one skill and be poor at all others.  You advance \
at half speed in all skills except your best one. Note that combining this \
with Fast Learner will come out to a slower rate of learning for all skills.")},
{_("Mood Swings"), -1, 0, 0, _("\
Your morale will shift up and down at random, often dramatically.")},
{_("Weak Stomach"), -1, 0, 0, _("\
You are more likely to throw up from food poisoning, alcohol, etc.")},
{_("Wool Allergy"), -1, 0, 0, _("\
You are badly allergic to wool, and can not wear any clothing made of the \
substance.")},
{_("Truth Teller"), -2, 0, 0, _("\
When you try to tell a lie, you blush, stammer, and get all shifty-eyed. \
Telling lies and otherwise bluffing will be much more difficult for you.")},
{_("Ugly"), -1, 0, 2, _("\
You're not much to look at.  NPCs who care about such things will react \
poorly to you.")},
{_("Hardcore"), -6, 0, 0, _("\
Your whole body can't take much abuse.  Its maximum HP is 75%% points lower \
than usual. Stacks with Glass Jaw. Not for casuals.")},

{"Bug - PF_MAX", 0, 0, 0, "\
This shouldn't be here!  You have the trait PF_MAX toggled.  Weird."},

/* From here down are mutations.
 * In addition to a points value, mutations have a visibility value and an
 *  ugliness value.
 * Positive visibility means that the mutation is prominent.  This will visibly
 *  identify the player as a mutant, resulting in discrimination from mutant-
 *  haters and trust with mutants/mutant-lovers.
 * Poistive ugliness means that the mutation is grotesque.  This will result in
 *  a negative reaction from NPCs, even those who are themselves mutated, unless
 *  the NPC is a mutant-lover.
 */

{_("Rough Skin"), 0, 2, 1, _("\
Your skin is slightly rough.  This has no gameplay effect.")},
{_("High Night Vision"), 3, 0, 0, _("\
You can see incredibly well in the dark!")},
{_("Full Night Vision"), 5, 0, 0, _("\
You can see in pitch blackness as if you were wearing night-vision goggles.")},
{_("Infrared Vision"), 5, 0, 0, _("\
Your eyes have mutated to pick up radiation in the infrared spectrum.")},
{_("Very Fast Healer"), 5, 0, 0, _("\
Your flesh regenerates slowly, and you will regain HP even when not sleeping.")},
{_("Regeneration"), 10, 0, 0, _("\
Your flesh regenerates from wounds incredibly quickly.")},
{_("Fangs"), 2, 2, 2, _("\
Your teeth have grown into two-inch-long fangs, allowing you to make an extra \
attack when conditions favor it.")},
{_("Nictitating Membrane"), 1, 1, 2, _("\
You have a second set of clear eyelids which lower while underwater, allowing \
you to see as though you were wearing goggles.")},
{_("Gills"), 3, 5, 3, _("\
You've grown a set of gills in your neck, allowing you to breathe underwater.")},
{_("Scales"), 6, 10, 3, _("\
A set of flexible green scales have grown to cover your body, acting as a \
natural armor.")},
{_("Thick Scales"), 6, 10, 4, _("\
A set of heavy green scales have grown to cover your body, acting as a \
natural armor.  It is very difficult to penetrate, but also limits your \
flexibility, resulting in a -2 penalty to Dexterity.")},
{_("Sleek Scales"), 6, 10, 4, _("\
A set of very flexible and slick scales have grown to cover your body.  These \
act as a weak set of armor, improve your ability to swim, and make you \
difficult to grab.")},
{_("Light Bones"), 2, 0, 0, _("\
Your bones are very light.  This enables you to run and attack 10%% faster, \
but also reduces your carrying weight by 20%% and makes bashing attacks hurt \
a little more.")},
{_("Feathers"), 2, 10, 3, _("\
Iridescent feathers have grown to cover your entire body, providing a \
marginal protection against attacks and minor protection from cold. They \
also provide a natural waterproofing.")},
{_("Lightly Furred"), 1, 6, 2, _("\
Light fur has grown to coveryour entire body, providing slight protection \
from cold.")},
{_("Furry"), 2, 10, 3, _("\
Thick black fur has grown to cover your entire body, providing a marginal \
protection against attacks, and considerable protection from cold.")},
{_("Chitinous Skin"), 2, 3, 2, _("\
Your epidermis has turned into a thin, flexible layer of chitin.  It provides \
minor protection from cutting wounds.")},
{_("Chitinous Armor"), 2, 6, 3, _("\
You've grown a chitin exoskeleton, much like that of an insect.  It provides \
considerable physical protection, but reduces your dexterity by 1.")},
{_("Chitinous Plate"), 2, 8, 5, _("\
You've grown a chitin exoskeleton made of thick, stiff plates, like that of \
a beetle.  It provides excellent physical protection, but reduces your \
dexterity by 1 and encumbers all body parts but your eyes and mouth.")},
{_("Spines"), 1, 0, 0, _("\
Your skin is covered with fine spines.  Whenever an unarmed opponent strikes \
a part of your body that is not covered by clothing, they will receive \
moderate damage.")},
{_("Quills"), 3, 0, 0, _("\
Your body is covered with large quills.  Whenever an unarmed opponent strikes \
a part of your body that is not covered by clothing, they will receive \
significant damage.")},
{_("Phelloderm"), 3, 3, 2, _("\
Your skin is light green and has a slightly woody quality to it.  This \
provides a weak armor, and helps you retain moisture, resulting in less \
thirst.")},
{_("Bark"), 5, 10, 3, _("\
Your skin is coated in a light bark, like that of a tree.  This provides \
resistance to bashing and cutting damage and minor protection from fire.")},
{_("Thorns"), 6, 8, 4, _("\
Your skin is covered in small, woody thorns.  Whenever an unarmed opponent \
strikes a part of your body that is not covered by clothing, they will \
receive minor damage.  Your punches may also deal extra damage.")},
{_("Leaves"), 6, 8, 3, _("\
All the hair on your body has turned to long, grass-like leaves.  Apart from \
being physically striking, these provide you with a minor amount of nutrition \
while in sunlight.")},
{_("Long Fingernails"), 1, 1, 0, _("\
Your fingernails are long and sharp.  If you aren't wearing gloves, your \
unarmed attacks deal a minor amount of cutting damage.")},
{_("Claws"), 2, 3, 2, _("\
You have claws on the ends of your fingers.  If you aren't wearing gloves, \
your unarmed attacks deal a minor amount of cutting damage.")},
{_("Large Talons"), 2, 4, 3, _("\
Your index fingers have grown into huge talons.  After a bit of practice, you \
find that this does not affect your dexterity, but allows for a deadly \
unarmed attack.  They also prevent you from wearing gloves.")},
{_("Radiogenic"), 3, 0, 0, _("\
Your system has adapted to radiation.  While irradiated, you will actually \
heal slowly, converting the radiation into hit points.")},
{_("Marloss Carrier"), 4, 0, 0, _("\
Ever since you ate that Marloss berry, you can't get its scent out of your \
nose, and you have a strong desire to eat more.")},
{_("Insect Pheromones"), 8, 0, 0, _("\
Your body produces low-level pheromones, identifying you as a friend to many \
species of insects.  Insects will attack you much less.")},
{_("Mammal Pheromones"), 8, 0, 0, _("\
Your body produces low-level pheromones which puts mammals at ease.  They \
will be less likely to attack or flee from you.")},
{_("Disease Immune"), 6, 0, 0, _("\
Your body is simply immune to diseases.  You will never catch an ambient \
disease.")},
{_("Poisonous"), 8, 0, 0, _("\
Your body produces a potent venom.  Any special attacks from mutatations \
have a chance to poison your target.")},
{_("Slime Hands"), 4, 5, 4, _("\
The skin on your hands is a mucous membrane and produces a thick, acrid \
slime.  Attacks using your hand will cause minor acid damage.")},
{_("Compound Eyes"), 2, 9, 5, _("\
Your eyes are compound, like those of an insect.  This increases your \
perception by 2 so long as you aren't wearing eyewear.")},
{_("Padded Feet"), 1, 1, 0, _("\
The bottoms of your feet are strongly padded.  You receive no movement \
penalty for not wearing shoes, and even receive a 10%% bonus when running \
barefoot.")},
{_("Hooves"), -4, 2, 2, _("\
Your feet have fused into hooves.  This allows kicking attacks to do much \
more damage, provides natural armor, and removes the need to wear shoes; \
however, you can not wear shoes of any kind.")},
{_("Saprovore"), 4, 0, 0, _("\
Your digestive system is specialized to allow you to consume decaying \
material.  You can eat rotten food, albeit for less nutrition than \
usual.")},
{_("Ruminant"), 5, 0, 0, _("\
Your digestive system is capable of digesting cellulose and other rough \
plant material.  You can eat underbrush by standing over it and pressing \
E.")},
{_("Horns"), 2, 3, 1, _("\
You have a pair of small horns on your head.  They allow you to make a weak \
piercing headbutt attack.")},
{_("Curled Horns"), 1, 8, 2, _("\
You have a pair of large curled horns, like those of a ram.  They allow you \
to make a strong bashing headbutt attack, but prevent you from wearing any \
headwear.")},
{_("Pointed Horns"), 2, 8, 2, _("\
You have a pair of long, pointed horns, like those of an antelope.  They \
allow you to make a strong piercing headbutt attack, but prevent you from \
wearing any headwear the is not made of fabric.")},
{_("Antennae"), 1, 9, 4, _("\
You have a pair of antennae.  They allow you to detect the presence of \
monsters up to a few tiles away, even if you can't see or hear them, but \
prevent you from wearing headwear that is not made of fabric.")},
{_("Road-Runner"), 4, 0, 0, _("\
Your legs are extremely limber and fast-moving.  You run 30%% faster on \
flat surfaces.")},
{_("Stubby Tail"), 0, 1, 2, _("\
You have a short, stubby tail, like a rabbit's.  It serves no purpose.")},
{_("Tail Fin"), 1, 4, 2, _("\
You have a fin-like tail.  It allows you to swim more quickly.")},
{_("Long Tail"), 2, 6, 2, _("\
You have a long, graceful tail, like that of a big cat.  It improves your \
balance, making your ability to dodge higher.")},
{_("Fluffy Tail"), 2, 7, 0, _("\
You have a long, fluffy-furred tail.  It greatly improves your balance, \
making your ability to dodge much higher.")},
{_("Spiked Tail"), 2, 6, 3, _("\
You have a long tail that ends in a vicious stinger, like that of a \
scorpion.  It does not improve your balance at all, but allows for a \
powerful piercing attack.")},
{_("Club Tail"), 2, 7, 2, _("\
You have a long tail that ends in a heavy, bony club.  It does not improve \
your balance at all, but alows for a powerful bashing attack.")},
{_("Pain Recovery"), 3, 0, 0, _("\
You recover from pain slightly faster than normal.")},
{_("Quick Pain Recovery"), 5, 0, 0, _("\
You recover from pain faster than normal.")},
{_("Very Quick Pain Reovery"), 8, 0, 0, _("\
You recover from pain much faster than normal.")},
{_("Bird Wings"), 2, 4, 2, _("\
You have a pair of large, feathered wings.  Your body is too heavy to be able \
to fly, but you can use them to slow your descent during a fall, and will not \
take falling damage under any circumstances.")},
{_("Insect Wings"), 3, 4, 4, _("\
You have a pair of large, translucent wings.  You buzz them as you run, \
enabling you to run faster.")},
{_("Mouth Tentacles"), 1, 8, 5, _("\
A set of tentacles surrounds your mouth.  They allow you to eat twice as \
fast.")},
{_("Mandibles"), 2, 8, 6, _("\
A set of insect-like mandibles have grown around your mouth.  They allow you \
to eat faster and provide a slicing unarmed attack, but prevent you from \
wearing mouthwear.")},
{_("Canine Ears"), 2, 4, 1, _("\
Your ears have extended into long, pointed ones, like those of a canine. \
They enhance your hearing, allowing you to hear at greater distances.")},
{_("Web Walker"), 3, 0, 0, _("\
Your body excretes very fine amounts of a chemcial which prevents you from \
sticking to webs.  Walking through webs does not affect you at all.")},
{_("Web Weaver"), 3, 0, 0, _("\
Your body produces webs.  As you move, there is a chance that you will \
leave webs in your wake.")},
{_("Whiskers"), 1, 3, 1, _("\
You have a set of prominent rodent-like whiskers around your mouth.  These \
make you more aware of vibrations in the air, and improve your ability to \
dodge very slightly.")},
{_("Strong"), 1, 0, 0, _("\
Your muscles are a little stronger.  Strength + 1")},
{_("Very Strong"), 2, 0, 0, _("\
Your muscles are stronger.  Strength + 2")},
{_("Extremely Strong"), 4, 1, 0, _("\
Your muscles are much stronger.  Strength + 4")},
{_("Insanely Strong"), 7, 2, 2, _("\
Your muscles are noticably bulging.  Strength + 7")},
{_("Dextrous"), 1, 0, 0, _("\
You are a little nimbler.  Dexterity + 1")},
{_("Very Dextrous"), 2, 0, 0, _("\
You are nimbler.  Dexterity + 2")},
{_("Extremely Dextrous"), 3, 0, 0, _("\
You are nimble and quick.  Dexterity + 4")},
{_("Insanely Dextrous"), 4, 0, 0, _("\
You are much nimbler than before.  Dexterity + 7")},
{_("Smart"), 1, 0, 0, _("\
You are a little smarter.  Intelligence + 1")},
{_("Very Smart"), 2, 0, 0, _("\
You are smarter.  Intelligence + 2")},
{_("Extremely Smart"), 3, 1, 1, _("\
You are much smarter, and your skull bulges slightly.  Intelligence + 4")},
{_("Insanely Smart"), 4, 3, 3, _("\
Your skull bulges noticably with your impressive brain.  Intelligence + 7")},
{_("Perceptive"), 1, 0, 0, _("\
Your senses are a little keener.  Perception + 1")},
{_("Very Perceptive"), 2, 0, 0, _("\
Your senses are keener.  Perception + 2")},
{_("Extremely Perceptive"), 3, 0, 0, _("\
Your senses are much keener.  Perception + 4")},
{_("Insanely Perceptive"), 4, 0, 0, _("\
You can sense things you never imagined.  Perception + 7")},

{_("Head Bumps"), 0, 3, 3, _("\
You have a pair of bumps on your skull.")},
{_("Antlers"), -2, 10, 3, _("\
You have a huge rack of antlers, like those of a moose.  They prevent you \
from hearing headwear that is not made of fabric, but provide a weak \
headbutt attack.")},
{_("Slit Nostrils"), -2, 7, 4, _("\
You have a flattened nose and thin slits for nostrils, giving you a lizard- \
like appearance.  This makes breathing slightly difficult and increases \
mouth encumbrance by 1.")},
{_("Forked Tongue"), 0, 1, 3, _("\
Your tongue is forked, like that of a reptile.  This has no effect.")},
{_("Bulging Eyes"), 0, 8, 4, _("\
Your eyes bulge out several inches from your skull.  This does not affect \
your vision in any way.")},
{_("Mouth Flaps"), -1, 7, 6, _("\
Skin tabs and odd flaps of skin surround your mouth.  They don't affect your \
eating, but are unpleasant to look at.")},
{_("Wing Stubs"), 0, 2, 2, _("\
You have a pair of stubby little wings projecting from your shoulderblades. \
They can be wiggled at will, but are useless.")},
{_("Bat Wings"), -1, 9, 4, _("\
You have a pair of large, leathery wings.  You can move them a little, but \
they are useless, and in fact put you off balance, reducing your ability to \
dodge slightly.")},
{_("Pale Skin"), 0, 3, 1, _("\
Your skin is rather pale.")},
{_("Spots"), 0, 6, 2, _("\
Your skin is covered in a pattern of red spots.")},
{_("Very Smelly"), -4, 4, 5, _("\
You smell awful.  Monsters that track scent will find you very easily, and \
humans will react poorly.")},
{_("Deformed"), -2, 4, 4, _("\
You're minorly deformed.  Some people will react badly to your appearance.")},
{_("Badly Deformed"), -4, 7, 7, _("\
You're hideously deformed.  Some people will have a strong negative reaction \
to your appearance.")},
{_("Grotesque"), -7, 10, 10, _("\
Your visage is disgusting and liable to induce vomiting.  People will not \
want to interact with you unless they have a very good reason to.")},
{_("Beautiful"), 2, -4, -4, _("\
You're a real head-turner. Some people will react well to your appearance, \
and most people have an easier time trusting you.")},
{_("Very Beautiful"), 4, -7, -7, _("\
You are a vision of beauty. Some people will react very well to your looks, \
and most people will trust you immediately.")},
{_("Glorious"), 7, -10, -10, _("\
You are inredibly beautiful. People cannot help themselves for your charms, \
and will do whatever they can to please you.")},
{_("Hollow Bones"), -6, 0, 0, _("\
You have Avian Bone Syndrome--your bones are nearly hollow.  Your body is \
very light as a result, enabling you to run and attack 20%% faster, but \
also frail; you can carry 40%% less, and bashing attacks injure you more.")},
{_("Nausea"), -3, 0, 0, _("\
You feel nauseous almost constantly, and are more liable to throw up from \
food poisoning, alcohol, etc.")},
{_("Vomitous"), -8, 0, 0, _("\
You have a major digestive disorder, which causes you to vomit frequently.")},
{_("Fast Metabolism"), -2, 0, 0, _("\
You require more food than most people.")},
{_("High Thirst"), -3, 0, 0, _("\
Your body dries out easily; you need to drink a lot more water.")},
{_("Weakening"), -6, 0, 0, _("\
You feel as though you are slowly weakening, but it's so slight a feeling \
that it does not affect you at all.")},
{_("Deterioration"), -8, 0, 0, _("\
Your body is very slowly wasting away.")},
{_("Disintegration"), -10, 0, 0, _("\
Your body is slowly wasting away!")},
{_("Albino"), -2, 0, 0, _("\
Your skin lacks pigment, and is nearly transparent.  You suffer serious burns \
in direct sunlight.")},
{_("Sores"), -2, 5, 6, _("\
Your body is covered in painful sores.  The pain is worse when they are \
covered in clothing.")},
{_("Light Sensitive"), -2, 0, 0, _("\
Sunlight makes you uncomfortable.  If you are outdoors and the weather is \
Sunny, you suffer -1 to all stats.")},
{_("Very Light Sensitive"), -3, 0, 0, _("\
Sunlight makes you very uncomfortable.  If you are outdoors during the day, \
you suffer -1 to all stats; -2 if the weather is Sunny.")},
{_("Troglobite"), -5, 0, 0, _("\
Sunlight makes you extremely uncomfortable, resulting in large penalties to \
all stats.")},
{_("Webbed Hands"), -1, 3, 2, _("\
Your hands and feet are heavily webbed, reducing your dexterity by 1 and \
preventing you from wearing gloves.  However, you can swim much faster.")},
{_("Beak"), -1, 8, 4, _("\
You have a beak for a mouth.  You can occasionally use it to peck at your \
enemies, but it is impossible for you to wear mouthgear.")},
{_("Genetically Unstable"), -4, 0, 0, _("\
Your DNA has been damaged in a way that causes you to continually develop \
more mutations.")},
{_("Minor Radioactivity"), -4, 0, 0, _("\
Your body has become radioactive!  You continuously emit low levels of \
radiation, some of which will be absorbed by you, and some of which will \
contaminate the world around you.")},
{_("Radioactivity"), -4, 0, 0, _("\
Your body has become radioactive!  You continuously emit moderate levels of \
radiation, some of which will be absorbed by you, and some of which will \
contaminate the world around you.")},
{_("Severe Radioactivity"), -4, 0, 0, _("\
Your body has become radioactive!  You continuously emit heavy levels of \
radiation, some of which will be absorbed by you, and some of which will \
contaminate the world around you.")},
{_("Slimy"), -1, 7, 6, _("\
Your body is coated with a fine slime, which oozes off of you, leaving a \
trail.")},
{_("Herbivore"), -3, 0, 0, _("\
Your body's ability to digest meat is severely hampered.  Eating meat has a \
good chance of making you vomit it back up; even if you manage to keep it \
down, its nutritional value is greatly reduced.")},
{_("Carnivore"), -3, 0, 0, _("\
Your body's ability to digest fruits, vegetables and grains is severely \
hampered.  You cannot eat anything besides meat.")},
{_("Ponderous"), -3, 0, 0, _("\
Your muscles are generally slow to move.  You run 10%% slower.")},
{_("Very Ponderous"), -5, 0, 0, _("\
Your muscles are quite slow to move.  You run 20%% slower.")},
{_("Extremely Ponderous"), -8, 0, 0, _("\
Your muscles are very slow to move.  You run 30%% slower.")},
{_("Sunlight dependent"), -5, 0, 0, _("\
You feel very sluggish when not in direct sunlight.  You suffer a 5%% drop in \
speed when in shade, and a 10%% drop in speed when in the dark.")},
{_("Heat dependent"), -2, 0, 0, _("\
Your muscle response is dependent on ambient temperatures.  You lose 1%% of \
your speed for every 5 degrees below 65 F.")},
{_("Very Heat dependent"), -3, 0, 0, _("\
Your muscle response is highly dependent on ambient temperatures.  You lose \
1%% of your speed for every 3 degrees below 65 F.")},
{_("Cold Blooded"), -5, 0, 0, _("\
You are cold-blooded and rely on heat to keep moving.  Your lose 1%% of your \
speed for every 2 degrees below 65 F.")},
{_("Growling Voice"), -1, 0, 0, _("\
You have a growling, rough voice.  Persuading NPCs will be more difficult, \
but threatening them will be easier.")},
{_("Snarling Voice"), -2, 0, 0, _("\
You have a threatening snarl in your voice.  Persuading NPCs will be near \
impossible, but threatening them will be much easier.")},
{_("Shouter"), -2, 0, 0, _("\
You occasionally shout uncontrollably.")},
{_("Screamer"), -3, 0, 0, _("\
You sometimes scream uncontrollably.")},
{_("Howler"), -5, 0, 0, _("\
You frequently let out a piercing howl.")},
{_("Tentacle Arms"), -5, 7, 4, _("\
Your arms have transformed into tentacles.  Though they are flexible and \
increase your dexterity by 1, the lack of fingers results in a permanent \
hand encumbrance of 3, and prevents the wearing of gloves.")},
{_("4 Tentacles"), -3, 8, 5, _("\
Your arms have transformed into four tentacles, resulting in a bonus of 1 to \
dexterity, permanent hand encumbrance of 3, and preventing you from wearing \
gloves.  You can make up to 3 extra attacks with them.")},
{_("8 Tentacles"), -2, 9, 6, _("\
Your arms have transformed into eight tentacles, resulting in a bonus of 1 to \
dexterity, permanent hand encumbrance of 3, and preventing you from wearing \
gloves.  You can make up to 7 extra attacks with them.")},
{_("Shell"), -6, 8, 3, _("\
You have grown a thick shell over your torso, providing excellent armor.  You \
find you can use the empty space as 16 storage space, but cannot wear \
anything on your torso.")},
{_("Leg Tentacles"), -3, 8, 4, _("\
Your legs have transformed into six tentacles.  This decreases your speed on \
land by 20%, but makes your movement silent.  However, they also increase \
your swimming speed.")}
    };

    for(int i=0; i<PF_MAX2; i++) {
        traits[i] = tmp_traits[i];
    }
}

player::player()
{
 id = 0; // Player is 0. NPCs are different.
 view_offset_x = 0;
 view_offset_y = 0;
 str_cur = 8;
 str_max = 8;
 dex_cur = 8;
 dex_max = 8;
 int_cur = 8;
 int_max = 8;
 per_cur = 8;
 per_max = 8;
 underwater = false;
 dodges_left = 1;
 blocks_left = 1;
 power_level = 0;
 max_power_level = 0;
 hunger = 0;
 thirst = 0;
 fatigue = 0;
 stim = 0;
 pain = 0;
 pkill = 0;
 radiation = 0;
 cash = 0;
 recoil = 0;
 driving_recoil = 0;
 scent = 500;
 health = 0;
 name = "";
 male = true;
 prof = profession::has_initialized() ? profession::generic() : NULL; //workaround for a potential structural limitation, see player::create
 moves = 100;
 movecounter = 0;
 oxygen = 0;
 next_climate_control_check=0;
 last_climate_control_ret=false;
 active_mission = -1;
 in_vehicle = false;
 controlling_vehicle = false;
 style_selected = "null";
 focus_pool = 100;
 last_item = itype_id("null");
 for (int i = 0; i < PF_MAX2; i++)
  my_traits[i] = false;
 for (int i = 0; i < PF_MAX2; i++)
  my_mutations[i] = false;

 mutation_category_level[0] = 5; // Weigh us towards no category for a bit
 for (int i = 1; i < NUM_MUTATION_CATEGORIES; i++)
  mutation_category_level[i] = 0;

 for (std::vector<Skill*>::iterator aSkill = Skill::skills.begin();
      aSkill != Skill::skills.end(); ++aSkill) {
   skillLevel(*aSkill).level(0);
 }

 for (int i = 0; i < num_bp; i++) {
  temp_cur[i] = BODYTEMP_NORM;
  frostbite_timer[i] = 0;
  temp_conv[i] = BODYTEMP_NORM;
 }
 nv_cached = false;
 volume = 0;
}

player::player(const player &rhs)
{
 *this = rhs;
}

player::~player()
{
}

player& player::operator= (const player & rhs)
{
 id = rhs.id;
 posx = rhs.posx;
 posy = rhs.posy;
 view_offset_x = rhs.view_offset_x;
 view_offset_y = rhs.view_offset_y;

 in_vehicle = rhs.in_vehicle;
 controlling_vehicle = rhs.controlling_vehicle;
 activity = rhs.activity;
 backlog = rhs.backlog;

 active_missions = rhs.active_missions;
 completed_missions = rhs.completed_missions;
 failed_missions = rhs.failed_missions;
 active_mission = rhs.active_mission;

 name = rhs.name;
 male = rhs.male;
 prof = rhs.prof;

 for (int i = 0; i < PF_MAX2; i++)
  my_traits[i] = rhs.my_traits[i];

 for (int i = 0; i < PF_MAX2; i++)
  my_mutations[i] = rhs.my_mutations[i];

 for (int i = 0; i < NUM_MUTATION_CATEGORIES; i++)
  mutation_category_level[i] = rhs.mutation_category_level[i];

 my_bionics = rhs.my_bionics;

 str_cur = rhs.str_cur;
 dex_cur = rhs.dex_cur;
 int_cur = rhs.int_cur;
 per_cur = rhs.per_cur;

 str_max = rhs.str_max;
 dex_max = rhs.dex_max;
 int_max = rhs.int_max;
 per_max = rhs.per_max;

 power_level = rhs.power_level;
 max_power_level = rhs.max_power_level;

 hunger = rhs.hunger;
 thirst = rhs.thirst;
 fatigue = rhs.fatigue;
 health = rhs.health;

 underwater = rhs.underwater;
 oxygen = rhs.oxygen;
 next_climate_control_check=rhs.next_climate_control_check;
 last_climate_control_ret=rhs.last_climate_control_ret;

 recoil = rhs.recoil;
 driving_recoil = rhs.driving_recoil;
 scent = rhs.scent;
 dodges_left = rhs.dodges_left;
 blocks_left = rhs.blocks_left;

 stim = rhs.stim;
 pain = rhs.pain;
 pkill = rhs.pkill;
 radiation = rhs.radiation;

 cash = rhs.cash;
 moves = rhs.moves;
 movecounter = rhs.movecounter;

 for (int i = 0; i < num_hp_parts; i++)
  hp_cur[i] = rhs.hp_cur[i];

 for (int i = 0; i < num_hp_parts; i++)
  hp_max[i] = rhs.hp_max[i];

 for (int i = 0; i < num_bp; i++)
  temp_cur[i] = rhs.temp_cur[i];

 for (int i = 0 ; i < num_bp; i++)
  temp_conv[i] = rhs.temp_conv[i];

 for (int i = 0; i < num_bp; i++)
  frostbite_timer[i] = rhs.frostbite_timer[i];

 morale = rhs.morale;
 focus_pool = rhs.focus_pool;

 _skills = rhs._skills;

 learned_recipes = rhs.learned_recipes;

 inv.clear();
 for (int i = 0; i < rhs.inv.size(); i++)
  inv.add_stack(rhs.inv.const_stack(i));

 last_item = rhs.last_item;
 worn = rhs.worn;
 styles = rhs.styles;
 style_selected = rhs.style_selected;
 weapon = rhs.weapon;

 ret_null = rhs.ret_null;

 illness = rhs.illness;
 addictions = rhs.addictions;

 nv_cached = false;

 return (*this);
}

void player::normalize(game *g)
{
 ret_null = item(g->itypes["null"], 0);
 weapon   = item(g->itypes["null"], 0);
 style_selected = "null";
 for (int i = 0; i < num_hp_parts; i++) {
  hp_max[i] = 60 + str_max * 3;
  if (has_trait(PF_TOUGH))
   hp_max[i] = int(hp_max[i] * 1.2);
  hp_cur[i] = hp_max[i];
 }
 for (int i = 0 ; i < num_bp; i++)
  temp_conv[i] = BODYTEMP_NORM;
}

void player::pick_name() {
  name = Name::generate(male);
}

void player::reset(game *g)
{
// Reset our stats to normal levels
// Any persistent buffs/debuffs will take place in disease.h,
// player::suffer(), etc.
 str_cur = str_max;
 dex_cur = dex_max;
 int_cur = int_max;
 per_cur = per_max;
// We can dodge again!
 dodges_left = 1;
 blocks_left = 1;
// Didn't just pick something up
 last_item = itype_id("null");
// Bionic buffs
 if (has_active_bionic("bio_hydraulics"))
  str_cur += 20;
 if (has_bionic("bio_eye_enhancer"))
  per_cur += 2;
if (has_active_bionic("bio_metabolics") && power_level < max_power_level &&
     hunger < 100 && (int(g->turn) % 5 == 0)) {
  hunger += 2;
  power_level++;
}

// Trait / mutation buffs
 if (has_trait(PF_THICK_SCALES))
  dex_cur -= 2;
 if (has_trait(PF_CHITIN2) || has_trait(PF_CHITIN3))
  dex_cur--;
 if (has_trait(PF_COMPOUND_EYES) && !wearing_something_on(bp_eyes))
  per_cur++;
 if (has_trait(PF_ARM_TENTACLES) || has_trait(PF_ARM_TENTACLES_4) ||
     has_trait(PF_ARM_TENTACLES_8))
  dex_cur++;
// Pain
 if (pain > pkill) {
  str_cur  -=     int((pain - pkill) / 15);
  dex_cur  -=     int((pain - pkill) / 15);
  per_cur  -=     int((pain - pkill) / 20);
  int_cur  -= 1 + int((pain - pkill) / 25);
 }
// Morale
 if (abs(morale_level()) >= 100) {
  str_cur  += int(morale_level() / 180);
  dex_cur  += int(morale_level() / 200);
  per_cur  += int(morale_level() / 125);
  int_cur  += int(morale_level() / 100);
 }
// Radiation
 if (radiation > 0) {
  str_cur  -= int(radiation / 80);
  dex_cur  -= int(radiation / 110);
  per_cur  -= int(radiation / 100);
  int_cur  -= int(radiation / 120);
 }
// Stimulants
 dex_cur += int(stim / 10);
 per_cur += int(stim /  7);
 int_cur += int(stim /  6);
 if (stim >= 30) {
  dex_cur -= int(abs(stim - 15) /  8);
  per_cur -= int(abs(stim - 15) / 12);
  int_cur -= int(abs(stim - 15) / 14);
 }

// Set our scent towards the norm
 int norm_scent = 500;
 if (has_trait(PF_SMELLY))
  norm_scent = 800;
 if (has_trait(PF_SMELLY2))
  norm_scent = 1200;

 // Scent increases fast at first, and slows down as it approaches normal levels.
 // Estimate it will take about norm_scent * 2 turns to go from 0 - norm_scent / 2
 // Without smelly trait this is about 1.5 hrs. Slows down significantly after that.
 if (scent < rng(0, norm_scent))
   scent++;

 // Unusually high scent decreases steadily until it reaches normal levels.
 if (scent > norm_scent)
  scent--;

// Give us our movement points for the turn.
 moves += current_speed(g);

// Floor for our stats.  No stat changes should occur after this!
 if (dex_cur < 0)
  dex_cur = 0;
 if (str_cur < 0)
  str_cur = 0;
 if (per_cur < 0)
  per_cur = 0;
 if (int_cur < 0)
  int_cur = 0;

 if (int(g->turn) % 10 == 0) {
  update_mental_focus();
 }

 nv_cached = false;
}

void player::action_taken()
{
    nv_cached = false;
}

void player::update_morale()
{
    // Decay existing morale entries.
    for (int i = 0; i < morale.size(); i++)
    {
        // Age the morale entry by one turn.
        morale[i].age += 1;

        // If it's past its expiration date, remove it.
        if (morale[i].age >= morale[i].duration)
        {
            morale.erase(morale.begin() + i);
            i--;

            // Future-proofing.
            continue;
        }

        // We don't actually store the effective strength; it gets calculated when we
        // need it.
    }

    // We reapply persistent morale effects after every decay step, to keep them fresh.
    apply_persistent_morale();
}

void player::apply_persistent_morale()
{
    // Hoarders get a morale penalty if they're not carrying a full inventory.
    if (has_trait(PF_HOARDER))
    {
        int pen = int((volume_capacity()-volume_carried()) / 2);
        if (pen > 70)
        {
            pen = 70;
        }
        if (pen <= 0)
        {
            pen = 0;
        }
        if (has_disease("took_xanax"))
        {
            pen = int(pen / 7);
        }
        else if (has_disease("took_prozac"))
        {
            pen = int(pen / 2);
        }
        add_morale(MORALE_PERM_HOARDER, -pen, -pen, 5, 5, true);
    }

    // Cross-dressers get a morale bonus for each body part covered in an
    // item of the opposite gender(MALE_TYPICAL/FEMALE_TYPICAL item flags).
    if (has_trait(PF_CROSSDRESSER))
    {
        int bonus = 0;
        std::string required_flag = male ? "FEMALE_TYPICAL" : "MALE_TYPICAL";

        unsigned char covered = 0; // body parts covered by stuff with opposite gender flags
        for(int i=0; i<worn.size(); i++) {
            if(worn[i].has_flag(required_flag)) {
                it_armor* item_type = (it_armor*) worn[i].type;
                covered |= item_type->covers;
            }
        }
        if(covered & mfb(bp_torso)) {
            bonus += 6;
        }
        if(covered & mfb(bp_legs)) {
            bonus += 4;
        }
        if(covered & mfb(bp_feet)) {
            bonus += 2;
        }
        if(covered & mfb(bp_hands)) {
            bonus += 2;
        }
        if(covered & mfb(bp_head)) {
            bonus += 3;
        }

        if(bonus) {
            add_morale(MORALE_PERM_CROSSDRESSER, bonus, bonus, 5, 5, true);
        }
    }

    // Masochists get a morale bonus from pain.
    if (has_trait(PF_MASOCHIST))
    {
        int bonus = pain / 2.5;
        if (bonus > 25)
        {
            bonus = 25;
        }
        if (has_disease("took_prozac"))
        {
            bonus = int(bonus / 3);
        }
        if (bonus != 0)
        {
            add_morale(MORALE_PERM_MASOCHIST, bonus, bonus, 5, 5, true);
        }
    }

    // Optimist gives a base +4 to morale.
    // The +25% boost from optimist also applies here, for a net of +5.
    if (has_trait(PF_OPTIMISTIC))
    {
        add_morale(MORALE_PERM_OPTIMIST, 4, 4, 5, 5, true);
    }
}

void player::update_mental_focus()
{
    int focus_gain_rate = calc_focus_equilibrium() - focus_pool;

    // handle negative gain rates in a symmetric manner
    int base_change = 1;
    if (focus_gain_rate < 0)
    {
        base_change = -1;
        focus_gain_rate = -focus_gain_rate;
    }

    // for every 100 points, we have a flat gain of 1 focus.
    // for every n points left over, we have an n% chance of 1 focus
    int gain = focus_gain_rate / 100;
    if (rng(1, 100) <= (focus_gain_rate % 100))
    {
        gain++;
    }

    focus_pool += (gain * base_change);
}

// written mostly by FunnyMan3595 in Github issue #613 (DarklingWolf's repo),
// with some small edits/corrections by Soron
int player::calc_focus_equilibrium()
{
    // Factor in pain, since it's harder to rest your mind while your body hurts.
    int eff_morale = morale_level() - pain;
    int focus_gain_rate = 100;
    it_book* reading;
    // apply a penalty when improving skills via books
    if (activity.type == ACT_READ)
    {
        if (this->activity.index == -2)
        {
            reading = dynamic_cast<it_book *>(weapon.type);
        }
        else
        {
            reading = dynamic_cast<it_book *>(inv.item_by_letter(activity.invlet).type);
        }
        // only apply a penalty when we're actually learning something
        if (skillLevel(reading->type) < (int)reading->level)
        {
            focus_gain_rate -= 50;
        }
    }

    if (eff_morale < -99)
    {
        // At very low morale, focus goes up at 1% of the normal rate.
        focus_gain_rate = 1;
    }
    else if (eff_morale <= 50)
    {
        // At -99 to +50 morale, each point of morale gives 1% of the normal rate.
        focus_gain_rate += eff_morale;
    }
    else
    {
        /* Above 50 morale, we apply strong diminishing returns.
         * Each block of 50% takes twice as many morale points as the previous one:
         * 150% focus gain at 50 morale (as before)
         * 200% focus gain at 150 morale (100 more morale)
         * 250% focus gain at 350 morale (200 more morale)
         * ...
         * Cap out at 400% focus gain with 3,150+ morale, mostly as a sanity check.
         */

        int block_multiplier = 1;
        int morale_left = eff_morale;
        while (focus_gain_rate < 400)
        {
            if (morale_left > 50 * block_multiplier)
            {
                // We can afford the entire block.  Get it and continue.
                morale_left -= 50 * block_multiplier;
                focus_gain_rate += 50;
                block_multiplier *= 2;
            }
            else
            {
                // We can't afford the entire block.  Each block_multiplier morale
                // points give 1% focus gain, and then we're done.
                focus_gain_rate += morale_left / block_multiplier;
                break;
            }
        }
    }

    // This should be redundant, but just in case...
    if (focus_gain_rate < 1)
    {
        focus_gain_rate = 1;
    }
    else if (focus_gain_rate > 400)
    {
        focus_gain_rate = 400;
    }

    return focus_gain_rate;
}

/* Here lies the intended effects of body temperature

Assumption 1 : a naked person is comfortable at 19C/66.2F (31C/87.8F at rest).
Assumption 2 : a "lightly clothed" person is comfortable at 13C/55.4F (25C/77F at rest).
Assumption 3 : the player is always running, thus generating more heat.
Assumption 4 : frostbite cannot happen above 0C temperature.*
* In the current model, a naked person can get frostbite at 1C. This isn't true, but it's a compromise with using nice whole numbers.

Here is a list of warmth values and the corresponding temperatures in which the player is comfortable, and in which the player is very cold.

Warmth  Temperature (Comfortable)    Temperature (Very cold)    Notes
  0       19C /  66.2F               -11C /  12.2F               * Naked
 10       13C /  55.4F               -17C /   1.4F               * Lightly clothed
 20        7C /  44.6F               -23C /  -9.4F
 30        1C /  33.8F               -29C / -20.2F
 40       -5C /  23.0F               -35C / -31.0F
 50      -11C /  12.2F               -41C / -41.8F
 60      -17C /   1.4F               -47C / -52.6F
 70      -23C /  -9.4F               -53C / -63.4F
 80      -29C / -20.2F               -59C / -74.2F
 90      -35C / -31.0F               -65C / -85.0F
100      -41C / -41.8F               -71C / -95.8F
*/

void player::update_bodytemp(game *g)
{
    // NOTE : visit weather.h for some details on the numbers used
    // Converts temperature to Celsius/10(Wito plans on using degrees Kelvin later)
    int Ctemperature = 100*(g->temperature - 32) * 5/9;
    // Temperature norms
    // Ambient normal temperature is lower while asleep
    int ambient_norm = (has_disease("sleep") ? 3100 : 1900);
    // This adjusts the temperature scale to match the bodytemp scale
    int adjusted_temp = (Ctemperature - ambient_norm);
    // This gets incremented in the for loop and used in the morale calculation
    int morale_pen = 0;
    const trap_id trap_at_pos = g->m.tr_at(posx, posy);
    const ter_id ter_at_pos = g->m.ter(posx, posy);
    const furn_id furn_at_pos = g->m.furn(posx, posy);

    // Current temperature and converging temperature calculations
    for (int i = 0 ; i < num_bp ; i++)
    {
        // Skip eyes
        if (i == bp_eyes) { continue; }
        // Represents the fact that the body generates heat when it is cold. TODO : should this increase hunger?
        float homeostasis_adjustement = (temp_cur[i] > BODYTEMP_NORM ? 30.0 : 60.0);
        int clothing_warmth_adjustement = homeostasis_adjustement * warmth(body_part(i));
        // Disease name shorthand
        dis_type blister_pen = disease_for_body_part("blisters", i), hot_pen  = disease_for_body_part("hot", i);
        dis_type cold_pen = disease_for_body_part("cold", i), frost_pen = disease_for_body_part("frostbite", i);
        // Convergeant temperature is affected by ambient temperature, clothing warmth, and body wetness.
        temp_conv[i] = BODYTEMP_NORM + adjusted_temp + clothing_warmth_adjustement;
        // HUNGER
        temp_conv[i] -= hunger/6 + 100;
        // FATIGUE
        if (!has_disease("sleep")) { temp_conv[i] -= 1.5*fatigue; }
        else
        {
            int vpart = -1;
            vehicle *veh = g->m.veh_at (posx, posy, vpart);
            if      (furn_at_pos == f_bed)
            {
                temp_conv[i] += 1000;
            }
            else if (furn_at_pos == f_makeshift_bed ||
                     furn_at_pos == f_armchair ||
                     furn_at_pos == f_sofa)
            {
                temp_conv[i] += 500;
            }
            else if (trap_at_pos == tr_cot)
            {
                temp_conv[i] -= 500;
            }
            else if (trap_at_pos == tr_rollmat)
            {
                temp_conv[i] -= 1000;
            }
            else if (veh && veh->part_with_feature (vpart, vpf_seat) >= 0)
            {
                temp_conv[i] += 200;
            }
            else if (veh && veh->part_with_feature (vpart, vpf_bed) >= 0)
            {
                temp_conv[i] += 300;
            }
            else
            {
                temp_conv[i] -= 2000;
            }
        }
        // CONVECTION HEAT SOURCES (generates body heat, helps fight frostbite)
        int blister_count = 0; // If the counter is high, your skin starts to burn
        for (int j = -6 ; j <= 6 ; j++)
        {
            for (int k = -6 ; k <= 6 ; k++)
            {
                int heat_intensity = 0;
                field &local_field = g->m.field_at(posx + j, posy + k);
                if(local_field.findField(fd_fire))
                {
                    heat_intensity = local_field.findField(fd_fire)->getFieldDensity();
                }
                else if (g->m.tr_at(posx + j, posy + k) == tr_lava )
                {
                    heat_intensity = 3;
                }
                if (heat_intensity > 0 && g->u_see(posx + j, posy + k))
                {
                    // Ensure fire_dist >=1 to avoid divide-by-zero errors.
                    int fire_dist = std::max(1, std::max(j, k));
                    if (frostbite_timer[i] > 0)
                        { frostbite_timer[i] -= heat_intensity - fire_dist / 2;}
                    temp_conv[i] +=  300 * heat_intensity * heat_intensity / (fire_dist * fire_dist);
                    blister_count += heat_intensity / (fire_dist * fire_dist);
                }
            }
        }
        // TILES
        // Being on fire affects temp_cur (not temp_conv): this is super dangerous for the player
        if (has_disease("onfire")) { temp_cur[i] += 250; }
        field &local_field = g->m.field_at(posx, posy);
        if ((local_field.findField(fd_fire) && local_field.findField(fd_fire)->getFieldDensity() > 2)
            || trap_at_pos == tr_lava)
        {
            temp_cur[i] += 250;
        }
        // WEATHER
        if (g->weather == WEATHER_SUNNY && g->is_in_sunlight(posx, posy))
        {
            temp_conv[i] += 1000;
        }
        if (g->weather == WEATHER_CLEAR && g->is_in_sunlight(posx, posy))
        {
            temp_conv[i] += 500;
        }
        // DISEASES
        if (has_disease("flu") && i == bp_head) { temp_conv[i] += 1500; }
        if (has_disease("common_cold")) { temp_conv[i] -= 750; }
        // BIONICS
        // Bionic "Internal Climate Control" says it eases the effects of high and low ambient temps
        const int variation = BODYTEMP_NORM*0.5;
        if (in_climate_control(g)
            && temp_conv[i] < BODYTEMP_SCORCHING + variation
            && temp_conv[i] > BODYTEMP_FREEZING - variation)
        {
            if      (temp_conv[i] > BODYTEMP_SCORCHING)
            {
                temp_conv[i] = BODYTEMP_VERY_HOT;
            }
            else if (temp_conv[i] > BODYTEMP_VERY_HOT)
            {
                temp_conv[i] = BODYTEMP_HOT;
            }
            else if (temp_conv[i] > BODYTEMP_HOT)
            {
                temp_conv[i] = BODYTEMP_NORM;
            }
            else if (temp_conv[i] < BODYTEMP_FREEZING)
            {
                temp_conv[i] = BODYTEMP_VERY_COLD;
            }
            else if (temp_conv[i] < BODYTEMP_VERY_COLD)
            {
                temp_conv[i] = BODYTEMP_COLD;
            }
            else if (temp_conv[i] < BODYTEMP_COLD)
            {
                temp_conv[i] = BODYTEMP_NORM;
            }
        }
        // Bionic "Thermal Dissipation" says it prevents fire damage up to 2000F. 500 is picked at random...
        if (has_bionic("bio_heatsink") && blister_count < 500)
        {
            blister_count = (has_trait(PF_BARK) ? -100 : 0);
        }
        // BLISTERS : Skin gets blisters from intense heat exposure.
        if (blister_count - 10*resist(body_part(i)) > 20)
        {
            add_disease(dis_type(blister_pen), 1);
        }
        // BLOOD LOSS : Loss of blood results in loss of body heat
        int blood_loss = 0;
        if      (i == bp_legs)
        {
            blood_loss = (100 - 100*(hp_cur[hp_leg_l] + hp_cur[hp_leg_r]) / (hp_max[hp_leg_l] + hp_max[hp_leg_r]));
        }
        else if (i == bp_arms)
        {
            blood_loss = (100 - 100*(hp_cur[hp_arm_l] + hp_cur[hp_arm_r]) / (hp_max[hp_arm_l] + hp_max[hp_arm_r]));
        }
        else if (i == bp_torso)
        {
            blood_loss = (100 - 100* hp_cur[hp_torso] / hp_max[hp_torso]);
        }
        else if (i == bp_head)
        {
            blood_loss = (100 - 100* hp_cur[hp_head] / hp_max[hp_head]);
        }
        temp_conv[i] -= blood_loss*temp_conv[i]/200; // 1% bodyheat lost per 2% hp lost
        // EQUALIZATION
        switch (i)
        {
            case bp_torso :
                temp_equalizer(bp_torso, bp_arms);
                temp_equalizer(bp_torso, bp_legs);
                temp_equalizer(bp_torso, bp_head);
                break;
            case bp_head :
                temp_equalizer(bp_head, bp_torso);
                temp_equalizer(bp_head, bp_mouth);
                break;
            case bp_arms :
                temp_equalizer(bp_arms, bp_torso);
                temp_equalizer(bp_arms, bp_hands);
                break;
            case bp_legs :
                temp_equalizer(bp_legs, bp_torso);
                temp_equalizer(bp_legs, bp_feet);
                break;
            case bp_mouth : temp_equalizer(bp_mouth, bp_head); break;
            case bp_hands : temp_equalizer(bp_hands, bp_arms); break;
            case bp_feet  : temp_equalizer(bp_feet, bp_legs); break;
        }
        // MUTATIONS and TRAITS
        // Bark : lowers blister count to -100; harder to get blisters
        // Lightly furred
        if (has_trait(PF_LIGHTFUR))
        {
            temp_conv[i] += (temp_cur[i] > BODYTEMP_NORM ? 250 : 500);
        }
        // Furry
        if (has_trait(PF_FUR))
        {
            temp_conv[i] += (temp_cur[i] > BODYTEMP_NORM ? 750 : 1500);
        }
        // Disintergration
        if (has_trait(PF_ROT1)) { temp_conv[i] -= 250;}
        else if (has_trait(PF_ROT2)) { temp_conv[i] -= 750;}
        else if (has_trait(PF_ROT3)) { temp_conv[i] -= 1500;}
        // Radioactive
        if (has_trait(PF_RADIOACTIVE1)) { temp_conv[i] += 250; }
        else if (has_trait(PF_RADIOACTIVE2)) { temp_conv[i] += 750; }
        else if (has_trait(PF_RADIOACTIVE3)) { temp_conv[i] += 1500; }
        // Chemical Imbalance
        // Added linse in player::suffer()
        // FINAL CALCULATION : Increments current body temperature towards convergant.
        int temp_before = temp_cur[i];
        int temp_difference = temp_cur[i] - temp_conv[i]; // Negative if the player is warming up.
        // exp(-0.001) : half life of 60 minutes, exp(-0.002) : half life of 30 minutes,
        // exp(-0.003) : half life of 20 minutes, exp(-0.004) : half life of 15 minutes
        int rounding_error = 0;
        // If temp_diff is small, the player cannot warm up due to rounding errors. This fixes that.
        if (temp_difference < 0 && temp_difference > -600 )
        {
            rounding_error = 1;
        }
        if (temp_cur[i] != temp_conv[i])
        {
            if      ((ter_at_pos == t_water_sh || ter_at_pos == t_sewage)
                    && (i == bp_feet || i == bp_legs))
            {
                temp_cur[i] = temp_difference*exp(-0.004) + temp_conv[i] + rounding_error;
            }
            else if (ter_at_pos == t_water_dp)
            {
                temp_cur[i] = temp_difference*exp(-0.004) + temp_conv[i] + rounding_error;
            }
            else if (i == bp_torso || i == bp_head)
            {
                temp_cur[i] = temp_difference*exp(-0.003) + temp_conv[i] + rounding_error;
            }
            else
            {
                temp_cur[i] = temp_difference*exp(-0.002) + temp_conv[i] + rounding_error;
            }
        }
        int temp_after = temp_cur[i];
        // PENALTIES
        if      (temp_cur[i] < BODYTEMP_FREEZING)
        {
            add_disease(dis_type(cold_pen), 1, 3, 3); frostbite_timer[i] += 3;
        }
        else if (temp_cur[i] < BODYTEMP_VERY_COLD)
        {
            add_disease(dis_type(cold_pen), 1, 2, 3); frostbite_timer[i] += 2;
        }
        else if (temp_cur[i] < BODYTEMP_COLD)
        {
            // Frostbite timer does not go down if you are still cold.
            add_disease(dis_type(cold_pen), 1, 1, 3); frostbite_timer[i] += 1;
        }
        else if (temp_cur[i] > BODYTEMP_SCORCHING)
        {
            // If body temp rises over 15000, disease.cpp ("hot_head") acts weird and the player will die
            add_disease(dis_type(hot_pen),  1, 3, 3);
        }
        else if (temp_cur[i] > BODYTEMP_VERY_HOT)
        {
            add_disease(dis_type(hot_pen),  1, 2, 3);
        }
        else if (temp_cur[i] > BODYTEMP_HOT)
        {
            add_disease(dis_type(hot_pen),  1, 1, 3);
        }
        // MORALE : a negative morale_pen means the player is cold
        // Intensity multiplier is negative for cold, positive for hot
        int intensity_mult =
            - disease_intensity(dis_type(cold_pen)) + disease_intensity(dis_type(hot_pen));
        if (has_disease(dis_type(cold_pen)) || has_disease(dis_type(hot_pen)))
        {
            switch (i)
            {
                case bp_head :
                case bp_torso :
                case bp_mouth : morale_pen += 2*intensity_mult;
                case bp_arms :
                case bp_legs : morale_pen += 1*intensity_mult;
                case bp_hands:
                case bp_feet : morale_pen += 1*intensity_mult;
            }
        }
        // FROSTBITE (level 1 after 2 hours, level 2 after 4 hours)
        if      (frostbite_timer[i] >   0)
        {
            frostbite_timer[i]--;
        }
        if      (frostbite_timer[i] >= 240 && g->temperature < 32)
        {
            add_disease(dis_type(frost_pen), 1, 2, 2);
            // Warning message for the player
            if (disease_intensity(dis_type(frost_pen)) < 2
                &&  (i == bp_mouth || i == bp_hands || i == bp_feet))
            {
                g->add_msg((i == bp_mouth ? _("Your %s harden from the frostbite!")  : _("Your %s hardens from the frostbite!")), body_part_name(body_part(i), -1).c_str());
            }
            else if (frostbite_timer[i] >= 120 && g->temperature < 32)
            {
                add_disease(dis_type(frost_pen), 1, 1, 2);
                // Warning message for the player
                if (!has_disease(dis_type(frost_pen)))
                {
                    g->add_msg(_("You lose sensation in your %s."),
                        body_part_name(body_part(i), -1).c_str());
                }
            }
        }
        // Warn the player if condition worsens
        if  (temp_before > BODYTEMP_FREEZING && temp_after < BODYTEMP_FREEZING)
        {
            g->add_msg(_("You feel your %s beginning to go numb from the cold!"),
                body_part_name(body_part(i), -1).c_str());
        }
        else if (temp_before > BODYTEMP_VERY_COLD && temp_after < BODYTEMP_VERY_COLD)
        {
            g->add_msg(_("You feel your %s getting very cold."),
                body_part_name(body_part(i), -1).c_str());
        }
        else if (temp_before > BODYTEMP_COLD && temp_after < BODYTEMP_COLD)
        {
            g->add_msg(_("You feel your %s getting chilly."),
                body_part_name(body_part(i), -1).c_str());
        }
        else if (temp_before < BODYTEMP_SCORCHING && temp_after > BODYTEMP_SCORCHING)
        {
            g->add_msg(_("You feel your %s getting red hot from the heat!"),
                body_part_name(body_part(i), -1).c_str());
        }
        else if (temp_before < BODYTEMP_VERY_HOT && temp_after > BODYTEMP_VERY_HOT)
        {
            g->add_msg(_("You feel your %s getting very hot."),
                body_part_name(body_part(i), -1).c_str());
        }
        else if (temp_before < BODYTEMP_HOT && temp_after > BODYTEMP_HOT)
        {
            g->add_msg(_("You feel your %s getting warm."),
                body_part_name(body_part(i), -1).c_str());
        }
    }
    // Morale penalties, updated at the same rate morale is
    if (morale_pen < 0 && int(g->turn) % 10 == 0)
    {
        add_morale(MORALE_COLD, -2, -abs(morale_pen), 10, 5, true);
    }
    if (morale_pen > 0 && int(g->turn) % 10 == 0)
    {
        add_morale(MORALE_HOT,  -2, -abs(morale_pen), 10, 5, true);
    }
}

void player::temp_equalizer(body_part bp1, body_part bp2)
{
 // Body heat is moved around.
 // Shift in one direction only, will be shifted in the other direction seperately.
 int diff = (temp_cur[bp2] - temp_cur[bp1])*0.0001; // If bp1 is warmer, it will lose heat
 temp_cur[bp1] += diff;
}

int player::current_speed(game *g)
{
 int newmoves = 100; // Start with 100 movement points...
// Minus some for weight...
 int carry_penalty = 0;
 if (weight_carried() > weight_capacity())
  carry_penalty = 50 * (weight_carried() - weight_capacity()) / (weight_capacity());
 newmoves -= carry_penalty;

 if (pain > pkill) {
  int pain_penalty = int((pain - pkill) * .7);
  if (pain_penalty > 60)
   pain_penalty = 60;
  newmoves -= pain_penalty;
 }
 if (pkill >= 10) {
  int pkill_penalty = int(pkill * .1);
  if (pkill_penalty > 30)
   pkill_penalty = 30;
  newmoves -= pkill_penalty;
 }

 if (abs(morale_level()) >= 100) {
  int morale_bonus = int(morale_level() / 25);
  if (morale_bonus < -10)
   morale_bonus = -10;
  else if (morale_bonus > 10)
   morale_bonus = 10;
  newmoves += morale_bonus;
 }

 if (radiation >= 40) {
  int rad_penalty = radiation / 40;
  if (rad_penalty > 20)
   rad_penalty = 20;
  newmoves -= rad_penalty;
 }

 if (thirst > 40)
  newmoves -= int((thirst - 40) / 10);
 if (hunger > 100)
  newmoves -= int((hunger - 100) / 10);

 newmoves += (stim > 40 ? 40 : stim);

 for (int i = 0; i < illness.size(); i++)
  newmoves += disease_speed_boost(illness[i]);

 if (has_trait(PF_QUICK))
  newmoves = int(newmoves * 1.10);

 if (g != NULL) {
  if (has_trait(PF_SUNLIGHT_DEPENDENT) && !g->is_in_sunlight(posx, posy))
   newmoves -= (g->light_level() >= 12 ? 5 : 10);
  if (has_trait(PF_COLDBLOOD3) && g->temperature < 60)
   newmoves -= int( (65 - g->temperature) / 2);
  else if (has_trait(PF_COLDBLOOD2) && g->temperature < 60)
   newmoves -= int( (65 - g->temperature) / 3);
  else if (has_trait(PF_COLDBLOOD) && g->temperature < 60)
   newmoves -= int( (65 - g->temperature) / 5);
 }

 if (has_artifact_with(AEP_SPEED_UP))
  newmoves += 20;
 if (has_artifact_with(AEP_SPEED_DOWN))
  newmoves -= 20;

 if (newmoves < 25)
  newmoves = 25;

 return newmoves;
}

int player::run_cost(int base_cost, bool diag)
{
    float movecost = float(base_cost);
    if (diag)
        movecost *= 0.7071; // because everything here assumes 100 is base
    bool flatground = movecost < 105;

    if (has_trait(PF_PARKOUR) && movecost > 100 ) {
        movecost *= .5;
        if (movecost < 100)
            movecost = 100;
    }

    if (hp_cur[hp_leg_l] == 0)
        movecost += 50;
    else if (hp_cur[hp_leg_l] < hp_max[hp_leg_l] * .40)
        movecost += 25;
    if (hp_cur[hp_leg_r] == 0)
        movecost += 50;
    else if (hp_cur[hp_leg_r] < hp_max[hp_leg_r] * .40)
        movecost += 25;

    if (has_trait(PF_FLEET) && flatground)
        movecost *= .85;
    if (has_trait(PF_FLEET2) && flatground)
        movecost *= .7;
    if (has_trait(PF_PADDED_FEET) && !wearing_something_on(bp_feet))
        movecost *= .9;
    if (has_trait(PF_LIGHT_BONES))
        movecost *= .9;
    if (has_trait(PF_HOLLOW_BONES))
        movecost *= .8;
    if (has_trait(PF_WINGS_INSECT))
        movecost -= 15;
    if (has_trait(PF_LEG_TENTACLES))
        movecost += 20;
    if (has_trait(PF_PONDEROUS1))
        movecost *= 1.1;
    if (has_trait(PF_PONDEROUS2))
        movecost *= 1.2;
    if (has_trait(PF_PONDEROUS3))
        movecost *= 1.3;

    movecost += encumb(bp_feet) * 5 + encumb(bp_legs) * 3;

    if (!wearing_something_on(bp_feet) && !has_trait(PF_PADDED_FEET) &&
            !has_trait(PF_HOOVES))
        movecost += 15;

    if (diag)
        movecost *= 1.4142;

    return int(movecost);
}

int player::swim_speed()
{
  int ret = 440 + weight_carried() / 60 - 50 * skillLevel("swimming");
 if (has_trait(PF_WEBBED))
  ret -= 60 + str_cur * 5;
 if (has_trait(PF_TAIL_FIN))
  ret -= 100 + str_cur * 10;
 if (has_trait(PF_SLEEK_SCALES))
  ret -= 100;
 if (has_trait(PF_LEG_TENTACLES))
  ret -= 60;
 ret += (50 - skillLevel("swimming") * 2) * encumb(bp_legs);
 ret += (80 - skillLevel("swimming") * 3) * encumb(bp_torso);
 if (skillLevel("swimming") < 10) {
  for (int i = 0; i < worn.size(); i++)
    ret += (worn[i].volume() * (10 - skillLevel("swimming"))) / 2;
 }
 ret -= str_cur * 6 + dex_cur * 4;
 if( worn_with_flag("FLOATATION") ) {
     ret = std::max(ret, 400);
     ret = std::min(ret, 200);
 }
// If (ret > 500), we can not swim; so do not apply the underwater bonus.
 if (underwater && ret < 500)
  ret -= 50;
 if (ret < 30)
  ret = 30;
 return ret;
}

nc_color player::color()
{
 if (has_disease("onfire"))
  return c_red;
 if (has_disease("stunned"))
  return c_ltblue;
 if (has_disease("boomered"))
  return c_pink;
 if (underwater)
  return c_blue;
 if (has_active_bionic("bio_cloak") || has_artifact_with(AEP_INVISIBLE))
  return c_dkgray;
 return c_white;
}

void player::load_info(game *g, std::string data)
{
 std::stringstream dump;
 dump << data;
 int inveh, vctrl;
 itype_id styletmp;
 std::string prof_ident;

 dump >> posx >> posy >> str_cur >> str_max >> dex_cur >> dex_max >>
         int_cur >> int_max >> per_cur >> per_max >> power_level >>
         max_power_level >> hunger >> thirst >> fatigue >> stim >>
         pain >> pkill >> radiation >> cash >> recoil >> driving_recoil >>
         inveh >> vctrl >> scent >> moves >> underwater >> dodges_left >>
         blocks_left >> oxygen >> active_mission >> focus_pool >> male >>
         prof_ident >> health >> styletmp;

 if (profession::exists(prof_ident)) {
  prof = profession::prof(prof_ident);
 } else {
  prof = profession::generic();
  debugmsg("Tried to use non-existent profession '%s'", prof_ident.c_str());
 }

 activity.load_info(dump);
 backlog.load_info(dump);

 in_vehicle = inveh != 0;
 controlling_vehicle = vctrl != 0;
 style_selected = styletmp;

 for (int i = 0; i < PF_MAX2; i++)
  dump >> my_traits[i];

 for (int i = 0; i < PF_MAX2; i++)
  dump >> my_mutations[i];

 for (int i = 0; i < NUM_MUTATION_CATEGORIES; i++)
  dump >> mutation_category_level[i];

 for (int i = 0; i < num_hp_parts; i++)
  dump >> hp_cur[i] >> hp_max[i];
 for (int i = 0; i < num_bp; i++)
  dump >> temp_cur[i] >> temp_conv[i] >> frostbite_timer[i];

 for (std::vector<Skill*>::iterator aSkill = Skill::skills.begin(); aSkill != Skill::skills.end(); ++aSkill) {
   dump >> skillLevel(*aSkill);
 }

 int num_recipes;
 std::string rec_name;
 dump >> num_recipes;
 for (int i = 0; i < num_recipes; ++i)
 {
  dump >> rec_name;
  learned_recipes[rec_name] = g->recipe_by_name(rec_name);
 }

 int numstyles;
 itype_id styletype;
 dump >> numstyles;
 for (int i = 0; i < numstyles; i++) {
  dump >> styletype;
  styles.push_back( styletype );
 }

 int numill;
 disease illtmp;
 dump >> numill;
 for (int i = 0; i < numill; i++) {
  dump >> illtmp.type >> illtmp.duration >> illtmp.intensity;
  illness.push_back(illtmp);
 }

 int numadd = 0;
 int typetmp;
 addiction addtmp;
 dump >> numadd;
 for (int i = 0; i < numadd; i++) {
  dump >> typetmp >> addtmp.intensity >> addtmp.sated;
  addtmp.type = add_type(typetmp);
  addictions.push_back(addtmp);
 }

 int numbio = 0;
 bionic_id biotype;
 bionic biotmp;
 dump >> numbio;
 for (int i = 0; i < numbio; i++) {
  dump >> biotype >> biotmp.invlet >> biotmp.powered >> biotmp.charge;
  biotmp.id = biotype;
  my_bionics.push_back(biotmp);
 }

 int nummor;
 morale_point mortmp;
 dump >> nummor;
 for (int i = 0; i < nummor; i++) {
  // Load morale properties in structure order.
  int mortype;
  std::string item_id;
  dump >> mortype >> item_id;
  mortmp.type = morale_type(mortype);
  if (g->itypes.find(item_id) == g->itypes.end())
   mortmp.item_type = NULL;
  else
   mortmp.item_type = g->itypes[item_id];

  dump >> mortmp.bonus >> mortmp.duration >> mortmp.decay_start
       >> mortmp.age;
  morale.push_back(mortmp);
 }

 int nummis = 0;
 int mistmp;
 dump >> nummis;
 for (int i = 0; i < nummis; i++) {
  dump >> mistmp;
  active_missions.push_back(mistmp);
 }
 dump >> nummis;
 for (int i = 0; i < nummis; i++) {
  dump >> mistmp;
  completed_missions.push_back(mistmp);
 }
 dump >> nummis;
 for (int i = 0; i < nummis; i++) {
  dump >> mistmp;
  failed_missions.push_back(mistmp);
 }
}

std::string player::save_info()
{
 std::stringstream dump;
 dump << posx    << " " << posy    << " " << str_cur << " " << str_max << " " <<
         dex_cur << " " << dex_max << " " << int_cur << " " << int_max << " " <<
         per_cur << " " << per_max << " " << power_level << " " <<
         max_power_level << " " << hunger << " " << thirst << " " << fatigue <<
         " " << stim << " " << pain << " " << pkill << " " << radiation <<
         " " << cash << " " << recoil << " " << driving_recoil << " " <<
         (in_vehicle? 1 : 0) << " " << (controlling_vehicle? 1 : 0) << " " <<
         scent << " " << moves << " " << underwater << " " << dodges_left <<
         " " << blocks_left << " " << oxygen << " " << active_mission << " " <<
         focus_pool << " " << male << " " << prof->ident() << " " << health <<
         " " << style_selected << " " << activity.save_info() << " " <<
         backlog.save_info() << " ";

 for (int i = 0; i < PF_MAX2; i++)
  dump << my_traits[i] << " ";
 for (int i = 0; i < PF_MAX2; i++)
  dump << my_mutations[i] << " ";
 for (int i = 0; i < NUM_MUTATION_CATEGORIES; i++)
  dump << mutation_category_level[i] << " ";
 for (int i = 0; i < num_hp_parts; i++)
  dump << hp_cur[i] << " " << hp_max[i] << " ";
 for (int i = 0; i < num_bp; i++)
  dump << temp_cur[i] << " " << temp_conv[i] << " " << frostbite_timer[i] << " ";

 for (std::vector<Skill*>::iterator aSkill = Skill::skills.begin(); aSkill != Skill::skills.end(); ++aSkill) {
   SkillLevel level = skillLevel(*aSkill);
   dump << level;
 }

 dump << learned_recipes.size() << " ";
 for (std::map<std::string, recipe*>::iterator iter = learned_recipes.begin();
      iter != learned_recipes.end();
      ++iter)
 {
  dump << iter->first << " ";
 }

 dump << styles.size() << " ";
 for (int i = 0; i < styles.size(); i++)
  dump << styles[i] << " ";

 dump << illness.size() << " ";
 for (int i = 0; i < illness.size();  i++)
  dump << illness[i].type << " " << illness[i].duration << " " << illness[i].intensity << " " ;

 dump << addictions.size() << " ";
 for (int i = 0; i < addictions.size(); i++)
  dump << int(addictions[i].type) << " " << addictions[i].intensity << " " <<
          addictions[i].sated << " ";

 dump << my_bionics.size() << " ";
 for (int i = 0; i < my_bionics.size(); i++)
  dump << my_bionics[i].id << " " << my_bionics[i].invlet << " " <<
          my_bionics[i].powered << " " << my_bionics[i].charge << " ";

 dump << morale.size() << " ";
 for (int i = 0; i < morale.size(); i++) {
  // Output morale properties in structure order.
  dump << morale[i].type << " ";
  if (morale[i].item_type == NULL)
   dump << "0";
  else
   dump << morale[i].item_type->id;
  dump << " " << morale[i].bonus << " " << morale[i].duration << " "
       << morale[i].decay_start << " " << morale[i].age << " ";
 }

 dump << " " << active_missions.size() << " ";
 for (int i = 0; i < active_missions.size(); i++)
  dump << active_missions[i] << " ";

 dump << " " << completed_missions.size() << " ";
 for (int i = 0; i < completed_missions.size(); i++)
  dump << completed_missions[i] << " ";

 dump << " " << failed_missions.size() << " ";
 for (int i = 0; i < failed_missions.size(); i++)
  dump << failed_missions[i] << " ";

 dump << std::endl;

 dump << inv.save_str_no_quant();

 for (int i = 0; i < worn.size(); i++) {
  dump << "W " << worn[i].save_info() << std::endl;
  for (int j = 0; j < worn[i].contents.size(); j++)
   dump << "S " << worn[i].contents[j].save_info() << std::endl;
 }
 if (!weapon.is_null())
  dump << "w " << weapon.save_info() << std::endl;
 for (int j = 0; j < weapon.contents.size(); j++)
  dump << "c " << weapon.contents[j].save_info() << std::endl;

 return dump.str();
}

void player::disp_info(game *g)
{
 int line;
 std::vector<std::string> effect_name;
 std::vector<std::string> effect_text;
 for (int i = 0; i < illness.size(); i++) {
  if (dis_name(illness[i]).size() > 0) {
   effect_name.push_back(dis_name(illness[i]));
   effect_text.push_back(dis_description(illness[i]));
  }
 }
 if (abs(morale_level()) >= 100) {
  bool pos = (morale_level() > 0);
  effect_name.push_back(pos ? _("Elated") : _("Depressed"));
  std::stringstream morale_text;
  if (abs(morale_level()) >= 200)
   morale_text << _("Dexterity") << (pos ? " +" : " ") <<
                   int(morale_level() / 200) << "   ";
  if (abs(morale_level()) >= 180)
   morale_text << _("Strength") << (pos ? " +" : " ") <<
                  int(morale_level() / 180) << "   ";
  if (abs(morale_level()) >= 125)
   morale_text << _("Perception") << (pos ? " +" : " ") <<
                  int(morale_level() / 125) << "   ";
  morale_text << _("Intelligence") << (pos ? " +" : " ") <<
                 int(morale_level() / 100) << "   ";
  effect_text.push_back(morale_text.str());
 }
 if (pain - pkill > 0) {
  effect_name.push_back(_("Pain"));
  std::stringstream pain_text;
  if (pain - pkill >= 15)
   pain_text << "Strength" << " -" << int((pain - pkill) / 15) << "   " << _("Dexterity") << " -" <<
                int((pain - pkill) / 15) << "   ";
  if (pain - pkill >= 20)
   pain_text << _("Perception") << " -" << int((pain - pkill) / 15) << "   ";
  pain_text << _("Intelligence") << " -" << 1 + int((pain - pkill) / 25);
  effect_text.push_back(pain_text.str());
 }
 if (stim > 0) {
  int dexbonus = int(stim / 10);
  int perbonus = int(stim /  7);
  int intbonus = int(stim /  6);
  if (abs(stim) >= 30) {
   dexbonus -= int(abs(stim - 15) /  8);
   perbonus -= int(abs(stim - 15) / 12);
   intbonus -= int(abs(stim - 15) / 14);
  }

  if (dexbonus < 0)
   effect_name.push_back(_("Stimulant Overdose"));
  else
   effect_name.push_back(_("Stimulant"));
  std::stringstream stim_text;
  stim_text << _("Speed") << " +" << stim << "   " << _("Intelligence") <<
               (intbonus > 0 ? " + " : " ") << intbonus << "   " << _("Perception") <<
               (perbonus > 0 ? " + " : " ") << perbonus << "   " << _("Dexterity")  <<
               (dexbonus > 0 ? " + " : " ") << dexbonus;
  effect_text.push_back(stim_text.str());
 } else if (stim < 0) {
  effect_name.push_back(_("Depressants"));
  std::stringstream stim_text;
  int dexpen = int(stim / 10);
  int perpen = int(stim /  7);
  int intpen = int(stim /  6);
// Since dexpen etc. are always less than 0, no need for + signs
  stim_text << _("Speed") << " " << stim << "   " << _("Intelligence") << " " << intpen <<
               "   " << _("Perception") << " " << perpen << "   " << "Dexterity" << " " << dexpen;
  effect_text.push_back(stim_text.str());
 }

 if ((has_trait(PF_TROGLO) && g->is_in_sunlight(posx, posy) &&
      g->weather == WEATHER_SUNNY) ||
     (has_trait(PF_TROGLO2) && g->is_in_sunlight(posx, posy) &&
      g->weather != WEATHER_SUNNY)) {
  effect_name.push_back(_("In Sunlight"));
  effect_text.push_back(_("The sunlight irritates you.\n\
Strength - 1;    Dexterity - 1;    Intelligence - 1;    Dexterity - 1"));
 } else if (has_trait(PF_TROGLO2) && g->is_in_sunlight(posx, posy)) {
  effect_name.push_back(_("In Sunlight"));
  effect_text.push_back(_("The sunlight irritates you badly.\n\
Strength - 2;    Dexterity - 2;    Intelligence - 2;    Dexterity - 2"));
 } else if (has_trait(PF_TROGLO3) && g->is_in_sunlight(posx, posy)) {
  effect_name.push_back(_("In Sunlight"));
  effect_text.push_back(_("The sunlight irritates you terribly.\n\
Strength - 4;    Dexterity - 4;    Intelligence - 4;    Dexterity - 4"));
 }

 for (int i = 0; i < addictions.size(); i++) {
  if (addictions[i].sated < 0 &&
      addictions[i].intensity >= MIN_ADDICTION_LEVEL) {
   effect_name.push_back(addiction_name(addictions[i]));
   effect_text.push_back(addiction_text(addictions[i]));
  }
 }

 int maxy = (VIEWY*2)+1;
 if (maxy < 25)
  maxy = 25;

 int effect_win_size_y = 0;
 int trait_win_size_y = 0;
 int skill_win_size_y = 0;
 int infooffsetytop = 11;
 int infooffsetybottom = 15;
 std::vector<pl_flag> traitslist;

 effect_win_size_y = effect_name.size()+1;

 for(int i = 0; i < PF_MAX2; i++) {
  if(my_mutations[i]) {
   traitslist.push_back(pl_flag(i));
  }
 }

 trait_win_size_y = traitslist.size()+1;
 if (trait_win_size_y + infooffsetybottom > maxy ) {
  trait_win_size_y = maxy - infooffsetybottom;
 }

 skill_win_size_y = Skill::skill_count() + 1;
 if (skill_win_size_y + infooffsetybottom > maxy ) {
  skill_win_size_y = maxy - infooffsetybottom;
 }
/*
 std::stringstream ssTemp;
 ssTemp  << skill_win_size_y << " - " << trait_win_size_y << " - " << effect_win_size_y;
 debugmsg((ssTemp.str()).c_str());
*/
 WINDOW* w_grid_top    = newwin(infooffsetybottom, 81,  VIEW_OFFSET_Y,  VIEW_OFFSET_X);
 WINDOW* w_grid_skill  = newwin(skill_win_size_y + 1, 27, infooffsetybottom + VIEW_OFFSET_Y, 0 + VIEW_OFFSET_X);
 WINDOW* w_grid_trait  = newwin(trait_win_size_y + 1, 27, infooffsetybottom + VIEW_OFFSET_Y, 27 + VIEW_OFFSET_X);
 WINDOW* w_grid_effect = newwin(effect_win_size_y+ 1, 28, infooffsetybottom + VIEW_OFFSET_Y, 53 + VIEW_OFFSET_X);

 WINDOW* w_tip     = newwin(1, FULL_SCREEN_WIDTH,  VIEW_OFFSET_Y,  0 + VIEW_OFFSET_X);
 WINDOW* w_stats   = newwin(9, 26,  1 + VIEW_OFFSET_Y,  0 + VIEW_OFFSET_X);
 WINDOW* w_traits  = newwin(trait_win_size_y, 26, infooffsetybottom + VIEW_OFFSET_Y,  27 + VIEW_OFFSET_X);
 WINDOW* w_encumb  = newwin(9, 26,  1 + VIEW_OFFSET_Y, 27 + VIEW_OFFSET_X);
 WINDOW* w_effects = newwin(effect_win_size_y, 26, infooffsetybottom + VIEW_OFFSET_Y, 54 + VIEW_OFFSET_X);
 WINDOW* w_speed   = newwin(9, 26,  1 + VIEW_OFFSET_Y, 54 + VIEW_OFFSET_X);
 WINDOW* w_skills  = newwin(skill_win_size_y, 26, infooffsetybottom + VIEW_OFFSET_Y, 0 + VIEW_OFFSET_X);
 WINDOW* w_info    = newwin(3, FULL_SCREEN_WIDTH, infooffsetytop + VIEW_OFFSET_Y,  0 + VIEW_OFFSET_X);

 for (int i = 0; i < 81; i++) {
  //Horizontal line top grid
  mvwputch(w_grid_top, 10, i, c_ltgray, LINE_OXOX);
  mvwputch(w_grid_top, 14, i, c_ltgray, LINE_OXOX);

  //Vertical line top grid
  if (i <= infooffsetybottom) {
   mvwputch(w_grid_top, i, 26, c_ltgray, LINE_XOXO);
   mvwputch(w_grid_top, i, 53, c_ltgray, LINE_XOXO);
   mvwputch(w_grid_top, i, FULL_SCREEN_WIDTH, c_ltgray, LINE_XOXO);
  }

  //Horizontal line skills
  if (i <= 26) {
   mvwputch(w_grid_skill, skill_win_size_y, i, c_ltgray, LINE_OXOX);
  }

  //Vertical line skills
  if (i <= skill_win_size_y) {
   mvwputch(w_grid_skill, i, 26, c_ltgray, LINE_XOXO);
  }

  //Horizontal line traits
  if (i <= 26) {
   mvwputch(w_grid_trait, trait_win_size_y, i, c_ltgray, LINE_OXOX);
  }

  //Vertical line traits
  if (i <= trait_win_size_y) {
   mvwputch(w_grid_trait, i, 26, c_ltgray, LINE_XOXO);
  }

  //Horizontal line effects
  if (i <= 27) {
   mvwputch(w_grid_effect, effect_win_size_y, i, c_ltgray, LINE_OXOX);
  }

  //Vertical line effects
  if (i <= effect_win_size_y) {
   mvwputch(w_grid_effect, i, 0, c_ltgray, LINE_XOXO);
   mvwputch(w_grid_effect, i, 27, c_ltgray, LINE_XOXO);
  }
 }

 //Intersections top grid
 mvwputch(w_grid_top, 14, 26, c_ltgray, LINE_OXXX); // T
 mvwputch(w_grid_top, 14, 53, c_ltgray, LINE_OXXX); // T
 mvwputch(w_grid_top, 10, 26, c_ltgray, LINE_XXOX); // _|_
 mvwputch(w_grid_top, 10, 53, c_ltgray, LINE_XXOX); // _|_
 mvwputch(w_grid_top, 10, FULL_SCREEN_WIDTH, c_ltgray, LINE_XOXX); // -|
 mvwputch(w_grid_top, 14, FULL_SCREEN_WIDTH, c_ltgray, LINE_XOXX); // -|
 wrefresh(w_grid_top);

 mvwputch(w_grid_skill, skill_win_size_y, 26, c_ltgray, LINE_XOOX); // _|

 if (skill_win_size_y > trait_win_size_y)
  mvwputch(w_grid_skill, trait_win_size_y, 26, c_ltgray, LINE_XXXO); // |-
 else if (skill_win_size_y == trait_win_size_y)
  mvwputch(w_grid_skill, trait_win_size_y, 26, c_ltgray, LINE_XXOX); // _|_

 mvwputch(w_grid_trait, trait_win_size_y, 26, c_ltgray, LINE_XOOX); // _|

 if (trait_win_size_y > effect_win_size_y)
  mvwputch(w_grid_trait, effect_win_size_y, 26, c_ltgray, LINE_XXXO); // |-
 else if (trait_win_size_y == effect_win_size_y)
  mvwputch(w_grid_trait, effect_win_size_y, 26, c_ltgray, LINE_XXOX); // _|_
 else if (trait_win_size_y < effect_win_size_y) {
  mvwputch(w_grid_trait, trait_win_size_y, 26, c_ltgray, LINE_XOXX); // -|
  mvwputch(w_grid_trait, effect_win_size_y, 26, c_ltgray, LINE_XXOO); // |_
 }

 mvwputch(w_grid_effect, effect_win_size_y, 0, c_ltgray, LINE_XXOO); // |_
 mvwputch(w_grid_effect, effect_win_size_y, 27, c_ltgray, LINE_XOOX); // _|

 wrefresh(w_grid_skill);
 wrefresh(w_grid_effect);
 wrefresh(w_grid_trait);

 //-1 for header
 trait_win_size_y--;
 skill_win_size_y--;
 effect_win_size_y--;

// Print name and header
 mvwprintw(w_tip, 0, 0, "%s - %s", name.c_str(), (male ? _("Male") : _("Female")));
 mvwprintz(w_tip, 0, 39, c_ltred, _("| Press TAB to cycle, ESC or q to return."));
 wrefresh(w_tip);

// First!  Default STATS screen.
 const char* title_STATS = _("STATS");
 mvwprintz(w_stats, 0, 13 - utf8_width(title_STATS)/2, c_ltgray, title_STATS);
 mvwprintz(w_stats, 2,  2, c_ltgray, "                     ");
 mvwprintz(w_stats, 2,  2, c_ltgray, _("Strength:"));
 mvwprintz(w_stats, 2,  20, c_ltgray, str_max>9?"(%d)":" (%d)", str_max);
 mvwprintz(w_stats, 3,  2, c_ltgray, "                     ");
 mvwprintz(w_stats, 3,  2, c_ltgray, _("Dexterity:"));
 mvwprintz(w_stats, 3,  20, c_ltgray, dex_max>9?"(%d)":" (%d)", dex_max);
 mvwprintz(w_stats, 4,  2, c_ltgray, "                     ");
 mvwprintz(w_stats, 4,  2, c_ltgray, _("Intelligence:"));
 mvwprintz(w_stats, 4,  20, c_ltgray, int_max>9?"(%d)":" (%d)", int_max);
 mvwprintz(w_stats, 5,  2, c_ltgray, "                     ");
 mvwprintz(w_stats, 5,  2, c_ltgray, _("Perception:"));
 mvwprintz(w_stats, 5,  20, c_ltgray, per_max>9?"(%d)":" (%d)", per_max);

 nc_color status = c_white;

 if (str_cur <= 0)
  status = c_dkgray;
 else if (str_cur < str_max / 2)
  status = c_red;
 else if (str_cur < str_max)
  status = c_ltred;
 else if (str_cur == str_max)
  status = c_white;
 else if (str_cur < str_max * 1.5)
  status = c_ltgreen;
 else
  status = c_green;
 mvwprintz(w_stats,  2, (str_cur < 10 ? 17 : 16), status, "%d", str_cur);

 if (dex_cur <= 0)
  status = c_dkgray;
 else if (dex_cur < dex_max / 2)
  status = c_red;
 else if (dex_cur < dex_max)
  status = c_ltred;
 else if (dex_cur == dex_max)
  status = c_white;
 else if (dex_cur < dex_max * 1.5)
  status = c_ltgreen;
 else
  status = c_green;
 mvwprintz(w_stats,  3, (dex_cur < 10 ? 17 : 16), status, "%d", dex_cur);

 if (int_cur <= 0)
  status = c_dkgray;
 else if (int_cur < int_max / 2)
  status = c_red;
 else if (int_cur < int_max)
  status = c_ltred;
 else if (int_cur == int_max)
  status = c_white;
 else if (int_cur < int_max * 1.5)
  status = c_ltgreen;
 else
  status = c_green;
 mvwprintz(w_stats,  4, (int_cur < 10 ? 17 : 16), status, "%d", int_cur);

 if (per_cur <= 0)
  status = c_dkgray;
 else if (per_cur < per_max / 2)
  status = c_red;
 else if (per_cur < per_max)
  status = c_ltred;
 else if (per_cur == per_max)
  status = c_white;
 else if (per_cur < per_max * 1.5)
  status = c_ltgreen;
 else
  status = c_green;
 mvwprintz(w_stats,  5, (per_cur < 10 ? 17 : 16), status, "%d", per_cur);

 wrefresh(w_stats);

// Next, draw encumberment.
 std::string asText[] = {_("Torso"), _("Head"), _("Eyes"), _("Mouth"), _("Arms"), _("Hands"), _("Legs"), _("Feet")};
 body_part aBodyPart[] = {bp_torso, bp_head, bp_eyes, bp_mouth, bp_arms, bp_hands, bp_legs, bp_feet};
 int iEnc, iLayers, iArmorEnc, iWarmth;

 const char *title_ENCUMB = _("ENCUMBERANCE AND WARMTH");
 mvwprintz(w_encumb, 0, 13 - utf8_width(title_ENCUMB)/2, c_ltgray, title_ENCUMB);
 for (int i=0; i < 8; i++) {
  iEnc = iLayers = iArmorEnc = iWarmth = 0;
  iWarmth = warmth(body_part(i));
  iEnc = encumb(aBodyPart[i], iLayers, iArmorEnc);
  mvwprintz(w_encumb, i+1, 1, c_ltgray, "%s:", asText[i].c_str());
  mvwprintz(w_encumb, i+1, 8, c_ltgray, "(%d)", iLayers);
  mvwprintz(w_encumb, i+1, 11, c_ltgray, "%*s%d%s%d=", (iArmorEnc < 0 || iArmorEnc > 9 ? 1 : 2), " ", iArmorEnc, "+", iEnc-iArmorEnc);
  wprintz(w_encumb, encumb_color(iEnc), "%s%d", (iEnc < 0 || iEnc > 9 ? "" : " ") , iEnc);
  // Color the warmth value to let the player know what is sufficient
  nc_color color = c_ltgray;
  if (i == bp_eyes) continue; // Eyes don't count towards warmth
  else if (temp_conv[i] >  BODYTEMP_SCORCHING) color = c_red;
  else if (temp_conv[i] >  BODYTEMP_VERY_HOT)  color = c_ltred;
  else if (temp_conv[i] >  BODYTEMP_HOT)       color = c_yellow;
  else if (temp_conv[i] >  BODYTEMP_COLD)      color = c_green; // More than cold is comfortable
  else if (temp_conv[i] >  BODYTEMP_VERY_COLD) color = c_ltblue;
  else if (temp_conv[i] >  BODYTEMP_FREEZING)  color = c_cyan;
  else if (temp_conv[i] <= BODYTEMP_FREEZING)  color = c_blue;
  wprintz(w_encumb, color, "%*s(%d)", (iWarmth > 9 ? ((iWarmth > 99) ? 1: 2) : 3), " ", iWarmth);
 }
 wrefresh(w_encumb);

// Next, draw traits.
 const char *title_TRAITS = _("TRAITS");
 mvwprintz(w_traits, 0, 13 - utf8_width(title_TRAITS)/2, c_ltgray, title_TRAITS);
 for (int i = 0; i < traitslist.size() && i < trait_win_size_y; i++) {
  if (traits[traitslist[i]].points > 0)
   status = c_ltgreen;
  else if (traits[traitslist[i]].points < 0)
   status = c_ltred;
  else
   status = c_yellow;
  mvwprintz(w_traits, i+1, 1, status, traits[traitslist[i]].name.c_str());
 }

 wrefresh(w_traits);

// Next, draw effects.
 const char *title_EFFECTS = _("EFFECTS");
 mvwprintz(w_effects, 0, 13 - utf8_width(title_EFFECTS)/2, c_ltgray, title_EFFECTS);
 for (int i = 0; i < effect_name.size() && i < effect_win_size_y; i++) {
  mvwprintz(w_effects, i+1, 1, c_ltgray, effect_name[i].c_str());
 }
 wrefresh(w_effects);

// Next, draw skills.
 line = 1;
 std::vector<Skill*> skillslist;
 const char *title_SKILLS = _("SKILLS");
 mvwprintz(w_skills, 0, 13 - utf8_width(title_SKILLS)/2, c_ltgray, title_SKILLS);

 // sort skills by level
 for (std::vector<Skill*>::iterator aSkill = Skill::skills.begin();
      aSkill != Skill::skills.end(); ++aSkill)
 {
  SkillLevel level = skillLevel(*aSkill);
  if (level < 0)
   continue;
  bool foundplace = false;
  for (std::vector<Skill*>::iterator i = skillslist.begin();
      i != skillslist.end(); ++i)
  {
   SkillLevel thislevel = skillLevel(*i);
   if (thislevel < level)
   {
    skillslist.insert(i, *aSkill);
    foundplace = true;
    break;
   }
  }
  if (!foundplace)
   skillslist.push_back(*aSkill);
 }

 for (std::vector<Skill*>::iterator aSkill = skillslist.begin();
      aSkill != skillslist.end(); ++aSkill)
 {
   SkillLevel level = skillLevel(*aSkill);

   // Default to not training and not rusting
   nc_color text_color = c_blue;
   bool training = level.isTraining();
   bool rusting = level.isRusting(g->turn);

   if(training && rusting)
   {
       text_color = c_ltred;
   }
   else if (training)
   {
       text_color = c_ltblue;
   }
   else if (rusting)
   {
       text_color = c_red;
   }

   if (line < skill_win_size_y + 1)
   {
     mvwprintz(w_skills, line, 1, text_color, "%s", ((*aSkill)->name() + ":").c_str());
     mvwprintz(w_skills, line, 19, text_color, "%-2d(%2d%%%%)", (int)level,
               (level.exercise() <  0 ? 0 : level.exercise()));
     line++;
   }
 }
 wrefresh(w_skills);

// Finally, draw speed.
 const char *title_SPEED = _("SPEED");
 mvwprintz(w_speed, 0, 13 - utf8_width(title_SPEED)/2, c_ltgray, title_SPEED);
 mvwprintz(w_speed, 1,  1, c_ltgray, _("Base Move Cost:"));
 mvwprintz(w_speed, 2,  1, c_ltgray, _("Current Speed:"));
 int newmoves = current_speed(g);
 int pen = 0;
 line = 3;
<<<<<<< HEAD
 if (weight_carried() > weight_capacity()) {
  pen = 50 * (weight_carried() - weight_capacity()) / (weight_capacity());
  mvwprintz(w_speed, line, 1, c_red, "Overburdened        -%s%d%%%%",
=======
 if (weight_carried() > int(weight_capacity() * .25)) {
  pen = 75 * double((weight_carried() - int(weight_capacity() * .25)) /
                    (weight_capacity() * .75));
  mvwprintz(w_speed, line, 1, c_red, _("Overburdened        -%s%d%%%%"),
>>>>>>> 14d63ab9
            (pen < 10 ? " " : ""), pen);
  line++;
 }
 pen = int(morale_level() / 25);
 if (abs(pen) >= 4) {
  if (pen > 10)
   pen = 10;
  else if (pen < -10)
   pen = -10;
  if (pen > 0)
   mvwprintz(w_speed, line, 1, c_green, _("Good mood           +%s%d%%%%"),
             (pen < 10 ? " " : ""), pen);
  else
   mvwprintz(w_speed, line, 1, c_red, _("Depressed           -%s%d%%%%"),
             (abs(pen) < 10 ? " " : ""), abs(pen));
  line++;
 }
 pen = int((pain - pkill) * .7);
 if (pen > 60)
  pen = 60;
 if (pen >= 1) {
  mvwprintz(w_speed, line, 1, c_red, _("Pain                -%s%d%%%%"),
            (pen < 10 ? " " : ""), pen);
  line++;
 }
 if (pkill >= 10) {
  pen = int(pkill * .1);
  mvwprintz(w_speed, line, 1, c_red, _("Painkillers         -%s%d%%%%"),
            (pen < 10 ? " " : ""), pen);
  line++;
 }
 if (stim != 0) {
  pen = stim;
  if (pen > 0)
   mvwprintz(w_speed, line, 1, c_green, _("Stimulants          +%s%d%%%%"),
            (pen < 10 ? " " : ""), pen);
  else
   mvwprintz(w_speed, line, 1, c_red, _("Depressants         -%s%d%%%%"),
            (abs(pen) < 10 ? " " : ""), abs(pen));
  line++;
 }
 if (thirst > 40) {
  pen = int((thirst - 40) / 10);
  mvwprintz(w_speed, line, 1, c_red, _("Thirst              -%s%d%%%%"),
            (pen < 10 ? " " : ""), pen);
  line++;
 }
 if (hunger > 100) {
  pen = int((hunger - 100) / 10);
  mvwprintz(w_speed, line, 1, c_red, _("Hunger              -%s%d%%%%"),
            (pen < 10 ? " " : ""), pen);
  line++;
 }
 if (has_trait(PF_SUNLIGHT_DEPENDENT) && !g->is_in_sunlight(posx, posy)) {
  pen = (g->light_level() >= 12 ? 5 : 10);
  mvwprintz(w_speed, line, 1, c_red, _("Out of Sunlight     -%s%d%%%%"),
            (pen < 10 ? " " : ""), pen);
  line++;
 }
 if ((has_trait(PF_COLDBLOOD) || has_trait(PF_COLDBLOOD2) ||
      has_trait(PF_COLDBLOOD3)) && g->temperature < 65) {
  if (has_trait(PF_COLDBLOOD3))
   pen = int( (65 - g->temperature) / 2);
  else if (has_trait(PF_COLDBLOOD2))
   pen = int( (65 - g->temperature) / 3);
  else
   pen = int( (65 - g->temperature) / 2);
  mvwprintz(w_speed, line, 1, c_red, _("Cold-Blooded        -%s%d%%%%"),
            (pen < 10 ? " " : ""), pen);
  line++;
 }

 for (int i = 0; i < illness.size(); i++) {
  int move_adjust = disease_speed_boost(illness[i]);
  if (move_adjust != 0) {
   nc_color col = (move_adjust > 0 ? c_green : c_red);
   mvwprintz(w_speed, line,  1, col, dis_name(illness[i]).c_str());
   mvwprintz(w_speed, line, 21, col, (move_adjust > 0 ? "+" : "-"));
   move_adjust = abs(move_adjust);
   mvwprintz(w_speed, line, (move_adjust >= 10 ? 22 : 23), col, "%d%%%%",
             move_adjust);
   line++;
  }
 }
 if (has_trait(PF_QUICK)) {
  pen = int(newmoves * .1);
  mvwprintz(w_speed, line, 1, c_green, _("Quick               +%s%d%%%%"),
            (pen < 10 ? " " : ""), pen);
 }
 int runcost = run_cost(100);
 nc_color col = (runcost <= 100 ? c_green : c_red);
 mvwprintz(w_speed, 1, (runcost  >= 100 ? 21 : (runcost  < 10 ? 23 : 22)), col,
           "%d", runcost);
 col = (newmoves >= 100 ? c_green : c_red);
 mvwprintz(w_speed, 2, (newmoves >= 100 ? 21 : (newmoves < 10 ? 23 : 22)), col,
           "%d", newmoves);
 wrefresh(w_speed);

 refresh();
 int curtab = 1;
 int min, max;
 line = 0;
 bool done = false;

// Initial printing is DONE.  Now we give the player a chance to scroll around
// and "hover" over different items for more info.
 do {
  werase(w_info);
  switch (curtab) {
  case 1:	// Stats tab
   mvwprintz(w_stats, 0, 0, h_ltgray, _("                          "));
   mvwprintz(w_stats, 0, 13 - utf8_width(title_STATS)/2, h_ltgray, title_STATS);
   if (line == 0) {
    mvwprintz(w_stats, 2, 2, h_ltgray, _("Strength:"));

// display player current STR effects
    mvwprintz(w_stats, 6, 2, c_magenta, _("Base HP: %d              "),
             hp_max[1]);
<<<<<<< HEAD
    mvwprintz(w_stats, 7, 2, c_magenta, "Carry weight: %.1f %s     ", convert_weight(weight_capacity(false)),
                      OPTIONS[OPT_USE_METRIC_WEIGHT]?"kg":"lbs");
    mvwprintz(w_stats, 8, 2, c_magenta, "Melee damage: %d         ",
=======
    mvwprintz(w_stats, 7, 2, c_magenta, _("Carry weight: %d lbs     "),
             weight_capacity(false) / 4);
    mvwprintz(w_stats, 8, 2, c_magenta, _("Melee damage: %d         "),
>>>>>>> 14d63ab9
             base_damage(false));

    mvwprintz(w_info, 0, 0, c_magenta, _("\
Strength affects your melee damage, the amount of weight you can carry, your\n\
total HP, your resistance to many diseases, and the effectiveness of actions\n\
which require brute force."));
   } else if (line == 1) {
    mvwprintz(w_stats, 3, 2, h_ltgray, _("Dexterity:"));
 // display player current DEX effects
    mvwprintz(w_stats, 6, 2, c_magenta, _("Melee to-hit bonus: +%d                      "),
             base_to_hit(false));
    mvwprintz(w_stats, 7, 2, c_magenta, "                                            ");
    mvwprintz(w_stats, 7, 2, c_magenta, _("Ranged penalty: -%d"),
             abs(ranged_dex_mod(false)));
    mvwprintz(w_stats, 8, 2, c_magenta, "                                            ");
    mvwprintz(w_stats, 8, 2, c_magenta,
             (throw_dex_mod(false) <= 0 ? _("Throwing bonus: %s%d") : _("Throwing penalty: %s%d")),
             (throw_dex_mod(false) <= 0 ? "+" : "-"),
             abs(throw_dex_mod(false)));
    mvwprintz(w_info, 0, 0, c_magenta, _("\
Dexterity affects your chance to hit in melee combat, helps you steady your\n\
gun for ranged combat, and enhances many actions that require finesse."));
   } else if (line == 2) {
    mvwprintz(w_stats, 4, 2, h_ltgray, _("Intelligence:"));
 // display player current INT effects
   mvwprintz(w_stats, 6, 2, c_magenta, _("Read times: %d%%%%           "),
             read_speed(false));
   mvwprintz(w_stats, 7, 2, c_magenta, _("Skill rust: %d%%%%           "),
             rust_rate(false));
   mvwprintz(w_stats, 8, 2, c_magenta, _("Crafting Bonus: %d          "),
             int_cur);

    mvwprintz(w_info, 0, 0, c_magenta, _("\
Intelligence is less important in most situations, but it is vital for more\n\
complex tasks like electronics crafting. It also affects how much skill you\n\
can pick up from reading a book."));
   } else if (line == 3) {
    mvwprintz(w_stats, 5, 2, h_ltgray, _("Perception:"));

       mvwprintz(w_stats, 6, 2,  c_magenta, _("Ranged penalty: -%d"),
             abs(ranged_per_mod(false)),"          ");
    mvwprintz(w_stats, 7, 2, c_magenta, _("Trap dection level: %d       "),
             per_cur);
    mvwprintz(w_stats, 8, 2, c_magenta, "                             ");
    mvwprintz(w_info, 0, 0, c_magenta, _("\
Perception is the most important stat for ranged combat. It's also used for\n\
detecting traps and other things of interest."));
   }
   wrefresh(w_stats);
   wrefresh(w_info);
   switch (input()) {
    case 'j':
     line++;
     if (line == 4)
      line = 0;
     break;
    case 'k':
     line--;
     if (line == -1)
      line = 3;
     break;
    case '\t':
     mvwprintz(w_stats, 0, 0, c_ltgray, _("                          "));
     mvwprintz(w_stats, 0, 13 - utf8_width(title_STATS)/2, c_ltgray, title_STATS);
     wrefresh(w_stats);
     line = 0;
     curtab++;
     break;
    case 'q':
    case KEY_ESCAPE:
     done = true;
   }
   mvwprintz(w_stats, 2, 2, c_ltgray, _("Strength:"));
   mvwprintz(w_stats, 3, 2, c_ltgray, _("Dexterity:"));
   mvwprintz(w_stats, 4, 2, c_ltgray, _("Intelligence:"));
   mvwprintz(w_stats, 5, 2, c_ltgray, _("Perception:"));
   wrefresh(w_stats);
   break;
  case 2:	// Encumberment tab
   mvwprintz(w_encumb, 0, 0, h_ltgray,  _("                          "));
   mvwprintz(w_encumb, 0, 13 - utf8_width(title_ENCUMB)/2, h_ltgray, title_ENCUMB);
   if (line == 0) {
    mvwprintz(w_encumb, 1, 1, h_ltgray, _("Torso"));
    mvwprintz(w_info, 0, 0, c_magenta, _("\
Melee skill %+d;      Dodge skill %+d;\n\
Swimming costs %+d movement points;\n\
Melee attacks cost %+d movement points"), -encumb(bp_torso), -encumb(bp_torso),
              encumb(bp_torso) * (80 - skillLevel("swimming") * 3), encumb(bp_torso) * 20);
   } else if (line == 1) {
    mvwprintz(w_encumb, 2, 1, h_ltgray, _("Head"));
    mvwprintz(w_info, 0, 0, c_magenta, _("\
Head encumberance has no effect; it simply limits how much you can put on."));
   } else if (line == 2) {
    mvwprintz(w_encumb, 3, 1, h_ltgray, _("Eyes"));
    mvwprintz(w_info, 0, 0, c_magenta, _("\
Perception %+d when checking traps or firing ranged weapons;\n\
Perception %+.1f when throwing items"), -encumb(bp_eyes),
double(double(-encumb(bp_eyes)) / 2));
   } else if (line == 3) {
    mvwprintz(w_encumb, 4, 1, h_ltgray, _("Mouth"));
    mvwprintz(w_info, 0, 0, c_magenta, _("\
Running costs %+d movement points"), encumb(bp_mouth) * 5);
   } else if (line == 4)
  {
    mvwprintz(w_encumb, 5, 1, h_ltgray, _("Arms"));
    mvwprintz(w_info, 0, 0, c_magenta, _("\
Arm encumbrance affects your accuracy with ranged weapons."));
   } else if (line == 5)
   {
    mvwprintz(w_encumb, 6, 1, h_ltgray, _("Hands"));
    mvwprintz(w_info, 0, 0, c_magenta, _("\
Reloading costs %+d movement points;\n\
Dexterity %+d when throwing items"), encumb(bp_hands) * 30, -encumb(bp_hands));
   } else if (line == 6) {
    mvwprintz(w_encumb, 7, 1, h_ltgray, _("Legs"));
    mvwprintz(w_info, 0, 0, c_magenta, _("\
Running costs %+d movement points;  Swimming costs %+d movement points;\n\
Dodge skill %+.1f"), encumb(bp_legs) * 3,
              encumb(bp_legs) *(50 - skillLevel("swimming") * 2),
                     double(double(-encumb(bp_legs)) / 2));
   } else if (line == 7) {
    mvwprintz(w_encumb, 8, 1, h_ltgray, _("Feet"));
    mvwprintz(w_info, 0, 0, c_magenta, _("\
Running costs %+d movement points"), encumb(bp_feet) * 5);
   }
   wrefresh(w_encumb);
   wrefresh(w_info);
   switch (input()) {
    case 'j':
     line++;
     if (line == 8)
      line = 0;
     break;
    case 'k':
     line--;
     if (line == -1)
      line = 7;
     break;
    case '\t':
     mvwprintz(w_encumb, 0, 0, c_ltgray,  _("                          "));
     mvwprintz(w_encumb, 0, 13 - utf8_width(title_ENCUMB)/2, c_ltgray, title_ENCUMB);
     wrefresh(w_encumb);
     line = 0;
     curtab++;
     break;
    case 'q':
    case KEY_ESCAPE:
     done = true;
   }
   mvwprintz(w_encumb, 1, 1, c_ltgray, _("Torso"));
   mvwprintz(w_encumb, 2, 1, c_ltgray, _("Head"));
   mvwprintz(w_encumb, 3, 1, c_ltgray, _("Eyes"));
   mvwprintz(w_encumb, 4, 1, c_ltgray, _("Mouth"));
   mvwprintz(w_encumb, 5, 1, c_ltgray, _("Arms"));
   mvwprintz(w_encumb, 6, 1, c_ltgray, _("Hands"));
   mvwprintz(w_encumb, 7, 1, c_ltgray, _("Legs"));
   mvwprintz(w_encumb, 8, 1, c_ltgray, _("Feet"));
   wrefresh(w_encumb);
   break;
  case 4:	// Traits tab
   mvwprintz(w_traits, 0, 0, h_ltgray,  _("                          "));
   mvwprintz(w_traits, 0, 13 - utf8_width(title_TRAITS)/2, h_ltgray, title_TRAITS);
   if (line <= (trait_win_size_y-1)/2) {
    min = 0;
    max = trait_win_size_y;
    if (traitslist.size() < max)
     max = traitslist.size();
   } else if (line >= traitslist.size() - (trait_win_size_y+1)/2) {
    min = (traitslist.size() < trait_win_size_y ? 0 : traitslist.size() - trait_win_size_y);
    max = traitslist.size();
   } else {
    min = line - (trait_win_size_y-1)/2;
    max = line + (trait_win_size_y+1)/2;
    if (traitslist.size() < max)
     max = traitslist.size();
    if (min < 0)
     min = 0;
   }

   for (int i = min; i < max; i++) {
    mvwprintz(w_traits, 1 + i - min, 1, c_ltgray, "                         ");
    if (traitslist[i] > PF_MAX2)
     status = c_ltblue;
    else if (traits[traitslist[i]].points > 0)
     status = c_ltgreen;
    else if (traits[traitslist[i]].points < 0)
     status = c_ltred;
    else
     status = c_yellow;
    if (i == line)
     mvwprintz(w_traits, 1 + i - min, 1, hilite(status),
               traits[traitslist[i]].name.c_str());
    else
     mvwprintz(w_traits, 1 + i - min, 1, status,
               traits[traitslist[i]].name.c_str());
   }
   if (line >= 0 && line < traitslist.size()) {
     fold_and_print(w_info, 0, 1, FULL_SCREEN_WIDTH-2, c_magenta, "%s", traits[traitslist[line]].description.c_str());
   }
   wrefresh(w_traits);
   wrefresh(w_info);
   switch (input()) {
    case 'j':
     if (line < traitslist.size() - 1)
      line++;
     break;
    case 'k':
     if (line > 0)
      line--;
     break;
    case '\t':
     mvwprintz(w_traits, 0, 0, c_ltgray,  _("                          "));
     mvwprintz(w_traits, 0, 13 - utf8_width(title_TRAITS)/2, c_ltgray, title_TRAITS);
     for (int i = 0; i < traitslist.size() && i < trait_win_size_y; i++) {
      mvwprintz(w_traits, i + 1, 1, c_black, "                         ");
      if (traits[traitslist[i]].points > 0)
       status = c_ltgreen;
      else if (traits[traitslist[i]].points < 0)
       status = c_ltred;
      else
       status = c_yellow;
      mvwprintz(w_traits, i + 1, 1, status, traits[traitslist[i]].name.c_str());
     }
     wrefresh(w_traits);
     line = 0;
     curtab++;
     break;
    case 'q':
    case KEY_ESCAPE:
     done = true;
   }
   break;

  case 5:	// Effects tab
   mvwprintz(w_effects, 0, 0, h_ltgray,  _("                          "));
   mvwprintz(w_effects, 0, 13 - utf8_width(title_EFFECTS)/2, h_ltgray, title_EFFECTS);
   if (line <= (effect_win_size_y-1)/2) {
    min = 0;
    max = effect_win_size_y;
    if (effect_name.size() < max)
     max = effect_name.size();
   } else if (line >= effect_name.size() - (effect_win_size_y+1)/2) {
    min = (effect_name.size() < effect_win_size_y ? 0 : effect_name.size() - effect_win_size_y);
    max = effect_name.size();
   } else {
    min = line - (effect_win_size_y-1)/2;
    max = line + (effect_win_size_y+1)/2;
    if (effect_name.size() < max)
     max = effect_name.size();
    if (min < 0)
     min = 0;
   }

   for (int i = min; i < max; i++) {
    if (i == line)
     mvwprintz(w_effects, 1 + i - min, 1, h_ltgray, effect_name[i].c_str());
    else
     mvwprintz(w_effects, 1 + i - min, 1, c_ltgray, effect_name[i].c_str());
   }
   if (line >= 0 && line < effect_text.size()) {
    fold_and_print(w_info, 0, 1, FULL_SCREEN_WIDTH-2, c_magenta, "%s", effect_text[line].c_str());
   }
   wrefresh(w_effects);
   wrefresh(w_info);
   switch (input()) {
    case 'j':
     if (line < effect_name.size() - 1)
      line++;
     break;
    case 'k':
     if (line > 0)
      line--;
     break;
    case '\t':
     mvwprintz(w_effects, 0, 0, c_ltgray,  _("                          "));
     mvwprintz(w_effects, 0, 13 - utf8_width(title_EFFECTS)/2, c_ltgray, title_EFFECTS);
     for (int i = 0; i < effect_name.size() && i < 7; i++)
      mvwprintz(w_effects, i + 1, 1, c_ltgray, effect_name[i].c_str());
     wrefresh(w_effects);
     line = 0;
     curtab = 1;
     break;
    case 'q':
    case KEY_ESCAPE:
     done = true;
   }
   break;

  case 3:	// Skills tab
   mvwprintz(w_skills, 0, 0, h_ltgray,  _("                          "));
   mvwprintz(w_skills, 0, 13 - utf8_width(title_SKILLS)/2, h_ltgray, title_SKILLS);
   if (line <= (skill_win_size_y-1)/2) {
    min = 0;
    max = skill_win_size_y;
    if (skillslist.size() < max)
     max = skillslist.size();
   } else if (line >= skillslist.size() - (skill_win_size_y+1)/2) {
    min = (skillslist.size() < skill_win_size_y ? 0 : skillslist.size() - skill_win_size_y);
    max = skillslist.size();
   } else {
    min = line - (skill_win_size_y-1)/2;
    max = line + (skill_win_size_y+1)/2;
    if (skillslist.size() < max)
     max = skillslist.size();
    if (min < 0)
     min = 0;
   }

   Skill *selectedSkill;

   for (int i = min; i < max; i++)
   {
    Skill *aSkill = skillslist[i];
    SkillLevel level = skillLevel(aSkill);

    bool isLearning = level.isTraining();
    int exercise = level.exercise();
    bool rusting = level.isRusting(g->turn);

    if (i == line) {
      selectedSkill = aSkill;
     if (exercise >= 100)
      status = isLearning ? h_pink : h_magenta;
     else if (rusting)
      status = isLearning ? h_ltred : h_red;
     else
      status = isLearning ? h_ltblue : h_blue;
    } else {
     if (rusting)
      status = isLearning ? c_ltred : c_red;
     else
      status = isLearning ? c_ltblue : c_blue;
    }
    mvwprintz(w_skills, 1 + i - min, 1, c_ltgray, "                         ");
    mvwprintz(w_skills, 1 + i - min, 1, status, "%s:", aSkill->name().c_str());
    mvwprintz(w_skills, 1 + i - min,19, status, "%-2d(%2d%%%%)", (int)level, (exercise <  0 ? 0 : exercise));
   }
   werase(w_info);
   if (line >= 0 && line < skillslist.size()) {
    fold_and_print(w_info, 0, 1, FULL_SCREEN_WIDTH-2, c_magenta, "%s", selectedSkill->description().c_str());
   }
   wrefresh(w_skills);
   wrefresh(w_info);
   switch (input()) {
    case 'j':
     if (line < skillslist.size() - 1)
      line++;
     break;
    case 'k':
     if (line > 0)
      line--;
     break;
    case '\t':
      werase(w_skills);
     mvwprintz(w_skills, 0, 0, c_ltgray,  _("                          "));
     mvwprintz(w_skills, 0, 13 - utf8_width(title_SKILLS)/2, c_ltgray, title_SKILLS);
     for (int i = 0; i < skillslist.size() && i < skill_win_size_y; i++) {
      Skill *thisSkill = skillslist[i];
      SkillLevel level = skillLevel(thisSkill);
      bool isLearning = level.isTraining();
      bool rusting = level.isRusting(g->turn);

      if (rusting)
       status = isLearning ? c_ltred : c_red;
      else
       status = isLearning ? c_ltblue : c_blue;

      mvwprintz(w_skills, i + 1,  1, status, "%s:", thisSkill->name().c_str());
      mvwprintz(w_skills, i + 1, 19, status, "%d (%2d%%%%)", (int)level, (level.exercise() <  0 ? 0 : level.exercise()));
     }
     wrefresh(w_skills);
     line = 0;
     curtab++;
     break;
   case ' ':
     skillLevel(selectedSkill).toggleTraining();
     break;
    case 'q':
    case 'Q':
    case KEY_ESCAPE:
     done = true;
   }
  }
 } while (!done);

 werase(w_info);
 werase(w_tip);
 werase(w_stats);
 werase(w_encumb);
 werase(w_traits);
 werase(w_effects);
 werase(w_skills);
 werase(w_speed);
 werase(w_info);
 werase(w_grid_top);
 werase(w_grid_effect);
 werase(w_grid_skill);
 werase(w_grid_trait);

 delwin(w_info);
 delwin(w_tip);
 delwin(w_stats);
 delwin(w_encumb);
 delwin(w_traits);
 delwin(w_effects);
 delwin(w_skills);
 delwin(w_speed);
 delwin(w_grid_top);
 delwin(w_grid_effect);
 delwin(w_grid_skill);
 delwin(w_grid_trait);
 erase();
}

void player::disp_morale(game *g)
{
    // Ensure the player's persistent morale effects are up-to-date.
    apply_persistent_morale();

    // Create and draw the window itself.
    WINDOW *w = newwin(FULL_SCREEN_HEIGHT, FULL_SCREEN_WIDTH,
                        (TERMY > FULL_SCREEN_HEIGHT) ? (TERMY-FULL_SCREEN_HEIGHT)/2 : 0,
                        (TERMX > FULL_SCREEN_WIDTH) ? (TERMX-FULL_SCREEN_WIDTH)/2 : 0);
    wborder(w, LINE_XOXO, LINE_XOXO, LINE_OXOX, LINE_OXOX,
            LINE_OXXO, LINE_OOXX, LINE_XXOO, LINE_XOOX );

    // Figure out how wide the name column needs to be.
    int name_column_width = 18;
    for (int i = 0; i < morale.size(); i++)
    {
        int length = morale[i].name(morale_data).length();
        if ( length > name_column_width)
        {
            name_column_width = length;
        }
    }

    // If it's too wide, truncate.
    if (name_column_width > 72)
    {
        name_column_width = 72;
    }

    // Start printing the number right after the name column.
    // We'll right-justify it later.
    int number_pos = name_column_width + 1;

    // Header
    mvwprintz(w, 1,  1, c_white, _("Morale Modifiers:"));
    mvwprintz(w, 2,  1, c_ltgray, _("Name"));
    mvwprintz(w, 2, name_column_width+2, c_ltgray, _("Value"));

    // Print out the morale entries.
    for (int i = 0; i < morale.size(); i++)
    {
        std::string name = morale[i].name(morale_data);
        int bonus = net_morale(morale[i]);

        // Trim the name if need be.
        if (name.length() > name_column_width)
        {
            name = name.erase(name_column_width-3, std::string::npos) + "...";
        }

        // Print out the name.
        mvwprintz(w, i + 3,  1, (bonus < 0 ? c_red : c_green), name.c_str());

        // Print out the number, right-justified.
        mvwprintz(w, i + 3, number_pos, (bonus < 0 ? c_red : c_green),
                  "% 6d", bonus);
    }

    // Print out the total morale, right-justified.
    int mor = morale_level();
    mvwprintz(w, 20, 1, (mor < 0 ? c_red : c_green), _("Total:"));
    mvwprintz(w, 20, number_pos, (mor < 0 ? c_red : c_green), "% 6d", mor);

    // Print out the focus gain rate, right-justified.
    double gain = (calc_focus_equilibrium() - focus_pool) / 100.0;
    mvwprintz(w, 22, 1, (gain < 0 ? c_red : c_green), "Focus gain:");
    mvwprintz(w, 22, number_pos-3, (gain < 0 ? c_red : c_green), "% 6.2f per minute", gain);

    // Make sure the changes are shown.
    wrefresh(w);

    // Wait for any keystroke.
    getch();

    // Close the window.
    werase(w);
    delwin(w);
}

void player::disp_status(WINDOW *w, WINDOW *w2, game *g)
{
    int sideStyle = OPTIONS[OPT_SIDEBAR_STYLE];

    WINDOW *weapwin = sideStyle ? w2 : w;
    mvwprintz(weapwin, sideStyle ? 1 : 0, 0, c_ltgray, _("Weapon: %s"), weapname().c_str());
    if (weapon.is_gun()) {
        int adj_recoil = recoil + driving_recoil;
        if (adj_recoil > 0) {
            nc_color c = c_ltgray;
            if (adj_recoil >= 36)
                c = c_red;
            else if (adj_recoil >= 20)
                c = c_ltred;
            else if (adj_recoil >= 4)
                c = c_yellow;
            int y = sideStyle ? 1 : 0;
            int x = sideStyle ? (getmaxx(weapwin) - 6) : 34;
            mvwprintz(weapwin, y, x, c, _("Recoil"));
        }
    }

    // Print the current weapon mode
    const char *mode = NULL;
    if (weapon.mode == "NULL")
        mode = _("Normal");
    else if (weapon.mode == "MODE_BURST")
        mode = _("Burst");
    else {
        item* gunmod = weapon.active_gunmod();
        if (gunmod != NULL)
            mode = gunmod->type->name.c_str();
    }
    if (mode) {
        int x = sideStyle ? (getmaxx(weapwin) - 13) : 0;
        mvwprintz(weapwin, 1, x, c_red, mode);
    }

    wmove(w, sideStyle ? 1 : 2, 0);
    if (hunger > 2800)
        wprintz(w, c_red,    _("Starving!"));
    else if (hunger > 1400)
        wprintz(w, c_ltred,  _("Near starving"));
    else if (hunger > 300)
        wprintz(w, c_ltred,  _("Famished"));
    else if (hunger > 100)
        wprintz(w, c_yellow, _("Very hungry"));
    else if (hunger > 40)
        wprintz(w, c_yellow, _("Hungry"));
    else if (hunger < 0)
        wprintz(w, c_green,  _("Full"));

 // Find hottest/coldest bodypart
 int min = 0, max = 0;
 for (int i = 0; i < num_bp ; i++ ){
  if      (temp_cur[i] > BODYTEMP_HOT  && temp_cur[i] > temp_cur[max]) max = i;
  else if (temp_cur[i] < BODYTEMP_COLD && temp_cur[i] < temp_cur[min]) min = i;
 }
 // Compare which is most extreme
 int print;
 if (temp_cur[max] - BODYTEMP_NORM > BODYTEMP_NORM + temp_cur[min]) print = max;
 else print = min;
 // Assign zones to temp_cur and temp_conv for comparison
 int cur_zone = 0;
 if      (temp_cur[print] >  BODYTEMP_SCORCHING) cur_zone = 7;
 else if (temp_cur[print] >  BODYTEMP_VERY_HOT)  cur_zone = 6;
 else if (temp_cur[print] >  BODYTEMP_HOT)       cur_zone = 5;
 else if (temp_cur[print] >  BODYTEMP_COLD)      cur_zone = 4;
 else if (temp_cur[print] >  BODYTEMP_VERY_COLD) cur_zone = 3;
 else if (temp_cur[print] >  BODYTEMP_FREEZING)  cur_zone = 2;
 else if (temp_cur[print] <= BODYTEMP_FREEZING)  cur_zone = 1;
 int conv_zone = 0;
 if      (temp_conv[print] >  BODYTEMP_SCORCHING) conv_zone = 7;
 else if (temp_conv[print] >  BODYTEMP_VERY_HOT)  conv_zone = 6;
 else if (temp_conv[print] >  BODYTEMP_HOT)       conv_zone = 5;
 else if (temp_conv[print] >  BODYTEMP_COLD)      conv_zone = 4;
 else if (temp_conv[print] >  BODYTEMP_VERY_COLD) conv_zone = 3;
 else if (temp_conv[print] >  BODYTEMP_FREEZING)  conv_zone = 2;
 else if (temp_conv[print] <= BODYTEMP_FREEZING)  conv_zone = 1;
 // delta will be positive if temp_cur is rising
 int delta = conv_zone - cur_zone;
 // Decide if temp_cur is rising or falling
 const char *temp_message = "Error";
 if      (delta >   2) temp_message = _(" (Rising!!)");
 else if (delta ==  2) temp_message = _(" (Rising!)");
 else if (delta ==  1) temp_message = _(" (Rising)");
 else if (delta ==  0) temp_message = "";
 else if (delta == -1) temp_message = _(" (Falling)");
 else if (delta == -2) temp_message = _(" (Falling!)");
 else if (delta <  -2) temp_message = _(" (Falling!!)");
 // Print the hottest/coldest bodypart, and if it is rising or falling in temperature

    wmove(w, sideStyle ? 6 : 1, sideStyle ? 0 : 9);
    if      (temp_cur[print] >  BODYTEMP_SCORCHING)
        wprintz(w, c_red,   _("Scorching!%s"), temp_message);
    else if (temp_cur[print] >  BODYTEMP_VERY_HOT)
        wprintz(w, c_ltred, _("Very hot!%s"), temp_message);
    else if (temp_cur[print] >  BODYTEMP_HOT)
        wprintz(w, c_yellow,_("Warm%s"), temp_message);
    else if (temp_cur[print] >  BODYTEMP_COLD) // If you're warmer than cold, you are comfortable
        wprintz(w, c_green, _("Comfortable%s"), temp_message);
    else if (temp_cur[print] >  BODYTEMP_VERY_COLD)
        wprintz(w, c_ltblue,_("Chilly%s"), temp_message);
    else if (temp_cur[print] >  BODYTEMP_FREEZING)
        wprintz(w, c_cyan,  _("Very cold!%s"), temp_message);
    else if (temp_cur[print] <= BODYTEMP_FREEZING)
        wprintz(w, c_blue,  _("Freezing!%s"), temp_message);

    int x = sideStyle ? 37 : 32;
    int y = sideStyle ?  0 :  1;
    mvwprintz(sideStyle ? w2 : w, y, x, c_yellow, _("Sound %d"), volume);
    volume = 0;

    wmove(w, 2, sideStyle ? 0 : 15);
    if (thirst > 520)
        wprintz(w, c_ltred,  _("Parched"));
    else if (thirst > 240)
        wprintz(w, c_ltred,  _("Dehydrated"));
    else if (thirst > 80)
        wprintz(w, c_yellow, _("Very thirsty"));
    else if (thirst > 40)
        wprintz(w, c_yellow, _("Thirsty"));
    else if (thirst < 0)
        wprintz(w, c_green,  _("Slaked"));

    wmove(w, sideStyle ? 3 : 2, sideStyle ? 0 : 30);
    if (fatigue > 575)
        wprintz(w, c_red,    _("Exhausted"));
    else if (fatigue > 383)
        wprintz(w, c_ltred,  _("Dead tired"));
    else if (fatigue > 191)
        wprintz(w, c_yellow, _("Tired"));

    wmove(w, sideStyle ? 4 : 2, sideStyle ? 0 : 41);
    wprintz(w, c_white, _("Focus"));
    nc_color col_xp = c_dkgray;
    if (focus_pool >= 100)
        col_xp = c_white;
    else if (focus_pool >  0)
        col_xp = c_ltgray;
    wprintz(w, col_xp, " %d", focus_pool);

    nc_color col_pain = c_yellow;
    if (pain - pkill >= 60)
        col_pain = c_red;
    else if (pain - pkill >= 40)
        col_pain = c_ltred;
    if (pain - pkill > 0)
        mvwprintz(w, sideStyle ? 0 : 3, 0, col_pain, _("Pain %d"), pain - pkill);

    int morale_cur = morale_level ();
        nc_color col_morale = c_white;
    if (morale_cur >= 10)
        col_morale = c_green;
    else if (morale_cur <= -10)
        col_morale = c_red;
    const char *morale_str;
    if      (morale_cur >= 100) morale_str = ":D";
    else if (morale_cur >= 10)  morale_str = ":)";
    else if (morale_cur > -10)  morale_str = ":|";
    else if (morale_cur > -100) morale_str = "):";
    else                        morale_str = "D:";
    mvwprintz(w, sideStyle ? 0 : 3, sideStyle ? 11 : 10, col_morale, morale_str);

 vehicle *veh = g->m.veh_at (posx, posy);
 if (in_vehicle && veh) {
  veh->print_fuel_indicator(w, sideStyle ? 2 : 3, sideStyle ? getmaxx(w) - 5 : 49);
  nc_color col_indf1 = c_ltgray;

  float strain = veh->strain();
  nc_color col_vel = strain <= 0? c_ltblue :
                     (strain <= 0.2? c_yellow :
                     (strain <= 0.4? c_ltred : c_red));

  bool has_turrets = false;
  for (int p = 0; p < veh->parts.size(); p++) {
   if (veh->part_flag (p, vpf_turret)) {
    has_turrets = true;
    break;
   }
  }

  if (has_turrets) {
   mvwprintz(w, 3, sideStyle ? 16 : 25, col_indf1, "Gun:");
   wprintz(w, veh->turret_mode ? c_ltred : c_ltblue,
              veh->turret_mode ? "auto" : "off ");
  }

<<<<<<< HEAD
  if (veh->cruise_on) {
   if(OPTIONS[OPT_USE_METRIC_SPEED]) {
    mvwprintz(w, 3, 33, col_indf1, "{Km/h....>....}");
    mvwprintz(w, 3, 38, col_vel, "%4d", int(veh->velocity * 0.0161f));
    mvwprintz(w, 3, 43, c_ltgreen, "%4d", int(veh->cruise_velocity * 0.0161f));
   }
   else {
    mvwprintz(w, 3, 34, col_indf1, "{mph....>....}");
    mvwprintz(w, 3, 38, col_vel, "%4d", veh->velocity / 100);
    mvwprintz(w, 3, 43, c_ltgreen, "%4d", veh->cruise_velocity / 100);
   }
  } else {
   if(OPTIONS[OPT_USE_METRIC_SPEED]) {
    mvwprintz(w, 3, 33, col_indf1, "  {Km/h....}  ");
    mvwprintz(w, 3, 40, col_vel, "%4d", int(veh->velocity * 0.0161f));
   }
   else {
    mvwprintz(w, 3, 34, col_indf1, "  {mph....}  ");
    mvwprintz(w, 3, 40, col_vel, "%4d", veh->velocity / 100);
   }
=======

  //
  // Draw the speedometer.
  //

  int speedox = sideStyle ? 0 : 33;
  int speedoy = sideStyle ? 5 :  3;

  bool metric = OPTIONS[OPT_USE_METRIC_SYS];
  const char *units = metric ? "km/h" : "mph";
  int velx    = metric ?  5 : 4; // strlen(units) + 1
  int cruisex = metric ? 10 : 9; // strlen(units) + 6
  float conv  = metric ? 0.0161f : 0.01f;

  if (0 == sideStyle) {
    if (!veh->cruise_on) speedox += 2;
    if (!metric)         speedox++;
>>>>>>> 14d63ab9
  }

  const char *speedo = veh->cruise_on ? "{%s....>....}" : "{%s....}";
  mvwprintz(w, speedoy, speedox,        col_indf1, speedo, units);
  mvwprintz(w, speedoy, speedox + velx, col_vel,   "%4d", int(veh->velocity * conv));
  if (veh->cruise_on)
    mvwprintz(w, speedoy, speedox + cruisex, c_ltgreen, "%4d", int(veh->cruise_velocity * conv));


  if (veh->velocity != 0) {
   nc_color col_indc = veh->skidding? c_red : c_green;
   int dfm = veh->face.dir() - veh->move.dir();
   wmove(w, sideStyle ? 5 : 3, getmaxx(w) - 3);
   wprintz(w, col_indc, dfm <  0 ? "L" : ".");
   wprintz(w, col_indc, dfm == 0 ? "0" : ".");
   wprintz(w, col_indc, dfm >  0 ? "R" : ".");
  }
 } else {  // Not in vehicle
  nc_color col_str = c_white, col_dex = c_white, col_int = c_white,
           col_per = c_white, col_spd = c_white;
  if (str_cur < str_max)
   col_str = c_red;
  if (str_cur > str_max)
   col_str = c_green;
  if (dex_cur < dex_max)
   col_dex = c_red;
  if (dex_cur > dex_max)
   col_dex = c_green;
  if (int_cur < int_max)
   col_int = c_red;
  if (int_cur > int_max)
   col_int = c_green;
  if (per_cur < per_max)
   col_per = c_red;
  if (per_cur > per_max)
   col_per = c_green;
  int spd_cur = current_speed();
  if (current_speed() < 100)
   col_spd = c_red;
  if (current_speed() > 100)
   col_spd = c_green;

    int x  = sideStyle ? 18 : 13;
    int y  = sideStyle ?  0 :  3;
    int dx = sideStyle ?  0 :  7;
    int dy = sideStyle ?  1 :  0;
    mvwprintz(w, y + dy * 0, x + dx * 0, col_str, _("Str %2d"), str_cur);
    mvwprintz(w, y + dy * 1, x + dx * 1, col_dex, _("Dex %2d"), dex_cur);
    mvwprintz(w, y + dy * 2, x + dx * 2, col_int, _("Int %2d"), int_cur);
    mvwprintz(w, y + dy * 3, x + dx * 3, col_per, _("Per %2d"), per_cur);

    int spdx = sideStyle ?  0 : x + dx * 4;
    int spdy = sideStyle ?  5 : y + dy * 4;
    mvwprintz(w, spdy, spdx, col_spd, _("Spd %2d"), spd_cur);
    wprintz(w, c_white, "  %d", movecounter);
 }
}

bool player::has_trait(int flag) const
{
 if (flag == PF_NULL)
  return true;
 return my_mutations[flag]; //Looks for active mutations and traits
}

bool player::has_base_trait(int flag) const
{
 if (flag == PF_NULL)
  return true;
 return my_traits[flag]; //Looks only at base traits
}

void player::toggle_trait(int flag)
{
 my_traits[flag] = !my_traits[flag]; //Toggles a base trait on the player
 my_mutations[flag] = !my_mutations[flag]; //Toggles corresponding trait in mutations list as well.
}

void player::toggle_mutation(int flag)
{
 my_mutations[flag] = !my_mutations[flag]; //Toggles a mutation on the player
}

bool player::in_climate_control(game *g)
{
    bool regulated_area=false;
    // Check
    if(has_active_bionic("bio_climate")) { return true; }
    for (int i = 0; i < worn.size(); i++)
    {
        if ((dynamic_cast<it_armor*>(worn[i].type))->is_power_armor() &&
            (has_active_item("UPS_on") || has_active_item("adv_UPS_on") || has_active_bionic("bio_power_armor_interface") || has_active_bionic("bio_power_armor_interface_mkII")))
        {
            return true;
        }
    }
    if(int(g->turn) >= next_climate_control_check)
    {
        next_climate_control_check=int(g->turn)+20;  // save cpu and similate acclimation.
        int vpart = -1;
        vehicle *veh = g->m.veh_at(posx, posy, vpart);
        if(veh)
        {
            regulated_area=(
                veh->is_inside(vpart) &&    // Already checks for opened doors
                veh->total_power(true) > 0  // Out of gas? No AC for you!
            );  // TODO: (?) Force player to scrounge together an AC unit
        }
        // TODO: AC check for when building power is implmented
        last_climate_control_ret=regulated_area;
        if(!regulated_area) { next_climate_control_check+=40; }  // Takes longer to cool down / warm up with AC, than it does to step outside and feel cruddy.
    }
    else
    {
        return ( last_climate_control_ret ? true : false );
    }
    return regulated_area;
}

bool player::has_bionic(bionic_id b) const
{
 for (int i = 0; i < my_bionics.size(); i++) {
  if (my_bionics[i].id == b)
   return true;
 }
 return false;
}

bool player::has_active_bionic(bionic_id b) const
{
 for (int i = 0; i < my_bionics.size(); i++) {
  if (my_bionics[i].id == b)
   return (my_bionics[i].powered);
 }
 return false;
}

void player::add_bionic(bionic_id b)
{
 for (int i = 0; i < my_bionics.size(); i++) {
  if (my_bionics[i].id == b)
   return;	// No duplicates!
 }
 char newinv;
 if (my_bionics.size() == 0)
  newinv = 'a';
 else
  newinv = my_bionics[my_bionics.size() - 1].invlet + 1;
 my_bionics.push_back(bionic(b, newinv));
}

void player::charge_power(int amount)
{
 power_level += amount;
 if (power_level > max_power_level)
  power_level = max_power_level;
 if (power_level < 0)
  power_level = 0;
}

float player::active_light()
{
    float lumination = 0;

    int flashlight = active_item_charges("flashlight_on");
    int torch = active_item_charges("torch_lit");
    int gasoline_lantern = active_item_charges("gasoline_lantern_on");
    if (flashlight > 0)
    {
        lumination = std::min(100, flashlight * 5);    // Will do for now
    }
    else if (torch > 0)
    {
        lumination = std::min(100, torch * 5);
    }
    else if (active_item_charges("pda_flashlight") > 0)
    {
        lumination = 6;
    }
    else if (gasoline_lantern > 0)
    {
        lumination = 5;
    }
    else if (has_active_bionic("bio_flashlight"))
    {
        lumination = 60;
    }
    else if (has_artifact_with(AEP_GLOW))
    {
        lumination = 25;
    }

    return lumination;
}

int player::sight_range(int light_level)
{
 int ret = light_level;
 if ( has_nv() && ret < 12)
  ret = 12;
 if (has_trait(PF_NIGHTVISION) && ret < 12)
  ret += 1;
 if (has_trait(PF_NIGHTVISION2) && ret < 12)
  ret += 4;
 if (has_trait(PF_NIGHTVISION3) && ret < 12)
  ret = 12;
 if (underwater && !has_bionic("bio_membrane") && !has_trait(PF_MEMBRANE) &&
     !is_wearing("goggles_swim"))
  ret = 1;
 if (has_disease("boomered"))
  ret = 1;
 if (has_disease("in_pit"))
  ret = 1;
 if (has_disease("blind"))
  ret = 0;
 if (ret > 4 && has_trait(PF_MYOPIC) && !is_wearing("glasses_eye") &&
     !is_wearing("glasses_monocle") && !is_wearing("glasses_bifocal"))
  ret = 4;
 return ret;
}

int player::unimpaired_range()
{
 int ret = DAYLIGHT_LEVEL;
 if (has_disease("in_pit"))
  ret = 1;
 if (has_disease("blind"))
  ret = 0;
 return ret;
}

int player::overmap_sight_range(int light_level)
{
    int sight = sight_range(light_level);
    if( sight < SEEX ) {
        return 0;
    }
    if( sight <= SEEX * 4) {
        return (sight / (SEEX / 2) );
    }
    if( has_amount("binoculars", 1) || has_amount("rifle_scope", 1) ||
        -1 != weapon.has_gunmod("rifle_scope") ) {
        return 20;
    }

    return 10;
}

int player::clairvoyance()
{
 if (has_artifact_with(AEP_CLAIRVOYANCE))
  return 3;
 if (has_artifact_with(AEP_SUPER_CLAIRVOYANCE))
  return 40;
 return 0;
}

bool player::sight_impaired()
{
 return has_disease("boomered") ||
  (underwater && !has_bionic("bio_membrane") && !has_trait(PF_MEMBRANE)
              && !is_wearing("goggles_swim")) ||
  (has_trait(PF_MYOPIC) && !is_wearing("glasses_eye")
                        && !is_wearing("glasses_monocle")
                        && !is_wearing("glasses_bifocal"));
}

bool player::has_two_arms() const
{
 if (has_bionic("bio_blaster") || hp_cur[hp_arm_l] < 10 || hp_cur[hp_arm_r] < 10)
  return false;
 return true;
}

bool player::avoid_trap(trap* tr)
{
  int myroll = dice(3, dex_cur + skillLevel("dodge") * 1.5);
 int traproll;
 if (per_cur - encumb(bp_eyes) >= tr->visibility)
  traproll = dice(3, tr->avoidance);
 else
  traproll = dice(6, tr->avoidance);
 if (has_trait(PF_LIGHTSTEP))
  myroll += dice(2, 6);
 if (myroll >= traproll)
  return true;
 return false;
}

bool player::has_nv()
{
    static bool nv = false;

    if( !nv_cached ) {
        nv_cached = true;
        nv = ((is_wearing("goggles_nv") && (has_active_item("UPS_on") ||
                                            has_active_item("adv_UPS_on"))) ||
              has_active_bionic("bio_night_vision"));
    }

    return nv;
}

void player::pause(game *g)
{
 moves = 0;
 if (recoil > 0) {
   if (str_cur + 2 * skillLevel("gun") >= recoil)
   recoil = 0;
  else {
    recoil -= str_cur + 2 * skillLevel("gun");
   recoil = int(recoil / 2);
  }
 }

// Meditation boost for Toad Style
 if (weapon.type->id == "style_toad" && activity.type == ACT_NULL) {
  int arm_amount = 1 + (int_cur - 6) / 3 + (per_cur - 6) / 3;
  int arm_max = (int_cur + per_cur) / 2;
  if (arm_amount > 3)
   arm_amount = 3;
  if (arm_max > 20)
   arm_max = 20;
  add_disease("armor_boost", 2, arm_amount, arm_max);
 }
}

int player::throw_range(signed char ch)
{
 item tmp;
 if (ch == -1)
  tmp = weapon;
 else if (ch == -2)
  return -1;
 else
  tmp = inv.item_by_letter(ch);

 if ((tmp.weight() / 113) > int(str_cur * 15))
  return 0;
 // Increases as weight decreases until 150 g, then decreases again
 int ret = (str_cur * 8) / (tmp.weight() > 150 ? tmp.weight() / 113 : 10 - int(tmp.weight() / 15));
 ret -= int(tmp.volume() / 4);
 if (has_active_bionic("bio_railgun") && (tmp.made_of("iron") || tmp.made_of("steel")))
    ret *= 2;
 if (ret < 1)
  return 1;
// Cap at double our strength + skill
 if (ret > str_cur * 1.5 + skillLevel("throw"))
   return str_cur * 1.5 + skillLevel("throw");
 return ret;
}

int player::ranged_dex_mod(bool real_life)
{
    const int dex = (real_life ? dex_cur : dex_max);

    if (dex >= 12) { return 0; }
    return 12 - dex;
}

int player::ranged_per_mod(bool real_life)
{
 const int per = (real_life ? per_cur : per_max);

 if (per >= 12) { return 0; }
 return 12 - per;
}

int player::throw_dex_mod(bool real_life)
{
 int dex = (real_life ? dex_cur : dex_max);
 if (dex == 8 || dex == 9)
  return 0;
 if (dex >= 10)
  return (real_life ? 0 - rng(0, dex - 9) : 9 - dex);

 int deviation = 0;
 if (dex < 4)
  deviation = 4 * (8 - dex);
 else if (dex < 6)
  deviation = 3 * (8 - dex);
 else
  deviation = 2 * (8 - dex);

 return (real_life ? rng(0, deviation) : deviation);
}

int player::read_speed(bool real_life)
{
 int intel = (real_life ? int_cur : int_max);
 int ret = 1000 - 50 * (intel - 8);
 if (has_trait(PF_FASTREADER))
  ret *= .8;
 if (ret < 100)
  ret = 100;
 return (real_life ? ret : ret / 10);
}

int player::rust_rate(bool real_life)
{
 if (OPTIONS[OPT_SKILL_RUST] == 4) return 0;
 int intel = (real_life ? int_cur : int_max);
 int ret = (OPTIONS[OPT_SKILL_RUST] < 2 ? 500 : 500 - 35 * (intel - 8));
 if (has_trait(PF_FORGETFUL))
  ret *= 1.33;
 if (ret < 0)
  ret = 0;
 return (real_life ? ret : ret / 10);
}

int player::talk_skill()
{
    int ret = int_cur + per_cur + skillLevel("speech") * 3;
    if (has_trait(PF_UGLY))
        ret -= 3;
    else if (has_trait(PF_DEFORMED))
        ret -= 6;
    else if (has_trait(PF_DEFORMED2))
        ret -= 12;
    else if (has_trait(PF_DEFORMED3))
        ret -= 18;
    else if (has_trait(PF_PRETTY))
        ret += 1;
    else if (has_trait(PF_BEAUTIFUL))
        ret += 2;
    else if (has_trait(PF_BEAUTIFUL2))
        ret += 4;
    else if (has_trait(PF_BEAUTIFUL3))
        ret += 6;
    return ret;
}

int player::intimidation()
{
 int ret = str_cur * 2;
 if (weapon.is_gun())
  ret += 10;
 if (weapon.damage_bash() >= 12 || weapon.damage_cut() >= 12)
  ret += 5;
 if (has_trait(PF_DEFORMED2))
  ret += 3;
 else if (has_trait(PF_DEFORMED3))
  ret += 6;
 else if (has_trait(PF_PRETTY))
  ret -= 1;
 else if (has_trait(PF_BEAUTIFUL) || has_trait(PF_BEAUTIFUL2) || has_trait(PF_BEAUTIFUL3))
  ret -= 4;
 if (stim > 20)
  ret += 2;
 if (has_disease("drunk"))
  ret -= 4;

 return ret;
}

int player::hit(game *g, body_part bphurt, int side, int dam, int cut)
{
 int painadd = 0;
 if (has_disease("sleep")) {
  g->add_msg(_("You wake up!"));
  rem_disease("sleep");
 } else if (has_disease("lying_down"))
  rem_disease("lying_down");

 absorb(g, bphurt, dam, cut);

 dam += cut;
 if (dam <= 0)
  return dam;

 if( g->u_see( this->posx, this->posy ) ) {
     hit_animation(this->posx - g->u.posx + VIEWX - g->u.view_offset_x,
                   this->posy - g->u.posy + VIEWY - g->u.view_offset_y,
                   red_background(this->color()), '@');
 }

 rem_disease("speed_boost");
 if (dam >= 6)
  rem_disease("armor_boost");

 if (!is_npc())
  g->cancel_activity_query(_("You were hurt!"));

 if (has_artifact_with(AEP_SNAKES) && dam >= 6) {
  int snakes = int(dam / 6);
  std::vector<point> valid;
  for (int x = posx - 1; x <= posx + 1; x++) {
   for (int y = posy - 1; y <= posy + 1; y++) {
    if (g->is_empty(x, y))
     valid.push_back( point(x, y) );
   }
  }
  if (snakes > valid.size())
   snakes = valid.size();
  if (snakes == 1)
   g->add_msg(_("A snake sprouts from your body!"));
  else if (snakes >= 2)
   g->add_msg(_("Some snakes sprout from your body!"));
  monster snake(g->mtypes[mon_shadow_snake]);
  for (int i = 0; i < snakes; i++) {
   int index = rng(0, valid.size() - 1);
   point sp = valid[index];
   valid.erase(valid.begin() + index);
   snake.spawn(sp.x, sp.y);
   snake.friendly = -1;
   g->z.push_back(snake);
  }
 }

 if (has_trait(PF_PAINRESIST))
  painadd = (sqrt(double(cut)) + dam + cut) / (rng(4, 6));
 else
  painadd = (sqrt(double(cut)) + dam + cut) / 4;
 pain += painadd;

 switch (bphurt) {
 case bp_eyes:
  pain++;
  if (dam > 5 || cut > 0) {
   int minblind = int((dam + cut) / 10);
   if (minblind < 1)
    minblind = 1;
   int maxblind = int((dam + cut) /  4);
   if (maxblind > 5)
    maxblind = 5;
   add_disease("blind", rng(minblind, maxblind));
  }

 case bp_mouth: // Fall through to head damage
 case bp_head:
  pain++;
  hp_cur[hp_head] -= dam;
  if (hp_cur[hp_head] < 0)
   hp_cur[hp_head] = 0;
 break;
 case bp_torso:
  recoil += int(dam / 5);
  hp_cur[hp_torso] -= dam;
  if (hp_cur[hp_torso] < 0)
   hp_cur[hp_torso] = 0;
 break;
 case bp_hands: // Fall through to arms
 case bp_arms:
  if (side == 1 || side == 3 || weapon.is_two_handed(this))
   recoil += int(dam / 3);
  if (side == 0 || side == 3) {
   hp_cur[hp_arm_l] -= dam;
   if (hp_cur[hp_arm_l] < 0)
    hp_cur[hp_arm_l] = 0;
  }
  if (side == 1 || side == 3) {
   hp_cur[hp_arm_r] -= dam;
   if (hp_cur[hp_arm_r] < 0)
    hp_cur[hp_arm_r] = 0;
  }
 break;
 case bp_feet: // Fall through to legs
 case bp_legs:
  if (side == 0 || side == 3) {
   hp_cur[hp_leg_l] -= dam;
   if (hp_cur[hp_leg_l] < 0)
    hp_cur[hp_leg_l] = 0;
  }
  if (side == 1 || side == 3) {
   hp_cur[hp_leg_r] -= dam;
   if (hp_cur[hp_leg_r] < 0)
    hp_cur[hp_leg_r] = 0;
  }
 break;
 default:
  debugmsg("Wacky body part hit!");
 }
 if (has_trait(PF_ADRENALINE) && !has_disease("adrenaline") &&
     (hp_cur[hp_head] < 25 || hp_cur[hp_torso] < 15))
  add_disease("adrenaline", 200);

 return dam;
}

void player::hurt(game *g, body_part bphurt, int side, int dam)
{
 int painadd = 0;
 if (has_disease("sleep") && rng(0, dam) > 2) {
  g->add_msg(_("You wake up!"));
  rem_disease("sleep");
 } else if (has_disease("lying_down"))
  rem_disease("lying_down");

 if (dam <= 0)
  return;

 if (!is_npc())
  g->cancel_activity_query(_("You were hurt!"));

 if (has_trait(PF_PAINRESIST))
  painadd = dam / 3;
 else
  painadd = dam / 2;
 pain += painadd;

 switch (bphurt) {
 case bp_eyes:	// Fall through to head damage
 case bp_mouth:	// Fall through to head damage
 case bp_head:
  pain++;
  hp_cur[hp_head] -= dam;
  if (hp_cur[hp_head] < 0)
   hp_cur[hp_head] = 0;
 break;
 case bp_torso:
  hp_cur[hp_torso] -= dam;
  if (hp_cur[hp_torso] < 0)
   hp_cur[hp_torso] = 0;
 break;
 case bp_hands:	// Fall through to arms
 case bp_arms:
  if (side == 0 || side == 3) {
   hp_cur[hp_arm_l] -= dam;
   if (hp_cur[hp_arm_l] < 0)
    hp_cur[hp_arm_l] = 0;
  }
  if (side == 1 || side == 3) {
   hp_cur[hp_arm_r] -= dam;
   if (hp_cur[hp_arm_r] < 0)
    hp_cur[hp_arm_r] = 0;
  }
 break;
 case bp_feet:	// Fall through to legs
 case bp_legs:
  if (side == 0 || side == 3) {
   hp_cur[hp_leg_l] -= dam;
   if (hp_cur[hp_leg_l] < 0)
    hp_cur[hp_leg_l] = 0;
  }
  if (side == 1 || side == 3) {
   hp_cur[hp_leg_r] -= dam;
   if (hp_cur[hp_leg_r] < 0)
    hp_cur[hp_leg_r] = 0;
  }
 break;
 default:
  debugmsg("Wacky body part hurt!");
 }
 if (has_trait(PF_ADRENALINE) && !has_disease("adrenaline") &&
     (hp_cur[hp_head] < 25 || hp_cur[hp_torso] < 15))
  add_disease("adrenaline", 200);
}

void player::heal(body_part healed, int side, int dam)
{
 hp_part healpart;
 switch (healed) {
 case bp_eyes:	// Fall through to head damage
 case bp_mouth:	// Fall through to head damage
 case bp_head:
  healpart = hp_head;
 break;
 case bp_torso:
  healpart = hp_torso;
 break;
 case bp_hands:
// Shouldn't happen, but fall through to arms
  debugmsg("Heal against hands!");
 case bp_arms:
  if (side == 0)
   healpart = hp_arm_l;
  else
   healpart = hp_arm_r;
 break;
 case bp_feet:
// Shouldn't happen, but fall through to legs
  debugmsg("Heal against feet!");
 case bp_legs:
  if (side == 0)
   healpart = hp_leg_l;
  else
   healpart = hp_leg_r;
 break;
 default:
  debugmsg("Wacky body part healed!");
  healpart = hp_torso;
 }
 hp_cur[healpart] += dam;
 if (hp_cur[healpart] > hp_max[healpart])
  hp_cur[healpart] = hp_max[healpart];
}

void player::heal(hp_part healed, int dam)
{
 hp_cur[healed] += dam;
 if (hp_cur[healed] > hp_max[healed])
  hp_cur[healed] = hp_max[healed];
}

void player::healall(int dam)
{
 for (int i = 0; i < num_hp_parts; i++) {
  if (hp_cur[i] > 0) {
   hp_cur[i] += dam;
   if (hp_cur[i] > hp_max[i])
    hp_cur[i] = hp_max[i];
  }
 }
}

void player::hurtall(int dam)
{
 for (int i = 0; i < num_hp_parts; i++) {
  int painadd = 0;
  hp_cur[i] -= dam;
   if (hp_cur[i] < 0)
     hp_cur[i] = 0;
  if (has_trait(PF_PAINRESIST))
   painadd = dam / 3;
  else
   painadd = dam / 2;
  pain += painadd;
 }
}

void player::hitall(game *g, int dam, int vary)
{
 if (has_disease("sleep")) {
  g->add_msg(_("You wake up!"));
  rem_disease("sleep");
 } else if (has_disease("lying_down"))
  rem_disease("lying_down");

 for (int i = 0; i < num_hp_parts; i++) {
  int ddam = vary? dam * rng (100 - vary, 100) / 100 : dam;
  int cut = 0;
  absorb(g, (body_part) i, ddam, cut);
  int painadd = 0;
  hp_cur[i] -= ddam;
   if (hp_cur[i] < 0)
     hp_cur[i] = 0;
  if (has_trait(PF_PAINRESIST))
   painadd = dam / 3 / 4;
  else
   painadd = dam / 2 / 4;
  pain += painadd;
 }
}

void player::knock_back_from(game *g, int x, int y)
{
 if (x == posx && y == posy)
  return; // No effect
 point to(posx, posy);
 if (x < posx)
  to.x++;
 if (x > posx)
  to.x--;
 if (y < posy)
  to.y++;
 if (y > posy)
  to.y--;

// First, see if we hit a monster
 int mondex = g->mon_at(to.x, to.y);
 if (mondex != -1) {
  monster *z = &(g->z[mondex]);
  hit(g, bp_torso, 0, z->type->size, 0);
  add_disease("stunned", 1);
  if ((str_max - 6) / 4 > z->type->size) {
   z->knock_back_from(g, posx, posy); // Chain reaction!
   z->hurt((str_max - 6) / 4);
   z->add_effect(ME_STUNNED, 1);
  } else if ((str_max - 6) / 4 == z->type->size) {
   z->hurt((str_max - 6) / 4);
   z->add_effect(ME_STUNNED, 1);
  }

  g->add_msg_player_or_npc( this, _("You bounce off a %s!"), _("<npcname> bounces off a %s!"),
                            z->name().c_str() );

  return;
 }

 int npcdex = g->npc_at(to.x, to.y);
 if (npcdex != -1) {
  npc *p = g->active_npc[npcdex];
  hit(g, bp_torso, 0, 3, 0);
  add_disease("stunned", 1);
  p->hit(g, bp_torso, 0, 3, 0);
  g->add_msg_player_or_npc( this, _("You bounce off %s!"), _("<npcname> bounces off %s!"), p->name.c_str() );
  return;
 }

// If we're still in the function at this point, we're actually moving a tile!
 if (g->m.move_cost(to.x, to.y) == 0) { // Wait, it's a wall (or water)

  if (g->m.has_flag(liquid, to.x, to.y)) {
   if (!is_npc())
    g->plswim(to.x, to.y);
// TODO: NPCs can't swim!
  } else { // It's some kind of wall.
   hurt(g, bp_torso, 0, 3);
   add_disease("stunned", 2);
   g->add_msg_player_or_npc( this, _("You bounce off a %s!"), _("<npcname> bounces off a %s!"),
                             g->m.tername(to.x, to.y).c_str() );
  }

 } else { // It's no wall
  posx = to.x;
  posy = to.y;
 }
}

int player::hp_percentage()
{
 int total_cur = 0, total_max = 0;
// Head and torso HP are weighted 3x and 2x, respectively
 total_cur = hp_cur[hp_head] * 3 + hp_cur[hp_torso] * 2;
 total_max = hp_max[hp_head] * 3 + hp_max[hp_torso] * 2;
 for (int i = hp_arm_l; i < num_hp_parts; i++) {
  total_cur += hp_cur[i];
  total_max += hp_max[i];
 }
 return (100 * total_cur) / total_max;
}

void player::recalc_hp()
{
    int new_max_hp[num_hp_parts];
    for (int i = 0; i < num_hp_parts; i++)
    {
        new_max_hp[i] = 60 + str_max * 3;
        if (has_trait(PF_TOUGH))
        {
            new_max_hp[i] *= 1.2;
        }
        if (has_trait(PF_HARDCORE))
        {
            new_max_hp[i] *= 0.25;
        }
    }
    if (has_trait(PF_GLASSJAW))
    {
        new_max_hp[hp_head] *= 0.8;
    }
    for (int i = 0; i < num_hp_parts; i++)
    {
        hp_cur[i] *= (float)new_max_hp[i]/(float)hp_max[i];
        hp_max[i] = new_max_hp[i];
    }
}

void player::get_sick(game *g)
{
 if (health > 0 && rng(0, health + 10) < health)
  health--;
 if (health < 0 && rng(0, 10 - health) < (0 - health))
  health++;
 if (one_in(12))
  health -= 1;

 if (g->debugmon)
  debugmsg("Health: %d", health);

 if (has_trait(PF_DISIMMUNE))
  return;

 if (!has_disease("flu") && !has_disease("common_cold") &&
     one_in(900 + 10 * health + (has_trait(PF_DISRESISTANT) ? 300 : 0))) {
  if (one_in(6))
   infect("flu", bp_mouth, 3, rng(40000, 80000), g);
  else
   infect("common_cold", bp_mouth, 3, rng(20000, 60000), g);
 }
}

void player::infect(dis_type type, body_part vector, int strength,
                    int duration, game *g)
{
 if (dice(strength, 3) > dice(resist(vector), 3))
  add_disease(type, duration);
}

void player::add_disease(dis_type type, int duration,
                         int intensity, int max_intensity)
{
 if (duration == 0)
  return;
 bool found = false;
 int i = 0;
 while ((i < illness.size()) && !found) {
  if (illness[i].type == type) {
   illness[i].duration += duration;
   illness[i].intensity += intensity;
   if (max_intensity != -1 && illness[i].intensity > max_intensity)
    illness[i].intensity = max_intensity;
   found = true;
  }
  i++;
 }
 if (!found) {
  if (!is_npc())
   dis_msg(g, type);
  disease tmp(type, duration, intensity);
  illness.push_back(tmp);
 }
// activity.type = ACT_NULL;
}

void player::rem_disease(dis_type type)
{
 for (int i = 0; i < illness.size(); i++) {
  if (illness[i].type == type)
   illness.erase(illness.begin() + i);
 }
}

bool player::has_disease(dis_type type) const
{
 for (int i = 0; i < illness.size(); i++) {
  if (illness[i].type == type)
   return true;
 }
 return false;
}

int player::disease_level(dis_type type)
{
 for (int i = 0; i < illness.size(); i++) {
  if (illness[i].type == type)
   return illness[i].duration;
 }
 return 0;
}

int player::disease_intensity(dis_type type)
{
 for (int i = 0; i < illness.size(); i++) {
  if (illness[i].type == type)
   return illness[i].intensity;
 }
 return 0;
}

void player::add_addiction(add_type type, int strength)
{
 if (type == ADD_NULL)
  return;
 int timer = 1200;
 if (has_trait(PF_ADDICTIVE)) {
  strength = int(strength * 1.5);
  timer = 800;
 }
 for (int i = 0; i < addictions.size(); i++) {
  if (addictions[i].type == type) {
        if (addictions[i].sated <   0)
    addictions[i].sated = timer;
   else if (addictions[i].sated < 600)
    addictions[i].sated += timer;	// TODO: Make this variable?
   else
    addictions[i].sated += int((3000 - addictions[i].sated) / 2);
   if ((rng(0, strength) > rng(0, addictions[i].intensity * 5) ||
       rng(0, 500) < strength) && addictions[i].intensity < 20)
    addictions[i].intensity++;
   return;
  }
 }
 if (rng(0, 100) < strength) {
  addiction tmp(type, 1);
  addictions.push_back(tmp);
 }
}

bool player::has_addiction(add_type type) const
{
 for (int i = 0; i < addictions.size(); i++) {
  if (addictions[i].type == type &&
      addictions[i].intensity >= MIN_ADDICTION_LEVEL)
   return true;
 }
 return false;
}

void player::rem_addiction(add_type type)
{
 for (int i = 0; i < addictions.size(); i++) {
  if (addictions[i].type == type) {
   addictions.erase(addictions.begin() + i);
   return;
  }
 }
}

int player::addiction_level(add_type type)
{
 for (int i = 0; i < addictions.size(); i++) {
  if (addictions[i].type == type)
   return addictions[i].intensity;
 }
 return 0;
}

void player::siphon(game *g, vehicle *veh, ammotype desired_liquid)
{
    int liquid_amount = veh->drain( desired_liquid , veh->fuel_capacity( desired_liquid ));
    item used_item(g->itypes[ default_ammo(desired_liquid) ], g->turn);
    used_item.charges = liquid_amount;
    g->add_msg(_("Siphoned %d units of %s from the vehicle."), liquid_amount, used_item.name.c_str());
    while (!g->handle_liquid(used_item, false, false)) { } // handle the liquid until it's all gone
}

void player::cauterize(game *g) {
 rem_disease("bleed");
 rem_disease("bite");
 pain += 15;
 g->add_msg_if_player(this,_("You cauterize yourself. It hurts like hell!"));
}

void player::suffer(game *g)
{
    for (int i = 0; i < my_bionics.size(); i++)
    {
        if (my_bionics[i].powered)
        {
            activate_bionic(i, g);
        }
    }
    if (underwater)
    {
        if (!has_trait(PF_GILLS))
        {
            oxygen--;
        }
        if (oxygen < 0)
        {
            if (has_bionic("bio_gills") && power_level > 0)
            {
                oxygen += 5;
                power_level--;
            }
            else
            {
                g->add_msg(_("You're drowning!"));
                hurt(g, bp_torso, 0, rng(1, 4));
            }
        }
    }
    for (int i = 0; i < illness.size(); i++)
    {
        dis_effect(g, *this, illness[i]);
        illness[i].duration--;
        if (illness[i].duration < MIN_DISEASE_AGE)// Cap permanent disease age
        {
            illness[i].duration = MIN_DISEASE_AGE;
        }
        if (illness[i].duration == 0)
        {
            illness.erase(illness.begin() + i);
            i--;
        }
    }
    if (!has_disease("sleep"))
    {
        if (weight_carried() > weight_capacity())
        {
            // one in 11 with it reducing by 1 for every additional 20%, occurs constantly at 300%
            // " + 1" is so that the shift occurs on the 20% instead of above it
            if (one_in(10 - ((weight_carried() + 1) / (weight_capacity() / 5) - 7)) )
            {
                g->add_msg_if_player(this,"Your body strains under the weight!");
                pain += 1;
            }
        }
        int timer = -3600;
        if (has_trait(PF_ADDICTIVE))
        {
            timer = -4000;
        }
        for (int i = 0; i < addictions.size(); i++)
        {
            if (addictions[i].sated <= 0 &&
                addictions[i].intensity >= MIN_ADDICTION_LEVEL)
            {
                addict_effect(g, addictions[i]);
            }
            addictions[i].sated--;
            if (!one_in(addictions[i].intensity - 2) && addictions[i].sated > 0)
            {
                addictions[i].sated -= 1;
            }
            if (addictions[i].sated < timer - (100 * addictions[i].intensity))
            {
                if (addictions[i].intensity <= 2)
                {
                    addictions.erase(addictions.begin() + i);
                    i--;
                }
                else
                {
                    addictions[i].intensity = int(addictions[i].intensity / 2);
                    addictions[i].intensity--;
                    addictions[i].sated = 0;
                }
            }
        }
        if (has_trait(PF_CHEMIMBALANCE))
        {
            if (one_in(3600))
            {
                g->add_msg(_("You suddenly feel sharp pain for no reason."));
                pain += 3 * rng(1, 3);
            }
            if (one_in(3600))
            {
                int pkilladd = 5 * rng(-1, 2);
                if (pkilladd > 0)
                {
                    g->add_msg(_("You suddenly feel numb."));
                }
                else if (pkilladd < 0)
                {
                    g->add_msg(_("You suddenly ache."));
                }
                pkill += pkilladd;
            }
            if (one_in(3600))
            {
                g->add_msg(_("You feel dizzy for a moment."));
                moves -= rng(10, 30);
            }
            if (one_in(3600))
            {
                int hungadd = 5 * rng(-1, 3);
                if (hungadd > 0)
                {
                    g->add_msg(_("You suddenly feel hungry."));
                }
                else
                {
                    g->add_msg(_("You suddenly feel a little full."));
                }
                hunger += hungadd;
            }
            if (one_in(3600))
            {
                g->add_msg(_("You suddenly feel thirsty."));
                thirst += 5 * rng(1, 3);
            }
            if (one_in(3600))
            {
                g->add_msg(_("You feel fatigued all of a sudden."));
                fatigue += 10 * rng(2, 4);
            }
            if (one_in(4800))
            {
                if (one_in(3))
                {
                    add_morale(MORALE_FEELING_GOOD, 20, 100);
                }
                else
                {
                    add_morale(MORALE_FEELING_BAD, -20, -100);
                }
            }
            if (one_in(3600))
            {
                if (one_in(3))
                {
                    g->add_msg(_("You suddenly feel very cold."));
                    for (int i = 0 ; i < num_bp ; i++)
                    {
                        temp_cur[i] = BODYTEMP_VERY_COLD;
                    }
                }
                else
                {
                    g->add_msg(_("You suddenly feel cold."));
                    for (int i = 0 ; i < num_bp ; i++)
                    {
                        temp_cur[i] = BODYTEMP_COLD;
                    }
                }
            }
            if (one_in(3600))
            {
                if (one_in(3))
                {
                    g->add_msg(_("You suddenly feel very hot."));
                    for (int i = 0 ; i < num_bp ; i++)
                    {
                        temp_cur[i] = BODYTEMP_VERY_HOT;
                    }
                }
                else
                {
                    g->add_msg(_("You suddenly feel hot."));
                    for (int i = 0 ; i < num_bp ; i++)
                    {
                        temp_cur[i] = BODYTEMP_HOT;
                    }
                }
            }
        }
        if ((has_trait(PF_SCHIZOPHRENIC) || has_artifact_with(AEP_SCHIZO)) &&
            one_in(2400))
        { // Every 4 hours or so
            monster phantasm;
            int i;
            switch(rng(0, 11))
            {
                case 0:
                    add_disease("hallu", 3600);
                    break;
                case 1:
                    add_disease("visuals", rng(15, 60));
                    break;
                case 2:
                    g->add_msg(_("From the south you hear glass breaking."));
                    break;
                case 3:
                    g->add_msg(_("YOU SHOULD QUIT THE GAME IMMEDIATELY."));
                    add_morale(MORALE_FEELING_BAD, -50, -150);
                    break;
                case 4:
                    for (i = 0; i < 10; i++) {
                        g->add_msg("XXXXXXXXXXXXXXXXXXXXXXXXXXX");
                    }
                    break;
                case 5:
                    g->add_msg(_("You suddenly feel so numb..."));
                    pkill += 25;
                    break;
                case 6:
                    g->add_msg(_("You start to shake uncontrollably."));
                    add_disease("shakes", 10 * rng(2, 5));
                    break;
                case 7:
                    for (i = 0; i < 10; i++)
                    {
                        phantasm = monster(g->mtypes[mon_hallu_zom + rng(0, 3)]);
                        phantasm.spawn(posx + rng(-10, 10), posy + rng(-10, 10));
                        if (g->mon_at(phantasm.posx, phantasm.posy) == -1)
                            g->z.push_back(phantasm);
                    }
                    break;
                case 8:
                    g->add_msg(_("It's a good time to lie down and sleep."));
                    add_disease("lying_down", 200);
                    break;
                case 9:
                    g->add_msg(_("You have the sudden urge to SCREAM!"));
                    g->sound(posx, posy, 10 + 2 * str_cur, "AHHHHHHH!");
                    break;
                case 10:
                    g->add_msg(std::string(name + name + name + name + name + name + name +
                        name + name + name + name + name + name + name +
                        name + name + name + name + name + name).c_str());
                    break;
                case 11:
                    add_disease("formication", 600);
                    break;
            }
        }
  if (has_trait(PF_JITTERY) && !has_disease("shakes")) {
   if (stim > 50 && one_in(300 - stim))
    add_disease("shakes", 300 + stim);
   else if (hunger > 80 && one_in(500 - hunger))
    add_disease("shakes", 400);
  }

  if (has_trait(PF_MOODSWINGS) && one_in(3600)) {
   if (rng(1, 20) > 9)	// 55% chance
    add_morale(MORALE_MOODSWING, -100, -500);
   else			// 45% chance
    add_morale(MORALE_MOODSWING, 100, 500);
  }

  if (has_trait(PF_VOMITOUS) && one_in(4200))
   vomit(g);

  if (has_trait(PF_SHOUT1) && one_in(3600))
   g->sound(posx, posy, 10 + 2 * str_cur, _("You shout loudly!"));
  if (has_trait(PF_SHOUT2) && one_in(2400))
   g->sound(posx, posy, 15 + 3 * str_cur, _("You scream loudly!"));
  if (has_trait(PF_SHOUT3) && one_in(1800))
   g->sound(posx, posy, 20 + 4 * str_cur, _("You let out a piercing howl!"));
 }	// Done with while-awake-only effects

 if (has_trait(PF_ASTHMA) && one_in(3600 - stim * 50)) {
  bool auto_use = has_charges("inhaler", 1);
  if (underwater) {
   oxygen = int(oxygen / 2);
   auto_use = false;
  }
  if (has_disease("sleep")) {
   rem_disease("sleep");
   g->add_msg(_("Your asthma wakes you up!"));
   auto_use = false;
  }
  if (auto_use)
   use_charges("inhaler", 1);
  else {
   add_disease("asthma", 50 * rng(1, 4));
   if (!is_npc())
    g->cancel_activity_query(_("You have an asthma attack!"));
  }
 }

 if (has_trait(PF_LEAVES) && g->is_in_sunlight(posx, posy) && one_in(600))
  hunger--;

 if (pain > 0) {
  if (has_trait(PF_PAINREC1) && one_in(600))
   pain--;
  if (has_trait(PF_PAINREC2) && one_in(300))
   pain--;
  if (has_trait(PF_PAINREC3) && one_in(150))
   pain--;
 }

 if (has_trait(PF_ALBINO) && g->is_in_sunlight(posx, posy) && one_in(20)) {
  g->add_msg(_("The sunlight burns your skin!"));
  if (has_disease("sleep")) {
   rem_disease("sleep");
   g->add_msg(_("You wake up!"));
  }
  hurtall(1);
 }

 if ((has_trait(PF_TROGLO) || has_trait(PF_TROGLO2)) &&
     g->is_in_sunlight(posx, posy) && g->weather == WEATHER_SUNNY) {
  str_cur--;
  dex_cur--;
  int_cur--;
  per_cur--;
 }
 if (has_trait(PF_TROGLO2) && g->is_in_sunlight(posx, posy)) {
  str_cur--;
  dex_cur--;
  int_cur--;
  per_cur--;
 }
 if (has_trait(PF_TROGLO3) && g->is_in_sunlight(posx, posy)) {
  str_cur -= 4;
  dex_cur -= 4;
  int_cur -= 4;
  per_cur -= 4;
 }

 if (has_trait(PF_SORES)) {
  for (int i = bp_head; i < num_bp; i++) {
   if (pain < 5 + 4 * abs(encumb(body_part(i))))
    pain = 5 + 4 * abs(encumb(body_part(i)));
  }
 }

 if (has_trait(PF_SLIMY) && !in_vehicle) {
   g->m.add_field(g, posx, posy, fd_slime, 1);
 }

 if (has_trait(PF_WEB_WEAVER) && !in_vehicle && one_in(3)) {
   g->m.add_field(g, posx, posy, fd_web, 1); //this adds density to if its not already there.
 }

 if (has_trait(PF_RADIOGENIC) && int(g->turn) % 50 == 0 && radiation >= 10) {
  radiation -= 10;
  healall(1);
 }

 if (has_trait(PF_RADIOACTIVE1)) {
  if (g->m.radiation(posx, posy) < 10 && one_in(50))
   g->m.radiation(posx, posy)++;
 }
 if (has_trait(PF_RADIOACTIVE2)) {
  if (g->m.radiation(posx, posy) < 20 && one_in(25))
   g->m.radiation(posx, posy)++;
 }
 if (has_trait(PF_RADIOACTIVE3)) {
  if (g->m.radiation(posx, posy) < 30 && one_in(10))
   g->m.radiation(posx, posy)++;
 }

 if (has_trait(PF_UNSTABLE) && one_in(28800))	// Average once per 2 days
  mutate(g);
 if (has_artifact_with(AEP_MUTAGENIC) && one_in(28800))
  mutate(g);
 if (has_artifact_with(AEP_FORCE_TELEPORT) && one_in(600))
  g->teleport(this);

 int localRadiation = g->m.radiation(posx, posy);

 if (localRadiation) {
   bool power_armored = false, has_helmet = false;

   power_armored = is_wearing_power_armor(&has_helmet);

   if (power_armored && has_helmet) {
     radiation += 0; // Power armor protects completely from radiation
   } else if (power_armored || is_wearing("hazmat_suit")) {
     radiation += rng(0, localRadiation / 40);
   } else {
     radiation += rng(0, localRadiation / 16);
   }

   // Apply rads to any radiation badges.
   std::vector<item *> possessions = inv_dump();
   for( std::vector<item *>::iterator it = possessions.begin(); it != possessions.end(); ++it ) {
       if( (*it)->type->id == "rad_badge" ) {
           // Actual irridation levels of badges and the player aren't precisely matched.
           // This is intentional.
           int before = (*it)->irridation;
           (*it)->irridation += rng(0, localRadiation / 16);
           if( inv.has_item(*it) ) { continue; }
           for( int i = 0; i < sizeof(rad_dosage_thresholds)/sizeof(rad_dosage_thresholds[0]); i++ ){
               if( before < rad_dosage_thresholds[i] &&
                   (*it)->irridation >= rad_dosage_thresholds[i] ) {
                   g->add_msg_if_player( this, _("Your radiation badge changes from %s to %s!"),
                                         rad_threshold_colors[i - 1].c_str(),
                                         rad_threshold_colors[i].c_str() );
               }
           }
       }
   }
 }

 if( int(g->turn) % 150 == 0 )
 {
     if (radiation < 0) radiation = 0;
     else if (radiation > 2000) radiation = 2000;
     if (OPTIONS[OPT_RAD_MUTATION] && rng(60, 2500) < radiation)
     {
         mutate(g);
         radiation /= 2;
         radiation -= 5;
     }
     else if (radiation > 100 && rng(1, 1500) < radiation)
     {
         vomit(g);
         radiation -= 50;
     }
 }

 if( radiation > 150 && !(int(g->turn) % 90) )
 {
     hurtall(radiation / 100);
 }

// Negative bionics effects
 if (has_bionic("bio_dis_shock") && one_in(1200)) {
  g->add_msg(_("You suffer a painful electrical discharge!"));
  pain++;
  moves -= 150;
 }
 if (has_bionic("bio_dis_acid") && one_in(1500)) {
  g->add_msg(_("You suffer a burning acidic discharge!"));
  hurtall(1);
 }
 if (has_bionic("bio_drain") && power_level > 0 && one_in(600)) {
  g->add_msg(_("Your batteries discharge slightly."));
  power_level--;
 }
 if (has_bionic("bio_noise") && one_in(500)) {
  g->add_msg(_("A bionic emits a crackle of noise!"));
  g->sound(posx, posy, 60, "");
 }
 if (has_bionic("bio_power_weakness") && max_power_level > 0 &&
     power_level >= max_power_level * .75)
  str_cur -= 3;

// Artifact effects
 if (has_artifact_with(AEP_ATTENTION))
  add_disease("attention", 3);

 if (dex_cur < 0)
  dex_cur = 0;
 if (str_cur < 0)
  str_cur = 0;
 if (per_cur < 0)
  per_cur = 0;
 if (int_cur < 0)
  int_cur = 0;

 // check for limb mending every 1000 turns (~1.6 hours)
 if(g->turn.get_turn() % 1000 == 0) {
  mend(g);
 }
}

void player::mend(game *g)
{
 // Wearing splints can slowly mend a broken limb back to 1 hp.
 // 2 weeks is faster than a fracture would heal IRL,
 // but 3 weeks average (a generous estimate) was tedious and no fun.
 for(int i = 0; i < num_hp_parts; i++) {
  int broken = (hp_cur[i] <= 0);
  if(broken) {
   double mending_odds = 200.0; // 2 weeks, on average. (~20160 minutes / 100 minutes)
   double healing_factor = 1.0;
   // Studies have shown that alcohol and tobacco use delay fracture healing time
   if(has_disease("cig") | addiction_level(ADD_CIG)) {
    healing_factor *= 0.5;
   }
   if(has_disease("drunk") | addiction_level(ADD_ALCOHOL)) {
    healing_factor *= 0.5;
   }

   // Bed rest speeds up mending
   if(has_disease("sleep")) {
    healing_factor *= 4.0;
   } else if(fatigue > 383) {
    // but being dead tired does not...
    healing_factor *= 0.75;
   }

   // Being healthy helps.
   if(health > 0) {
    healing_factor *= 2.0;
   }

   // And being well fed...
   if(hunger < 0) {
    healing_factor *= 2.0;
   }

   if(thirst < 0) {
    healing_factor *= 2.0;
   }

   // Mutagenic healing factor!
   if(has_trait(PF_REGEN)) {
    healing_factor *= 16.0;
   } else if (has_trait(PF_FASTHEALER2)) {
    healing_factor *= 4.0;
   } else if (has_trait(PF_FASTHEALER)) {
    healing_factor *= 2.0;
   }

   bool mended = false;
   int side = 0;
   body_part part;
   switch(i) {
    case hp_arm_r:
     side = 1;
     // fall-through
    case hp_arm_l:
     part = bp_arms;
     mended = is_wearing("arm_splint") && x_in_y(healing_factor, mending_odds);
     break;
    case hp_leg_r:
     side = 1;
     // fall-through
    case hp_leg_l:
     part = bp_legs;
     mended = is_wearing("leg_splint") && x_in_y(healing_factor, mending_odds);
     break;
    default:
     // No mending for you!
     break;
   }
   if(mended) {
    hp_cur[i] = 1;
    g->add_msg(_("Your %s has started to mend!"),
      body_part_name(part, side).c_str());
   }
  }
 }
}

void player::vomit(game *g)
{
 g->add_msg(_("You throw up heavily!"));
 hunger += rng(30, 50);
 thirst += rng(30, 50);
 moves -= 100;
 for (int i = 0; i < illness.size(); i++) {
  if (illness[i].type == "foodpoison") {
   illness[i].duration -= 300;
   if (illness[i].duration < 0)
    rem_disease(illness[i].type);
  } else if (illness[i].type == "drunk") {
   illness[i].duration -= rng(1, 5) * 100;
   if (illness[i].duration < 0)
    rem_disease(illness[i].type);
  }
 }
 rem_disease("pkill1");
 rem_disease("pkill2");
 rem_disease("pkill3");
 rem_disease("sleep");
}

int player::weight_carried()
{
    int ret = 0;
    ret += weapon.weight();
    for (int i = 0; i < worn.size(); i++)
    {
        ret += worn[i].weight();
    }
    ret += inv.weight();
    return ret;
}

int player::volume_carried()
{
    return inv.volume();
}

int player::weight_capacity(bool real_life)
{
 int str = (real_life ? str_cur : str_max);
 int ret = 13000 + str * 4000;
 if (has_trait(PF_BADBACK))
  ret = int(ret * .65);
 if (has_trait(PF_LIGHT_BONES))
  ret = int(ret * .80);
 if (has_trait(PF_HOLLOW_BONES))
  ret = int(ret * .60);
 if (has_artifact_with(AEP_CARRY_MORE))
  ret += 22500;
 return ret;
}

int player::volume_capacity()
{
 int ret = 2;	// A small bonus (the overflow)
 it_armor *armor;
 for (int i = 0; i < worn.size(); i++) {
  armor = dynamic_cast<it_armor*>(worn[i].type);
  ret += armor->storage;
 }
 if (has_bionic("bio_storage"))
  ret += 6;
 if (has_trait(PF_SHELL))
  ret += 16;
 if (has_trait(PF_PACKMULE))
  ret = int(ret * 1.4);
 return ret;
}

double player::convert_weight(int weight)
{
    double ret;
    ret = double(weight);
    if (OPTIONS[OPT_USE_METRIC_WEIGHT]) {
        ret /= 1000;
    } else {
        ret /= 453.6;
    }
    return ret;
}

bool player::can_pickVolume(int volume)
{
    return (volume_carried() + volume <= volume_capacity());
}
bool player::can_pickWeight(int weight, bool safe)
{
    if (!safe)
    {
        //Player can carry up to four times their maximum weight
        return (weight_carried() + weight <= weight_capacity() * 4);
    }
    else
    {
        return (weight_carried() + weight <= weight_capacity());
    }
}

// --- Library functions ---
// This stuff could be moved elsewhere, but there
// doesn't seem to be a good place to put it right now.

// Basic logistic function.
double logistic(double t)
{
    return 1 / (1 + exp(-t));
}

const double LOGI_CUTOFF = 4;
const double LOGI_MIN = logistic(-LOGI_CUTOFF);
const double LOGI_MAX = logistic(+LOGI_CUTOFF);
const double LOGI_RANGE = LOGI_MAX - LOGI_MIN;

// Logistic curve [-6,6], flipped and scaled to
// range from 1 to 0 as pos goes from min to max.
double logistic_range(int min, int max, int pos)
{
    // Anything beyond [min,max] gets clamped.
    if (pos < min)
    {
        return 1.0;
    }
    else if (pos > max)
    {
        return 0.0;
    }

    // Normalize the pos to [0,1]
    double range = max - min;
    double unit_pos = (pos - min) / range;

    // Scale and flip it to [+LOGI_CUTOFF,-LOGI_CUTOFF]
    double scaled_pos = LOGI_CUTOFF - 2 * LOGI_CUTOFF * unit_pos;

    // Get the raw logistic value.
    double raw_logistic = logistic(scaled_pos);

    // Scale the output to [0,1]
    return (raw_logistic - LOGI_MIN) / LOGI_RANGE;
}
// --- End ---


int player::net_morale(morale_point effect)
{
    double bonus = effect.bonus;

    // If the effect is old enough to have started decaying,
    // reduce it appropriately.
    if (effect.age > effect.decay_start)
    {
        bonus *= logistic_range(effect.decay_start,
                                effect.duration, effect.age);
    }

    // Optimistic characters focus on the good things in life,
    // and downplay the bad things.
    if (has_trait(PF_OPTIMISTIC))
    {
        if (bonus >= 0)
        {
            bonus *= 1.25;
        }
        else
        {
            bonus *= 0.75;
        }
    }

    return bonus;
}

int player::morale_level()
{
    // Add up all of the morale bonuses (and penalties).
    int ret = 0;
    for (int i = 0; i < morale.size(); i++)
    {
        ret += net_morale(morale[i]);
    }

    // Prozac reduces negative morale by 75%.
    if (has_disease("took_prozac") && ret < 0)
    {
        ret = int(ret / 4);
    }

    return ret;
}

void player::add_morale(morale_type type, int bonus, int max_bonus,
                        int duration, int decay_start,
                        bool cap_existing, itype* item_type)
{
    bool placed = false;

    // Search for a matching morale entry.
    for (int i = 0; i < morale.size() && !placed; i++)
    {
        if (morale[i].type == type && morale[i].item_type == item_type)
        {
            // Found a match!
            placed = true;

            // Scale the morale bonus to its current level.
            if (morale[i].age > morale[i].decay_start)
            {
                morale[i].bonus *= logistic_range(morale[i].decay_start,
                                                  morale[i].duration, morale[i].age);
            }

            // If we're capping the existing effect, we can use the new duration
            // and decay start.
            if (cap_existing)
            {
                morale[i].duration = duration;
                morale[i].decay_start = decay_start;
            }
            else
            {
                // Otherwise, we need to figure out whether the existing effect had
                // more remaining duration and decay-resistance than the new one does.
                if (morale[i].duration - morale[i].age <= duration)
                {
                    morale[i].duration = duration;
                }
                else
                {
                    // This will give a longer duration than above.
                    morale[i].duration -= morale[i].age;
                }

                if (morale[i].decay_start - morale[i].age <= decay_start)
                {
                    morale[i].decay_start = decay_start;
                }
                else
                {
                    // This will give a later decay start than above.
                    morale[i].decay_start -= morale[i].age;
                }
            }

            // Now that we've finished using it, reset the age to 0.
            morale[i].age = 0;

            // Is the current morale level for this entry below its cap, if any?
            if (abs(morale[i].bonus) < abs(max_bonus) || max_bonus == 0)
            {
                // Add the requested morale boost.
                morale[i].bonus += bonus;

                // If we passed the cap, pull back to it.
                if (abs(morale[i].bonus) > abs(max_bonus) && max_bonus != 0)
                {
                    morale[i].bonus = max_bonus;
                }
            }
            else if (cap_existing)
            {
                // The existing bonus is above the new cap.  Reduce it.
                morale[i].bonus = max_bonus;
            }
        }
    }

    // No matching entry, so add a new one
    if (!placed)
    {
        morale_point tmp(type, item_type, bonus, duration, decay_start, 0);
        morale.push_back(tmp);
    }
}

int player::has_morale( morale_type type ) const
{
    for( int i = 0; i < morale.size(); i++ ) {
        if( morale[i].type == type ) {
            return morale[i].bonus;
        }
    }
    return 0;
}

void player::rem_morale(morale_type type, itype* item_type)
{
 for (int i = 0; i < morale.size(); i++) {
  if (morale[i].type == type && morale[i].item_type == item_type) {
    morale.erase(morale.begin() + i);
    break;
  }
 }
}

item& player::i_add(item it, game *g)
{
 itype_id item_type_id = "null";
 if( it.type ) item_type_id = it.type->id;

 last_item = item_type_id;

 if (it.is_food() || it.is_ammo() || it.is_gun()  || it.is_armor() ||
     it.is_book() || it.is_tool() || it.is_weap() || it.is_food_container())
  inv.unsort();

 if (g != NULL && it.is_artifact() && it.is_tool()) {
  it_artifact_tool *art = dynamic_cast<it_artifact_tool*>(it.type);
  g->add_artifact_messages(art->effects_carried);
 }
 return inv.add_item(it);
}

bool player::has_active_item(itype_id id)
{
    if (weapon.type->id == id && weapon.active)
    {
        return true;
    }
    return inv.has_active_item(id);
}

int player::active_item_charges(itype_id id)
{
    int max = 0;
    if (weapon.type->id == id && weapon.active)
    {
        max = weapon.charges;
    }

    int inv_max = inv.max_active_item_charges(id);
    if (inv_max > max)
    {
        max = inv_max;
    }
    return max;
}

void player::process_active_items(game *g)
{
 if (weapon.is_artifact() && weapon.is_tool())
  g->process_artifact(&weapon, this, true);
 else if (weapon.active) {
  if (weapon.has_flag("CHARGE")) { // We're chargin it up!
   if (weapon.charges == 8) {
    bool maintain = false;
    if (use_charges_if_avail("adv_UPS_on", 2) || use_charges_if_avail("UPS_on", 4)) {
     maintain = true;
    } else if (use_charges_if_avail("adv_UPS_off", 2) || use_charges_if_avail("UPS_off", 4)) {
     maintain = true;
    }
    if (maintain) {
     if (one_in(20)) {
      g->add_msg(_("Your %s discharges!"), weapon.tname().c_str());
      point target(posx + rng(-12, 12), posy + rng(-12, 12));
      std::vector<point> traj = line_to(posx, posy, target.x, target.y, 0);
      g->fire(*this, target.x, target.y, traj, false);
     } else
      g->add_msg(_("Your %s beeps alarmingly."), weapon.tname().c_str());
    }
   } else {
    if (use_charges_if_avail("adv_UPS_on", (1 + weapon.charges)/2) || use_charges_if_avail("UPS_on", 1 + weapon.charges)) {
     weapon.poison++;
    } else if (use_charges_if_avail("adv_UPS_off", (1 + weapon.charges)/2) || use_charges_if_avail("UPS_off", 1 + weapon.charges)) {
     weapon.poison++;
    } else {
     g->add_msg(_("Your %s spins down."), weapon.tname().c_str());
     if (weapon.poison <= 0) {
      weapon.charges--;
      weapon.poison = weapon.charges - 1;
     } else
      weapon.poison--;
     if (weapon.charges == 0)
      weapon.active = false;
    }
    if (weapon.poison >= weapon.charges) {
     weapon.charges++;
     weapon.poison = 0;
    }
   }
   return;
  } // if (weapon.has_flag("CHARGE"))
  if (!process_single_active_item(g, &weapon))
  {
   weapon = get_combat_style();
  }
 }

    std::vector<item*> inv_active = inv.active_items();
    for (std::vector<item*>::iterator iter = inv_active.begin(); iter != inv_active.end(); ++iter)
    {
        item *tmp_it = *iter;
        if (tmp_it->is_artifact() && tmp_it->is_tool())
        {
            g->process_artifact(tmp_it, this);
        }
        if (!process_single_active_item(g, tmp_it))
        {
            inv.remove_item(tmp_it);
        }
    }

// worn items
  for (int i = 0; i < worn.size(); i++) {
    if (worn[i].is_artifact())
    g->process_artifact(&(worn[i]), this);
  }
}

// returns false if the item needs to be removed
bool player::process_single_active_item(game *g, item *it)
{
    if (it->active ||
        (it->is_container() && it->contents.size() > 0 && it->contents[0].active))
    {
        if (it->is_food())
        {
            if (it->has_flag("HOT"))
            {
                it->item_counter--;
                if (it->item_counter == 0)
                {
                    it->item_tags.erase("HOT");
                    it->active = false;
                }
            }
        }
        else if (it->is_food_container())
        {
            if (it->contents[0].has_flag("HOT"))
            {
                it->contents[0].item_counter--;
                if (it->contents[0].item_counter == 0)
                {
                    it->contents[0].item_tags.erase("HOT");
                    it->contents[0].active = false;
                }
            }
        }
        else if (it->is_tool())
        {
            iuse use;
            it_tool* tmp = dynamic_cast<it_tool*>(it->type);
            (use.*tmp->use)(g, this, it, true);
            if (tmp->turns_per_charge > 0 && int(g->turn) % tmp->turns_per_charge == 0)
            {
                it->charges--;
            }
            if (it->charges <= 0)
            {
                (use.*tmp->use)(g, this, it, false);
                if (tmp->revert_to == "null")
                {
                    return false;
                }
                else
                {
                    it->type = g->itypes[tmp->revert_to];
                }
            }
        }
        else if (it->type->id == "corpse")
        {
            if (it->ready_to_revive(g))
            {
                g->add_msg_if_player(this, _("Oh dear god, a corpse you're carrying has started moving!"));
                g->revive_corpse(posx, posy, it);
                return false;
            }
        }
        else
        {
            debugmsg("%s is active, but has no known active function.", it->tname().c_str());
        }
    }
    return true;
}

item player::remove_weapon()
{
 if (weapon.has_flag("CHARGE") && weapon.active) { //unwield a charged charge rifle.
  weapon.charges = 0;
  weapon.active = false;
 }
 item tmp = weapon;
 weapon = get_combat_style();
// We need to remove any boosts related to our style
 rem_disease("attack_boost");
 rem_disease("dodge_boost");
 rem_disease("damage_boost");
 rem_disease("speed_boost");
 rem_disease("armor_boost");
 rem_disease("viper_combo");
 return tmp;
}

void player::remove_mission_items(int mission_id)
{
 if (mission_id == -1)
  return;
 if (weapon.mission_id == mission_id) {
  remove_weapon();
 } else {
  for (int i = 0; i < weapon.contents.size(); i++) {
   if (weapon.contents[i].mission_id == mission_id)
    remove_weapon();
  }
 }
 inv.remove_mission_items(mission_id);
}

item player::i_rem(char let)
{
 item tmp;
 if (weapon.invlet == let) {
  if (std::find(martial_arts_itype_ids.begin(), martial_arts_itype_ids.end(), weapon.type->id) != martial_arts_itype_ids.end()){
   return ret_null;
  }
  tmp = weapon;
  weapon = get_combat_style();
  return tmp;
 }
 for (int i = 0; i < worn.size(); i++) {
  if (worn[i].invlet == let) {
   tmp = worn[i];
   worn.erase(worn.begin() + i);
   return tmp;
  }
 }
 if (!inv.item_by_letter(let).is_null())
  return inv.remove_item_by_letter(let);
 return ret_null;
}

item player::i_rem(itype_id type)
{
    item ret;
    if (weapon.type->id == type)
    {
        return remove_weapon();
    }
    return inv.remove_item_by_type(type);
}

item& player::i_at(char let)
{
 if (let == KEY_ESCAPE)
  return ret_null;
 if (weapon.invlet == let)
  return weapon;
 for (int i = 0; i < worn.size(); i++) {
  if (worn[i].invlet == let)
   return worn[i];
 }
 return inv.item_by_letter(let);
}

item& player::i_of_type(itype_id type)
{
 if (weapon.type->id == type)
  return weapon;
 for (int i = 0; i < worn.size(); i++) {
  if (worn[i].type->id == type)
   return worn[i];
 }
 return inv.item_by_type(type);
 return ret_null;
}

item player::get_combat_style()
{
 item tmp;
 bool pickstyle = (!styles.empty());
 if (pickstyle) {
  tmp = item( g->itypes[style_selected], 0 );
  tmp.invlet = ':';
  return tmp;
 } else {
  return ret_null;
 }
}

std::vector<item *> player::inv_dump()
{
 std::vector<item *> ret;
 if (std::find(standard_itype_ids.begin(), standard_itype_ids.end(), weapon.type->id) != standard_itype_ids.end()){
  ret.push_back(&weapon);
 }
 for (int i = 0; i < worn.size(); i++)
  ret.push_back(&worn[i]);
 inv.dump(ret);
 return ret;
}

item player::i_remn(char invlet)
{
 return inv.remove_item_by_letter(invlet);
}

std::list<item> player::use_amount(itype_id it, int quantity, bool use_container)
{
 std::list<item> ret;
 bool used_weapon_contents = false;
 for (int i = 0; i < weapon.contents.size(); i++) {
  if (weapon.contents[i].type->id == it) {
   ret.push_back(weapon.contents[i]);
   quantity--;
   weapon.contents.erase(weapon.contents.begin() + i);
   i--;
   used_weapon_contents = true;
  }
 }
 if (use_container && used_weapon_contents)
  remove_weapon();

 if (weapon.type->id == it) {
  quantity--;
  ret.push_back(remove_weapon());
 }

 std::list<item> tmp = inv.use_amount(it, quantity, use_container);
 ret.splice(ret.end(), tmp);
 return ret;
}

bool player::use_charges_if_avail(itype_id it, int quantity)
{
    if (has_charges(it, quantity))
    {
        use_charges(it, quantity);
        return true;
    }
    return false;
}

bool player::has_fire(const int quantity)
{
// TODO: Replace this with a "tool produces fire" flag.

    if (has_charges("torch_lit", 1)) {
        return true;
    } else if (has_charges("candle_lit", 1)) {
        return true;
    } else if (has_bionic("bio_tools")) {
        return true;
    } else if (has_bionic("bio_lighter")) {
        return true;
    } else if (has_bionic("bio_laser")) {
        return true;
    } else if (has_charges("matches", quantity)) {
        return true;
    } else if (has_charges("lighter", quantity)) {
        return true;
    } else if (has_charges("flamethrower", quantity)) {
        return true;
    } else if (has_charges("flamethrower_simple", quantity)) {
        return true;
    } else if (has_charges("hotplate", quantity)) {
        return true;
    } else if (has_charges("welder", quantity)) {
        return true;
    } else if (has_charges("welder_crude", quantity)) {
        return true;
    }
    return false;
}

void player::use_fire(const int quantity)
{
//Ok, so checks for nearby fires first,
//then held lit torch or candle, bio tool/lighter/laser
//tries to use 1 charge of lighters, matches, flame throwers
// (home made, military), hotplate, welder in that order.
// bio_lighter, bio_laser, bio_tools, has_bionic("bio_tools"

    if (has_charges("torch_lit", 1)) {
        return;
    } else if (has_charges("candle_lit", 1)) {
        return;
    } else if (has_bionic("bio_tools")) {
        return;
    } else if (has_bionic("bio_lighter")) {
        return;
    } else if (has_bionic("bio_laser")) {
        return;
    } else if (has_charges("matches", quantity)) {
        use_charges("matches", quantity);
        return;
    } else if (has_charges("lighter", quantity)) {
        use_charges("lighter", quantity);
        return;
    } else if (has_charges("flamethrower", quantity)) {
        use_charges("flamethrower", quantity);
        return;
    } else if (has_charges("flamethrower_simple", quantity)) {
        use_charges("flamethrower_simple", quantity);
        return;
    } else if (has_charges("hotplate", quantity)) {
        use_charges("hotplate", quantity);
        return;
    } else if (has_charges("welder", quantity)) {
        use_charges("welder", quantity);
        return;
    } else if (has_charges("welder_crude", quantity)) {
        use_charges("welder_crude", quantity);
        return;
    }
}

// does NOT return anything if the item is integrated toolset or fire!
std::list<item> player::use_charges(itype_id it, int quantity)
{
 std::list<item> ret;
 // the first two cases *probably* don't need to be tracked for now...
 if (it == "toolset") {
  power_level -= quantity;
  if (power_level < 0)
   power_level = 0;
  return ret;
 }
 if (it == "fire")
 {
     use_fire(quantity);
     return ret;
 }

// Start by checking weapon contents
 for (int i = 0; i < weapon.contents.size(); i++) {
  if (weapon.contents[i].type->id == it) {
   if (weapon.contents[i].charges > 0 &&
       weapon.contents[i].charges <= quantity) {
    ret.push_back(weapon.contents[i]);
    quantity -= weapon.contents[i].charges;
    if (weapon.contents[i].destroyed_at_zero_charges()) {
     weapon.contents.erase(weapon.contents.begin() + i);
     i--;
    } else
     weapon.contents[i].charges = 0;
    if (quantity == 0)
     return ret;
   } else {
    item tmp = weapon.contents[i];
    tmp.charges = quantity;
    ret.push_back(tmp);
    weapon.contents[i].charges -= quantity;
    return ret;
   }
  }
 }

 if (weapon.type->id == it) {
  if (weapon.charges > 0 && weapon.charges <= quantity) {
   ret.push_back(weapon);
   quantity -= weapon.charges;
   if (weapon.destroyed_at_zero_charges())
    remove_weapon();
   else
    weapon.charges = 0;
   if (quantity == 0)
    return ret;
   } else {
    item tmp = weapon;
    tmp.charges = quantity;
    ret.push_back(tmp);
    weapon.charges -= quantity;
    return ret;
   }
  }

 std::list<item> tmp = inv.use_charges(it, quantity);
 ret.splice(ret.end(), tmp);
 return ret;
}

int player::butcher_factor()
{
 int lowest_factor = 999;
 if (has_bionic("bio_tools"))
 	lowest_factor=100;
 int inv_factor = inv.butcher_factor();
 if (inv_factor < lowest_factor) {
  lowest_factor = inv_factor;
 }
 if (weapon.damage_cut() >= 10 && !weapon.has_flag("SPEAR")) {
  int factor = weapon.volume() * 5 - weapon.weight() * 1.5 -
               weapon.damage_cut();
  if (weapon.damage_cut() <= 20)
   factor *= 2;
  if (factor < lowest_factor)
   lowest_factor = factor;
 }
 return lowest_factor;
}

item* player::pick_usb()
{
 std::vector<item*> drives = inv.all_items_by_type("usb_drive");

 if (drives.empty())
  return NULL; // None available!

 std::vector<std::string> selections;
 for (int i = 0; i < drives.size() && i < 9; i++)
  selections.push_back( drives[i]->tname() );

 int select = menu_vec(false, _("Choose drive:"), selections);

 return drives[ select - 1 ];
}

bool player::is_wearing(itype_id it)
{
 for (int i = 0; i < worn.size(); i++) {
  if (worn[i].type->id == it)
   return true;
 }
 return false;
}

bool player::worn_with_flag( std::string flag ) const
{
    for (int i = 0; i < worn.size(); i++) {
        if (worn[i].has_flag( flag )) {
            return true;
        }
    }
    return false;
}

bool player::has_artifact_with(art_effect_passive effect)
{
 if (weapon.is_artifact() && weapon.is_tool()) {
  it_artifact_tool *tool = dynamic_cast<it_artifact_tool*>(weapon.type);
  for (int i = 0; i < tool->effects_wielded.size(); i++) {
   if (tool->effects_wielded[i] == effect)
    return true;
  }
  for (int i = 0; i < tool->effects_carried.size(); i++) {
   if (tool->effects_carried[i] == effect)
    return true;
  }
 }
 if (inv.has_artifact_with(effect)) {
  return true;
 }
 for (int i = 0; i < worn.size(); i++) {
  if (worn[i].is_artifact()) {
   it_artifact_armor *armor = dynamic_cast<it_artifact_armor*>(worn[i].type);
   for (int i = 0; i < armor->effects_worn.size(); i++) {
    if (armor->effects_worn[i] == effect)
     return true;
   }
  }
 }
 return false;
}

bool player::has_amount(itype_id it, int quantity)
{
    if (it == "toolset")
    {
        return has_bionic("bio_tools");
    }
    return (amount_of(it) >= quantity);
}

int player::amount_of(itype_id it)
{
    if (it == "toolset" && has_bionic("bio_tools"))
    {
        return 1;
    }
    if (it == "apparatus")
    {
        if (has_amount("crackpipe", 1) || has_amount("can_drink", 1) )
        {
            return 1;
        }
    }
    int quantity = 0;
    if (weapon.type->id == it)
    {
        quantity++;
    }

    for (int i = 0; i < weapon.contents.size(); i++)
    {
        if (weapon.contents[i].type->id == it)
        {
            quantity++;
        }
    }
    quantity += inv.amount_of(it);
    return quantity;
}

bool player::has_charges(itype_id it, int quantity)
{
    if (it == "fire" || it == "apparatus")
    {
        return has_fire(quantity);
    }
    return (charges_of(it) >= quantity);
}

int player::charges_of(itype_id it)
{
 if (it == "toolset") {
  if (has_bionic("bio_tools"))
   return power_level;
  else
   return 0;
 }
 int quantity = 0;
 if (weapon.type->id == it)
  quantity += weapon.charges;
 for (int i = 0; i < weapon.contents.size(); i++) {
  if (weapon.contents[i].type->id == it)
   quantity += weapon.contents[i].charges;
 }
 quantity += inv.charges_of(it);
 return quantity;
}

bool player::has_watertight_container()
{
 if (!inv.watertight_container().is_null()) {
  return true;
 }
 if (weapon.is_container() && weapon.contents.empty()) {
   if (weapon.has_flag("WATERTIGHT") && weapon.has_flag("SEALS"))
    return true;
 }

 return false;
}

bool player::has_matching_liquid(itype_id it)
{
 if (inv.has_liquid(it)) {
  return true;
 }
 if (weapon.is_container() && !weapon.contents.empty()) {
  if (weapon.contents[0].type->id == it) { // liquid matches
    it_container* container = dynamic_cast<it_container*>(weapon.type);
    int holding_container_charges;

    if (weapon.contents[0].type->is_food()) {
      it_comest* tmp_comest = dynamic_cast<it_comest*>(weapon.contents[0].type);

      if (tmp_comest->add == ADD_ALCOHOL) // 1 contains = 20 alcohol charges
        holding_container_charges = container->contains * 20;
      else
        holding_container_charges = container->contains;
    }
    else if (weapon.contents[0].type->is_ammo())
      holding_container_charges = container->contains * 200;
    else
      holding_container_charges = container->contains;

  if (weapon.contents[0].charges < holding_container_charges)
    return true;
  }
}

 return false;
}

bool player::has_weapon_or_armor(char let) const
{
 if (weapon.invlet == let)
  return true;
 for (int i = 0; i < worn.size(); i++) {
  if (worn[i].invlet == let)
   return true;
 }
 return false;
}

bool player::has_item_with_flag( std::string flag ) const
{
    //check worn items for flag
    if (worn_with_flag( flag ))
    {
        return true;
    }

    //check weapon for flag
    if (weapon.has_flag( flag ))
    {
        return true;
    }

    //check inventory items for flag
    if (inv.has_flag( flag ))
    {
        return true;
    }

    return false;
}

bool player::has_item(char let)
{
 return (has_weapon_or_armor(let) || !inv.item_by_letter(let).is_null());
}

bool player::has_item(item *it)
{
 if (it == &weapon)
  return true;
 for (int i = 0; i < worn.size(); i++) {
  if (it == &(worn[i]))
   return true;
 }
 return inv.has_item(it);
}

bool player::has_mission_item(int mission_id)
{
    if (mission_id == -1)
    {
        return false;
    }
    if (weapon.mission_id == mission_id)
    {
        return true;
    }
    for (int i = 0; i < weapon.contents.size(); i++)
    {
        if (weapon.contents[i].mission_id == mission_id)
        return true;
    }
    if (inv.has_mission_item(mission_id))
    {
        return true;
    }
    return false;
}

char player::lookup_item(char let)
{
 if (weapon.invlet == let)
  return -1;

 if (inv.item_by_letter(let).is_null())
  return -2; // -2 is for "item not found"

 return let;
}

hint_rating player::rate_action_eat(item *it)
{
 //TODO more cases, for HINT_IFFY
 if (it->is_food_container() || it->is_food()) {
  return HINT_GOOD;
 }
 return HINT_CANT;
}

bool player::eat(game *g, signed char ch)
{
    it_comest *comest = NULL;
    item *eaten = NULL;
    int which = -3; // Helps us know how to delete the item which got eaten
    if (ch == -2)
    {
        g->add_msg(_("You do not have that item."));
        return false;
    }
    else if (ch == -1)
    {
        if (weapon.is_food_container(this))
        {
            eaten = &weapon.contents[0];
            which = -2;
            if (weapon.contents[0].is_food())
                comest = dynamic_cast<it_comest*>(weapon.contents[0].type);
        }
        else if (weapon.is_food(this))
        {
            eaten = &weapon;
            which = -1;
            if (weapon.is_food())
                comest = dynamic_cast<it_comest*>(weapon.type);
        }
        else
        {
            g->add_msg_if_player(this,_("You can't eat your %s."), weapon.tname(g).c_str());
            if(is_npc())
                debugmsg("%s tried to eat a %s", name.c_str(), weapon.tname(g).c_str());
            return false;
        }
    }
    else
    {
        item& it = inv.item_by_letter(ch);
        if (it.is_food_container(this))
        {
            eaten = &(it.contents[0]);
            which = 1;
            if (it.contents[0].is_food())
                comest = dynamic_cast<it_comest*>(it.contents[0].type);
        }
        else if (it.is_food(this))
        {
            eaten = &it;
            which = 0;
            if (it.is_food())
                comest = dynamic_cast<it_comest*>(it.type);
        }
        else
        {
            g->add_msg_if_player(this,_("You can't eat your %s."), it.tname(g).c_str());
            if(is_npc())
                debugmsg("%s tried to eat a %s", name.c_str(), it.tname(g).c_str());
            return false;
        }
    }
    if (eaten == NULL)
        return false;

    if (eaten->is_ammo())   // For when bionics let you eat fuel
    {
        const int factor = 20;
        int max_change = max_power_level - power_level;
        if (max_change == 0)
            g->add_msg_if_player(this,_("Your internal power storage is fully powered."));
        charge_power(eaten->charges / factor);
        eaten->charges -= max_change * factor; //negative charges seem to be okay
        eaten->charges++; //there's a flat subtraction later
    }
    else if (!eaten->type->is_food() && !eaten->is_food_container(this))
    {
            // For when bionics let you burn organic materials
        if (eaten->type->is_book()) {
            it_book* book = dynamic_cast<it_book*>(eaten->type);
            if (book->type != NULL && !query_yn(_("Really eat %s?"), book->name.c_str()))
                return false;
        }
        int charge = (eaten->volume() + eaten->weight()) / 2;
        if (eaten->type->m1 == "leather" || eaten->type->m2 == "leather")
            charge /= 4;
        if (eaten->type->m1 == "wood"    || eaten->type->m2 == "wood")
            charge /= 2;
        charge_power(charge);
        g->add_msg_player_or_npc(this, _("You eat your %s."), _("<npcname> eats a %s."),
                                 eaten->tname(g).c_str());
    }
    else     // It's real food!  i.e. an it_comest
    {
        // Remember, comest points to the it_comest data
        if (comest == NULL)
        {
            debugmsg("player::eat(%s); comest is NULL!", eaten->tname(g).c_str());
            return false;
        }
        if (comest->tool != "null")
        {
            bool has = has_amount(comest->tool, 1);
            if (g->itypes[comest->tool]->count_by_charges())
                has = has_charges(comest->tool, 1);
            if (!has) {
                g->add_msg_if_player(this,_("You need a %s to consume that!"),
                           g->itypes[comest->tool]->name.c_str());
            return false;
            }
        }
        bool overeating = (!has_trait(PF_GOURMAND) && hunger < 0 &&
                           comest->nutr >= 5);
        bool spoiled = eaten->rotten(g);

        last_item = itype_id(eaten->type->id);

        if (overeating && !is_npc() &&
                !query_yn(_("You're full.  Force yourself to eat?")))
            return false;

        if (has_trait(PF_CARNIVORE) && eaten->made_of("veggy") && comest->nutr > 0)
        {
            g->add_msg_if_player(this, _("You can't stand the thought of eating veggies."));
            return false;
        }
        if (!has_trait(PF_CANNIBAL) && eaten->made_of("hflesh")&& !is_npc() &&
                !query_yn(_("The thought of eating that makes you feel sick. Really do it?")))
            return false;

        if (has_trait(PF_VEGETARIAN) && eaten->made_of("flesh") && !is_npc() &&
                !query_yn(_("Really eat that meat? Your stomach won't be happy.")))
            return false;

        if (spoiled)
        {
            if (is_npc())
                return false;
            if (!has_trait(PF_SAPROVORE) &&
                    !query_yn(_("This %s smells awful!  Eat it?"), eaten->tname(g).c_str()))
                return false;
            g->add_msg(_("Ick, this %s doesn't taste so good..."),eaten->tname(g).c_str());
            if (!has_trait(PF_SAPROVORE) && (!has_bionic("bio_digestion") || one_in(3)))
                add_disease("foodpoison", rng(60, (comest->nutr + 1) * 60));
            hunger -= rng(0, comest->nutr);
            thirst -= comest->quench;
            if (!has_trait(PF_SAPROVORE) && !has_bionic("bio_digestion"))
                health -= 3;
        }
        else
        {
            hunger -= comest->nutr;
            thirst -= comest->quench;
            if (has_bionic("bio_digestion"))
                hunger -= rng(0, comest->nutr);
            else if (!has_trait(PF_GOURMAND))
            {
                if ((overeating && rng(-200, 0) > hunger))
                    vomit(g);
            }
            health += comest->healthy;
        }
        // At this point, we've definitely eaten the item, so use up some turns.
        if (has_trait(PF_GOURMAND))
            moves -= 150;
        else
            moves -= 250;
        // If it's poisonous... poison us.  TODO: More several poison effects
        if (eaten->poison >= rng(2, 4))
            add_disease("poison", eaten->poison * 100);
        if (eaten->poison > 0)
            add_disease("foodpoison", eaten->poison * 300);

        if (comest->comesttype == "DRINK") {
            g->add_msg_player_or_npc( this, _("You drink your %s."), _("<npcname> drinks a %s."),
                                      eaten->tname(g).c_str());
        }
        else if (comest->comesttype == "FOOD") {
            g->add_msg_player_or_npc( this, _("You eat your %s."), _("<npcname> eats a %s."),
                                      eaten->tname(g).c_str());
        }

        if (g->itypes[comest->tool]->is_tool())
            use_charges(comest->tool, 1); // Tools like lighters get used
        if (comest->stim > 0)
        {
            if (comest->stim < 10 && stim < comest->stim)
            {
                stim += comest->stim;
                if (stim > comest->stim)
                    stim = comest->stim;
            }
            else if (comest->stim >= 10 && stim < comest->stim * 3)
                stim += comest->stim;
        }

        iuse use;
        if (comest->use != &iuse::none)
        {
            (use.*comest->use)(g, this, eaten, false);
        }
        add_addiction(comest->add, comest->addict);
        if (addiction_craving(comest->add) != MORALE_NULL)
            rem_morale(addiction_craving(comest->add));

        if (has_bionic("bio_ethanol") && comest->use == &iuse::alcohol)
            charge_power(rng(2, 8));
        if (has_bionic("bio_ethanol") && comest->use == &iuse::alcohol_weak)
            charge_power(rng(1, 4));

        if (eaten->made_of("hflesh")) {
          if (has_trait(PF_CANNIBAL)) {
              g->add_msg_if_player(this, _("You feast upon the human flesh."));
              add_morale(MORALE_CANNIBAL, 15, 100);
          } else {
              g->add_msg_if_player(this, _("You feel horrible for eating a person.."));
              add_morale(MORALE_CANNIBAL, -60, -400, 600, 300);
          }
        }
        if (has_trait(PF_VEGETARIAN) && (eaten->made_of("flesh") || eaten->made_of("hflesh")))
        {
            g->add_msg_if_player(this,_("Almost instantly you feel a familiar pain in your stomach"));
            add_morale(MORALE_VEGETARIAN, -75, -400, 300, 240);
        }
        if ((has_trait(PF_HERBIVORE) || has_trait(PF_RUMINANT)) &&
                eaten->made_of("flesh"))
        {
            if (!one_in(3))
                vomit(g);
            if (comest->quench >= 2)
                thirst += int(comest->quench / 2);
            if (comest->nutr >= 2)
                hunger += int(comest->nutr * .75);
        }
        if (eaten->has_flag("HOT") && eaten->has_flag("EATEN_HOT"))
            add_morale(MORALE_FOOD_HOT, 5, 10);
        if (has_trait(PF_GOURMAND))
        {
            if (comest->fun < -2)
                add_morale(MORALE_FOOD_BAD, comest->fun * 2, comest->fun * 4, 60, 30, comest);
            else if (comest->fun > 0)
                add_morale(MORALE_FOOD_GOOD, comest->fun * 3, comest->fun * 6, 60, 30, comest);
            if (hunger < -60 || thirst < -60)
                g->add_msg_if_player(this,_("You can't finish it all!"));
            if (hunger < -60)
                hunger = -60;
            if (thirst < -60)
                thirst = -60;
        }
        else
        {
            if (comest->fun < 0)
                add_morale(MORALE_FOOD_BAD, comest->fun * 2, comest->fun * 6, 60, 30, comest);
            else if (comest->fun > 0)
                add_morale(MORALE_FOOD_GOOD, comest->fun * 2, comest->fun * 4, 60, 30, comest);
            if (hunger < -20 || thirst < -20)
                g->add_msg_if_player(this,_("You can't finish it all!"));
            if (hunger < -20)
                hunger = -20;
            if (thirst < -20)
                thirst = -20;
        }
    }

    eaten->charges--;
    if (eaten->charges <= 0)
    {
        if (which == -1)
            weapon = get_combat_style();
        else if (which == -2)
        {
            weapon.contents.erase(weapon.contents.begin());
            g->add_msg_if_player(this,_("You are now wielding an empty %s."), weapon.tname(g).c_str());
        }
        else if (which == 0)
            inv.remove_item_by_letter(ch);
        else if (which >= 0)
        {
            item& it = inv.item_by_letter(ch);
            it.contents.erase(it.contents.begin());
            if (!is_npc())
            {
                switch ((int)OPTIONS[OPT_DROP_EMPTY])
                {
                case 0:
                    g->add_msg(_("%c - an empty %s"), it.invlet,
                               it.tname(g).c_str());
                    break;
                case 1:
                    if (it.is_container())
                    {
                        if (!(it.has_flag("WATERTIGHT") && it.has_flag("SEALS")))
                        {
                            g->add_msg(_("You drop the empty %s."), it.tname(g).c_str());
                            g->m.add_item_or_charges(posx, posy, inv.remove_item_by_letter(it.invlet));
                        }
                        else
                            g->add_msg(_("%c - an empty %s"), it.invlet,
                                       it.tname(g).c_str());
                    }
                    else if (it.type->id == "wrapper") // hack because wrappers aren't containers
                    {
                        g->add_msg(_("You drop the empty %s."), it.tname(g).c_str());
                        g->m.add_item_or_charges(posx, posy, inv.remove_item_by_letter(it.invlet));
                    }
                    break;
                case 2:
                    g->add_msg(_("You drop the empty %s."), it.tname(g).c_str());
                    g->m.add_item_or_charges(posx, posy, inv.remove_item_by_letter(it.invlet));
                    break;
                }
            }
            if (inv.stack_by_letter(it.invlet).size() > 0)
                inv.restack(this);
            inv.unsort();
        }
    }
    return true;
}

bool player::wield(game *g, signed char ch, bool autodrop)
{
 if (weapon.has_flag("NO_UNWIELD")) {
  g->add_msg(_("You cannot unwield your %s!  Withdraw them with 'p'."),
             weapon.tname().c_str());
  return false;
 }
 if (ch == -3) {
  bool pickstyle = (!styles.empty());
  if (weapon.is_style())
   remove_weapon();
  else if (!is_armed()) {
   if (!pickstyle) {
    g->add_msg(_("You are already wielding nothing."));
    return false;
   }
  } else if (autodrop || volume_carried() + weapon.volume() < volume_capacity()) {
   inv.push_back(remove_weapon());
   inv.unsort();
   moves -= 20;
   recoil = 0;
   if (!pickstyle)
    return true;
  } else if (query_yn(_("No space in inventory for your %s.  Drop it?"),
                      weapon.tname(g).c_str())) {
   g->m.add_item_or_charges(posx, posy, remove_weapon());
   recoil = 0;
   if (!pickstyle)
    return true;
  } else
   return false;

  if (pickstyle) {
   weapon = get_combat_style();
   return true;
  }
 }
 if (ch == 0) {
  g->add_msg(_("You're already wielding that!"));
  return false;
 } else if (ch == -2) {
  g->add_msg(_("You don't have that item."));
  return false;
 }

 item& it = inv.item_by_letter(ch);
 if (it.is_two_handed(this) && !has_two_arms()) {
  g->add_msg(_("You cannot wield a %s with only one arm."),
             it.tname(g).c_str());
  return false;
 }
 if (!is_armed()) {
  weapon = inv.remove_item_by_letter(ch);
  if (weapon.is_artifact() && weapon.is_tool()) {
   it_artifact_tool *art = dynamic_cast<it_artifact_tool*>(weapon.type);
   g->add_artifact_messages(art->effects_wielded);
  }
  moves -= 30;
  last_item = itype_id(weapon.type->id);
  return true;
 } else if (volume_carried() + weapon.volume() - it.volume() <
            volume_capacity()) {
  item tmpweap = remove_weapon();
  weapon = inv.remove_item_by_letter(ch);
  inv.push_back(tmpweap);
  inv.unsort();
  moves -= 45;
  if (weapon.is_artifact() && weapon.is_tool()) {
   it_artifact_tool *art = dynamic_cast<it_artifact_tool*>(weapon.type);
   g->add_artifact_messages(art->effects_wielded);
  }
  last_item = itype_id(weapon.type->id);
  return true;
 } else if (query_yn(_("No space in inventory for your %s.  Drop it?"),
                     weapon.tname(g).c_str())) {
  g->m.add_item_or_charges(posx, posy, remove_weapon());
  weapon = it;
  inv.remove_item_by_letter(weapon.invlet);
  inv.unsort();
  moves -= 30;
  if (weapon.is_artifact() && weapon.is_tool()) {
   it_artifact_tool *art = dynamic_cast<it_artifact_tool*>(weapon.type);
   g->add_artifact_messages(art->effects_wielded);
  }
  last_item = itype_id(weapon.type->id);
  return true;
 }

 return false;

}

void player::pick_style(game *g) // Style selection menu
{
 std::vector<std::string> options;
 options.push_back(_("No style"));
 for (int i = 0; i < styles.size(); i++) {
  if(!g->itypes[styles[i]]) {
    debugmsg ("Bad hand to hand style: %d",i);
  } else {
    options.push_back( g->itypes[styles[i]]->name );
  }
 }
 int selection = menu_vec(false, _("Select a style"), options);
 if (selection >= 2)
  style_selected = styles[selection - 2];
 else
  style_selected = "null";
}

hint_rating player::rate_action_wear(item *it)
{
 //TODO flag already-worn items as HINT_IFFY

 if (!it->is_armor()) {
  return HINT_CANT;
 }

 it_armor* armor = dynamic_cast<it_armor*>(it->type);

 // are we trying to put on power armor? If so, make sure we don't have any other gear on.
 if (armor->is_power_armor() && worn.size()) {
  if (armor->covers & mfb(bp_torso)) {
   return HINT_IFFY;
  } else if (armor->covers & mfb(bp_head) && !((it_armor *)worn[0].type)->is_power_armor()) {
   return HINT_IFFY;
  }
 }
 // are we trying to wear something over power armor? We can't have that, unless it's a backpack, or similar.
 if (worn.size() && ((it_armor *)worn[0].type)->is_power_armor() && !(armor->covers & mfb(bp_head))) {
  if (!(armor->covers & mfb(bp_torso) && armor->color == c_green)) {
   return HINT_IFFY;
  }
 }

 // Make sure we're not wearing 2 of the item already
 int count = 0;
 for (int i = 0; i < worn.size(); i++) {
  if (worn[i].type->id == it->type->id)
   count++;
 }
 if (count == 2) {
  return HINT_IFFY;
 }
 if (has_trait(PF_WOOLALLERGY) && it->made_of("wool")) {
  return HINT_IFFY; //should this be HINT_CANT? I kinda think not, because HINT_CANT is more for things that can NEVER happen
 }
 if (armor->covers & mfb(bp_head) && encumb(bp_head) != 0) {
  return HINT_IFFY;
 }
 if (armor->covers & mfb(bp_hands) && has_trait(PF_WEBBED)) {
  return HINT_IFFY;
 }
 if (armor->covers & mfb(bp_hands) && has_trait(PF_TALONS)) {
  return HINT_IFFY;
 }
 if ( armor->covers & mfb(bp_hands) && (has_trait(PF_ARM_TENTACLES)
        || has_trait(PF_ARM_TENTACLES_4) || has_trait(PF_ARM_TENTACLES_8)) ) {
  return HINT_IFFY;
 }
 if (armor->covers & mfb(bp_mouth) && has_trait(PF_BEAK)) {
  return HINT_IFFY;
 }
 if (armor->covers & mfb(bp_feet) && has_trait(PF_HOOVES)) {
  return HINT_IFFY;
 }
 if (armor->covers & mfb(bp_feet) && has_trait(PF_LEG_TENTACLES)) {
  return HINT_IFFY;
 }
 if (armor->covers & mfb(bp_head) && has_trait(PF_HORNS_CURLED)) {
  return HINT_IFFY;
 }
 if (armor->covers & mfb(bp_torso) && has_trait(PF_SHELL)) {
  return HINT_IFFY;
 }
 if (armor->covers & mfb(bp_head) && !it->made_of("wool") &&
     !it->made_of("cotton") && !it->made_of("leather") &&
     (has_trait(PF_HORNS_POINTED) || has_trait(PF_ANTENNAE) ||
      has_trait(PF_ANTLERS))) {
  return HINT_IFFY;
 }
 // Checks to see if the player is wearing not cotton or not wool, ie leather/plastic shoes
 if (armor->covers & mfb(bp_feet) && wearing_something_on(bp_feet) && !(it->made_of("wool") || it->made_of("cotton"))) {
  for (int i = 0; i < worn.size(); i++) {
   item *worn_item = &worn[i];
   it_armor *worn_armor = dynamic_cast<it_armor*>(worn_item->type);
   if( worn_armor->covers & mfb(bp_feet) && !(worn_item->made_of("wool") || worn_item->made_of("cotton"))) {
    return HINT_IFFY;
   }
  }
 }
 return HINT_GOOD;
}

bool player::wear(game *g, char let, bool interactive)
{
    item* to_wear = NULL;
    int index = -1;
    if (weapon.invlet == let)
    {
        to_wear = &weapon;
        index = -2;
    }
    else
    {
        to_wear = &inv.item_by_letter(let);
    }

    if (to_wear == NULL)
    {
        if(interactive)
        {
            g->add_msg(_("You don't have item '%c'."), let);
        }

        return false;
    }

    if (!wear_item(g, to_wear, interactive))
    {
        return false;
    }

    if (index == -2)
    {
        weapon = get_combat_style();
    }
    else
    {
        inv.remove_item(to_wear);
    }

    return true;
}

bool player::wear_item(game *g, item *to_wear, bool interactive)
{
    it_armor* armor = NULL;

    if (to_wear->is_armor())
    {
        armor = dynamic_cast<it_armor*>(to_wear->type);
    }
    else
    {
        g->add_msg(_("Putting on a %s would be tricky."), to_wear->tname(g).c_str());
        return false;
    }

    // are we trying to put on power armor? If so, make sure we don't have any other gear on.
    if (armor->is_power_armor())
    {
        for (std::vector<item>::iterator it = worn.begin(); it != worn.end(); it++)
        {
            if ((dynamic_cast<it_armor*>(it->type))->covers & armor->covers)
            {
                if(interactive)
                {
                    g->add_msg(_("You can't wear power armor over other gear!"));
                }
                return false;
            }
        }

        if (!(armor->covers & mfb(bp_torso)))
        {
            bool power_armor = false;

            if (worn.size())
            {
                for (std::vector<item>::iterator it = worn.begin(); it != worn.end(); it++)
                {
                    if (dynamic_cast<it_armor*>(it->type)->power_armor)
                    {
                        power_armor = true;
                        break;
                    }
                }
            }

            if (!power_armor)
            {
                if(interactive)
                {
                    g->add_msg(_("You can only wear power armor components with power armor!"));
                }
                return false;
            }
        }

        for (int i = 0; i < worn.size(); i++)
        {
            if (((it_armor *)worn[i].type)->is_power_armor() && worn[i].type == armor)
            {
                if(interactive)
                {
                    g->add_msg(_("You cannot wear more than one %s!"), to_wear->tname().c_str());
                }
                return false;
            }
        }
    }
    else
    {
        // Only helmets can be worn with power armor, except other power armor components
        if (worn.size() && ((it_armor *)worn[0].type)->is_power_armor() && !(armor->covers & (mfb(bp_head) | mfb(bp_eyes))))
        {
            if(interactive)
            {
                g->add_msg(_("You can't wear %s with power armor!"), to_wear->tname().c_str());
            }
            return false;
        }
    }

    if (!to_wear->has_flag("OVERSIZE"))
    {
        // Make sure we're not wearing 2 of the item already
        int count = 0;

        for (int i = 0; i < worn.size(); i++)
        {
            if (worn[i].type->id == to_wear->type->id)
            {
                count++;
            }
        }

        if (count == 2)
        {
            if(interactive)
            {
                g->add_msg(_("You can't wear more than two %s at once."), to_wear->tname().c_str());
            }
            return false;
        }

        if (has_trait(PF_WOOLALLERGY) && to_wear->made_of("wool"))
        {
            if(interactive)
            {
                g->add_msg(_("You can't wear that, it's made of wool!"));
            }
            return false;
        }

        if (armor->covers & mfb(bp_head) && encumb(bp_head) != 0)
        {
            if(interactive)
            {
                g->add_msg(wearing_something_on(bp_head) ? _("You can't wear another helmet!") : _("You can't wear a helmet!"));
            }
            return false;
        }

        if (armor->covers & mfb(bp_hands) && has_trait(PF_WEBBED))
        {
            if(interactive)
            {
                g->add_msg(_("You cannot put %s over your webbed hands."), armor->name.c_str());
            }
            return false;
        }

        if ( armor->covers & mfb(bp_hands) && (has_trait(PF_ARM_TENTACLES) || has_trait(PF_ARM_TENTACLES_4) || has_trait(PF_ARM_TENTACLES_8)) )
        {
            if(interactive)
            {
                g->add_msg(_("You cannot put %s over your tentacles."), armor->name.c_str());
            }
            return false;
        }

        if (armor->covers & mfb(bp_hands) && has_trait(PF_TALONS))
        {
            if(interactive)
            {
                g->add_msg(_("You cannot put %s over your talons."), armor->name.c_str());
            }
            return false;
        }

        if (armor->covers & mfb(bp_mouth) && has_trait(PF_BEAK))
        {
            if(interactive)
            {
                g->add_msg(_("You cannot put a %s over your beak."), armor->name.c_str());
            }
            return false;
        }

        if (armor->covers & mfb(bp_feet) && has_trait(PF_HOOVES))
        {
            if(interactive)
            {
                g->add_msg(_("You cannot wear footwear on your hooves."));
            }
            return false;
        }

        if (armor->covers & mfb(bp_feet) && has_trait(PF_LEG_TENTACLES))
        {
            if(interactive)
            {
                g->add_msg(_("You cannot wear footwear on your tentacles."));
            }
            return false;
        }

        if (armor->covers & mfb(bp_head) && has_trait(PF_HORNS_CURLED))
        {
            if(interactive)
            {
                g->add_msg(_("You cannot wear headgear over your horns."));
            }
            return false;
        }

        if (armor->covers & mfb(bp_torso) && has_trait(PF_SHELL))
        {
            if(interactive)
            {
                g->add_msg(_("You cannot wear anything over your shell."));
            }
            return false;
        }

        if (armor->covers & mfb(bp_head) && !to_wear->made_of("wool") && !to_wear->made_of("cotton") && !to_wear->made_of("leather") && (has_trait(PF_HORNS_POINTED) || has_trait(PF_ANTENNAE) || has_trait(PF_ANTLERS)))
        {
            if(interactive)
            {
                g->add_msg(_("You cannot wear a helmet over your %s."), (has_trait(PF_HORNS_POINTED) ? _("horns") : (has_trait(PF_ANTENNAE) ? _("antennae") : _("antlers"))));
            }
            return false;
        }

        // Checks to see if the player is wearing not cotton or not wool, ie leather/plastic shoes
        if (armor->covers & mfb(bp_feet) && wearing_something_on(bp_feet) && !(to_wear->made_of("wool") || to_wear->made_of("cotton")))
        {
            for (int i = 0; i < worn.size(); i++)
            {
                item *worn_item = &worn[i];
                it_armor *worn_armor = dynamic_cast<it_armor*>(worn_item->type);

                if (worn_armor->covers & mfb(bp_feet) && !(worn_item->made_of("wool") || worn_item->made_of("cotton")))
                {
                    if(interactive)
                    {
                        g->add_msg(_("You're already wearing footwear!"));
                    }
                    return false;
                }
            }
        }
    }

    last_item = itype_id(to_wear->type->id);
    worn.push_back(*to_wear);

    if(interactive)
    {
        g->add_msg(_("You put on your %s."), to_wear->tname(g).c_str());
        moves -= 350; // TODO: Make this variable?

        if (to_wear->is_artifact())
        {
            it_artifact_armor *art = dynamic_cast<it_artifact_armor*>(to_wear->type);
            g->add_artifact_messages(art->effects_worn);
        }

        for (body_part i = bp_head; i < num_bp; i = body_part(i + 1))
        {
            if (armor->covers & mfb(i) && encumb(i) >= 4)
            {
                g->add_msg(
                    (i == bp_head || i == bp_torso) ?
                    _("Your %s is very encumbered! %s"):_("Your %s are very encumbered! %s"),
                    body_part_name(body_part(i), 2).c_str(), encumb_text(body_part(i)).c_str());
            }
        }
    }

    return true;
}

hint_rating player::rate_action_takeoff(item *it) {
 if (!it->is_armor()) {
  return HINT_CANT;
 }

 for (int i = 0; i < worn.size(); i++) {
  if (worn[i].invlet == it->invlet) { //surely there must be an easier way to do this?
   return HINT_GOOD;
  }
 }

 return HINT_IFFY;
}

bool player::takeoff(game *g, char let, bool autodrop)
{
 if (weapon.invlet == let) {
     return wield(g, -3, autodrop);
 } else {
  for (int i = 0; i < worn.size(); i++) {
   if (worn[i].invlet == let) {
     if ((dynamic_cast<it_armor*>(worn[i].type))->is_power_armor() &&
         ((dynamic_cast<it_armor*>(worn[i].type))->covers & mfb(bp_torso))) {
       // We're trying to take off power armor, but cannot do that if we have a power armor component on!
       bool removed_armor = false;
       for (int j = 0; j < worn.size(); j++) {
         if ((dynamic_cast<it_armor*>(worn[j].type))->is_power_armor() &&
             (worn[j].invlet != let)) {
             if( autodrop ) {
                 g->m.add_item_or_charges(posx, posy, worn[j]);
                 worn.erase(worn.begin() + j);
                 removed_armor = true;
             } else {
                 g->add_msg(_("You can't take off power armor while wearing other power armor components."));
                 return false;
             }
         }
       }
       if( removed_armor ) {
           // We've invalidated our index into worn[], so rescan from the beginning.
           i = -1;
           continue;
       }
     }
    if (autodrop || volume_capacity() - (dynamic_cast<it_armor*>(worn[i].type))->storage >
        volume_carried() + worn[i].type->volume) {
     inv.push_back(worn[i]);
     worn.erase(worn.begin() + i);
     inv.unsort();
     return true;
    } else if (query_yn(_("No room in inventory for your %s.  Drop it?"),
                        worn[i].tname(g).c_str())) {
     g->m.add_item_or_charges(posx, posy, worn[i]);
     worn.erase(worn.begin() + i);
     return true;
    } else
     return false;
   }
  }
  g->add_msg(_("You are not wearing that item."));
  return false;
 }
}

void player::sort_armor(game *g)
{
    if (worn.size() == 0)
    {
        g->add_msg(_("You are not wearing anything!"));
        return;
    }

    // work out required window sizes
    int info_win_y = 5;
    int arm_info_win_y = 4;
    int worn_win_y = worn.size() + 5;

    int torso_win_y = 3;
    int arms_win_y = 3;
    int hands_win_y = 3;
    int legs_win_y = 3;
    int eyes_win_y = 3;
    int mouth_win_y = 3;

    // color array for damae
    nc_color dam_color[] = {c_green, c_ltgreen, c_yellow, c_magenta, c_ltred, c_red};

    for (int i = 0; i < worn.size(); i++)
    {
        if ((dynamic_cast<it_armor*>(worn[i].type))->covers & mfb(bp_torso))
            torso_win_y++;
        if ((dynamic_cast<it_armor*>(worn[i].type))->covers & mfb(bp_arms))
            arms_win_y++;
        if ((dynamic_cast<it_armor*>(worn[i].type))->covers & mfb(bp_hands))
            hands_win_y++;
        if ((dynamic_cast<it_armor*>(worn[i].type))->covers & mfb(bp_legs))
            legs_win_y++;
        if ((dynamic_cast<it_armor*>(worn[i].type))->covers & mfb(bp_eyes))
            eyes_win_y++;
        if ((dynamic_cast<it_armor*>(worn[i].type))->covers & mfb(bp_mouth))
            mouth_win_y++;
    }

    int iCol1WinX = 28;
    int iCol2WinX = 26;
    int iCol3WinX = 26;

    int iCenterOffsetX = TERMX/2 - FULL_SCREEN_WIDTH/2;
    int iCenterOffsetY = TERMY/2 - (info_win_y + arm_info_win_y + worn_win_y)/2;

    WINDOW* w_info       = newwin(info_win_y, FULL_SCREEN_WIDTH, iCenterOffsetY + VIEW_OFFSET_Y, 0 + VIEW_OFFSET_X + iCenterOffsetX);
    WINDOW* w_arm_info   = newwin(arm_info_win_y, FULL_SCREEN_WIDTH,  iCenterOffsetY + info_win_y - 1 + VIEW_OFFSET_Y, 0 + VIEW_OFFSET_X + iCenterOffsetX);
    WINDOW* w_all_worn   = newwin(worn_win_y, iCol1WinX, iCenterOffsetY + arm_info_win_y + info_win_y - 2 + VIEW_OFFSET_Y,  0 + VIEW_OFFSET_X + iCenterOffsetX);
    WINDOW* w_torso_worn = newwin(torso_win_y, iCol2WinX, iCenterOffsetY + arm_info_win_y + info_win_y - 2 + VIEW_OFFSET_Y, iCol1WinX + VIEW_OFFSET_X + iCenterOffsetX);
    WINDOW* w_arms_worn  = newwin(arms_win_y, iCol2WinX, iCenterOffsetY + arm_info_win_y + info_win_y - 3 + torso_win_y + VIEW_OFFSET_Y, iCol1WinX + VIEW_OFFSET_X + iCenterOffsetX);
    WINDOW* w_hands_worn = newwin(hands_win_y, iCol2WinX, iCenterOffsetY + arm_info_win_y + info_win_y - 4 + torso_win_y + arms_win_y  + VIEW_OFFSET_Y, iCol1WinX + VIEW_OFFSET_X + iCenterOffsetX);
    WINDOW* w_legs_worn  = newwin(legs_win_y, iCol3WinX, iCenterOffsetY + arm_info_win_y + info_win_y - 2 + VIEW_OFFSET_Y, iCol1WinX + iCol2WinX + VIEW_OFFSET_X + iCenterOffsetX);
    WINDOW* w_eyes_worn  = newwin(eyes_win_y, iCol3WinX, iCenterOffsetY + arm_info_win_y + info_win_y - 3 + legs_win_y + VIEW_OFFSET_Y, iCol1WinX + iCol2WinX + VIEW_OFFSET_X + iCenterOffsetX);
    WINDOW* w_mouth_worn = newwin(mouth_win_y, iCol3WinX, iCenterOffsetY + arm_info_win_y + info_win_y - 4 + legs_win_y + eyes_win_y  + VIEW_OFFSET_Y, iCol1WinX + iCol2WinX + VIEW_OFFSET_X + iCenterOffsetX);

    wborder(w_info, LINE_XOXO, LINE_XOXO, LINE_OXOX, LINE_OXOX, LINE_OXXO, LINE_OOXX, LINE_XXOO, LINE_XOOX );
    wborder(w_arm_info, LINE_XOXO, LINE_XOXO, LINE_OXOX, LINE_OXOX, LINE_XXXO, LINE_XOXX, LINE_XXXO, LINE_XOXX );
    wborder(w_all_worn, LINE_XOXO, LINE_XOXO, LINE_OXOX, LINE_OXOX, LINE_XXXO, LINE_OXXX, LINE_XXOO, LINE_XOOX );
    wborder(w_torso_worn, LINE_XOXO, LINE_XOXO, LINE_OXOX, LINE_OXOX, LINE_OXXX, LINE_OXXX, LINE_XXXO, LINE_XOXX);
    wborder(w_eyes_worn, LINE_XOXO, LINE_XOXO, LINE_OXOX, LINE_OXOX, LINE_XXXO, LINE_XOXX, LINE_XXXO, LINE_XOXX);
    wborder(w_mouth_worn, LINE_XOXO, LINE_XOXO, LINE_OXOX, LINE_OXOX, LINE_XXXO, LINE_XOXX, LINE_XXOO, LINE_XOOX);
    wborder(w_arms_worn, LINE_XOXO, LINE_XOXO, LINE_OXOX, LINE_OXOX, LINE_XXXO, LINE_XOXX, LINE_XXXO, LINE_XOXX);
    wborder(w_hands_worn, LINE_XOXO, LINE_XOXO, LINE_OXOX, LINE_OXOX, LINE_XXXO, LINE_XOXX, LINE_XXOO, LINE_XOOX);
    wborder(w_legs_worn, LINE_XOXO, LINE_XOXO, LINE_OXOX, LINE_OXOX, LINE_OXXX, LINE_XOXX, LINE_XXXO, LINE_XOXX);

    // Print name and header
    mvwprintz(w_info, 1, 1, c_white, _("CLOTHING SORTING        Press jk to move up/down, s to select items to move."));
    mvwprintz(w_info, 2, 1, c_white, _("Press r to assign special inventory letters to clothing, ESC or q to return."));
    mvwprintz(w_info, 3, 1, c_white, _("Color key: "));
    wprintz(w_info, c_ltgray, _("(Reinforced) "));
    wprintz(w_info, dam_color[0], "# ");
    wprintz(w_info, dam_color[1], "# ");
    wprintz(w_info, dam_color[2], "# ");
    wprintz(w_info, dam_color[3], "# ");
    wprintz(w_info, dam_color[4], "# ");
    wprintz(w_info, dam_color[5], "# ");
    wprintz(w_info, c_ltgray, _("(Thoroughly Damaged)"));

    wrefresh(w_info);

    bool done = false;
    bool redraw = true;
    int cursor_y = 0;
    int selected = -1;

    int torso_item_count;
    int eyes_item_count;
    int mouth_item_count;
    int arms_item_count;
    int hands_item_count;
    int legs_item_count;

    item tmp_item;
    std::stringstream temp1;

    do
    {
        if (redraw)
        {
            // detailed armor info window
            it_armor* cur_armor = dynamic_cast<it_armor*>(worn[cursor_y].type);

            temp1.str("");
            temp1 << _("Covers: ");
            if (cur_armor->covers & mfb(bp_head))
                temp1 << _("Head. ");
            if (cur_armor->covers & mfb(bp_eyes))
                temp1 << _("Eyes. ");
            if (cur_armor->covers & mfb(bp_mouth))
                temp1 << _("Mouth. ");
            if (cur_armor->covers & mfb(bp_torso))
               temp1 << _("Torso. ");
            if (cur_armor->covers & mfb(bp_arms))
               temp1 << _("Arms. ");
            if (cur_armor->covers & mfb(bp_hands))
               temp1 << _("Hands. ");
            if (cur_armor->covers & mfb(bp_legs))
               temp1 << _("Legs. ");
            if (cur_armor->covers & mfb(bp_feet))
               temp1 << _("Feet. ");
            temp1 << _(" Coverage: ");
            temp1 << int(cur_armor->coverage);

            werase(w_arm_info);
            wborder(w_arm_info, LINE_XOXO, LINE_XOXO, LINE_OXOX, LINE_OXOX, LINE_XXXO, LINE_XOXX, LINE_XXXO, LINE_XOXX );
            mvwprintz(w_arm_info, 1, 1, dam_color[int(worn[cursor_y].damage + 1)], worn[cursor_y].tname(g).c_str());
            wprintz(w_arm_info, c_ltgray, " - ");
            wprintz(w_arm_info, c_ltgray, temp1.str().c_str());

            temp1.str("");
            temp1 << _("Encumbrance: ");
            if (worn[cursor_y].has_flag("FIT"))
            {
                temp1 << (int(cur_armor->encumber) - 1);
                temp1 << _(" (fits)");
            }
            else
            {
                temp1 << int(cur_armor->encumber);
            }
            temp1 << _(" Bash prot: ");
            temp1 << int(worn[cursor_y].bash_resist());
            temp1 << _(" Cut prot: ");
            temp1 << int(worn[cursor_y].cut_resist());
            temp1 << _(" Warmth: ");
            temp1 << int(cur_armor->warmth);
            temp1 << _(" Storage: ");
            temp1 << int(cur_armor->storage);

            mvwprintz(w_arm_info, 2, 1, c_ltgray, temp1.str().c_str());

            werase(w_all_worn);
            wborder(w_all_worn, LINE_XOXO, LINE_XOXO, LINE_OXOX, LINE_OXOX, LINE_XXXO, LINE_OXXX, LINE_XXOO, LINE_XOOX );
            mvwprintz(w_all_worn, 1, 1, c_white, _("WORN CLOTHING"));
            mvwprintz(w_all_worn, 1, iCol1WinX-9, c_ltgray ,_("Storage"));

            mvwprintz(w_all_worn, 2, 1, c_ltgray, _("(Innermost)"));
            for (int i = 0; i < worn.size(); i++)
            {
                it_armor* each_armor = dynamic_cast<it_armor*>(worn[i].type);
                if (i == cursor_y)
                    mvwprintz(w_all_worn, 3+cursor_y, 2, c_yellow, ">>");
                if (selected >= 0 && i == selected)
                    mvwprintz(w_all_worn, i+3, 5, dam_color[int(worn[i].damage + 1)], each_armor->name.c_str());
                else
                    mvwprintz(w_all_worn, i+3, 4, dam_color[int(worn[i].damage + 1)], each_armor->name.c_str());
                mvwprintz(w_all_worn, i+3, iCol1WinX-4, dam_color[int(worn[i].damage + 1)], "%2d", int(each_armor->storage));
            }
            mvwprintz(w_all_worn, 3 + worn.size(), 1, c_ltgray, _("(Outermost)"));

            werase(w_torso_worn);
            werase(w_eyes_worn);
            werase(w_mouth_worn);
            werase(w_hands_worn);
            werase(w_arms_worn);
            werase(w_legs_worn);

            wborder(w_torso_worn, LINE_XOXO, LINE_XOXO, LINE_OXOX, LINE_OXOX, LINE_OXXX, LINE_OXXX, LINE_XXXO, LINE_XOXX);
            wborder(w_eyes_worn, LINE_XOXO, LINE_XOXO, LINE_OXOX, LINE_OXOX, LINE_XXXO, LINE_XOXX, LINE_XXXO, LINE_XOXX);
            wborder(w_mouth_worn, LINE_XOXO, LINE_XOXO, LINE_OXOX, LINE_OXOX, LINE_XXXO, LINE_XOXX, LINE_XXOO, LINE_XOOX);
            wborder(w_arms_worn, LINE_XOXO, LINE_XOXO, LINE_OXOX, LINE_OXOX, LINE_XXXO, LINE_XOXX, LINE_XXXO, LINE_XOXX);
            wborder(w_hands_worn, LINE_XOXO, LINE_XOXO, LINE_OXOX, LINE_OXOX, LINE_XXXO, LINE_XOXX, LINE_XXOO, LINE_XOOX);
            wborder(w_legs_worn, LINE_XOXO, LINE_XOXO, LINE_OXOX, LINE_OXOX, LINE_OXXX, LINE_XOXX, LINE_XXXO, LINE_XOXX);

            mvwprintz(w_torso_worn, 1, 1, c_white, _("TORSO CLOTHING"));
            mvwprintz(w_eyes_worn, 1, 1, c_white, _("EYES CLOTHING"));
            mvwprintz(w_mouth_worn, 1, 1, c_white, _("MOUTH CLOTHING"));
            mvwprintz(w_arms_worn, 1, 1, c_white, _("ARMS CLOTHING"));
            mvwprintz(w_hands_worn, 1, 1, c_white, _("HANDS CLOTHING"));
            mvwprintz(w_legs_worn, 1, 1, c_white, _("LEGS CLOTHING"));

            mvwprintz(w_torso_worn, 1, iCol2WinX-8, c_ltgray ,_("Encumb"));
            mvwprintz(w_eyes_worn, 1, iCol2WinX-8, c_ltgray ,_("Encumb"));
            mvwprintz(w_mouth_worn, 1, iCol2WinX-8, c_ltgray ,_("Encumb"));
            mvwprintz(w_arms_worn, 1, iCol3WinX-8, c_ltgray ,_("Encumb"));
            mvwprintz(w_hands_worn, 1, iCol3WinX-8, c_ltgray ,_("Encumb"));
            mvwprintz(w_legs_worn, 1, iCol3WinX-8, c_ltgray ,_("Encumb"));

            torso_item_count = 0;
            eyes_item_count = 0;
            mouth_item_count = 0;
            arms_item_count = 0;
            hands_item_count = 0;
            legs_item_count = 0;

            for (int i = 0; i < worn.size(); i++)
            {
                it_armor* each_armor = dynamic_cast<it_armor*>(worn[i].type);

                nc_color fitc=(worn[i].has_flag("FIT") ? c_green : c_ltgray );

                if (each_armor->covers & mfb(bp_torso))
                {
                    mvwprintz(w_torso_worn, torso_item_count + 2, 3, dam_color[int(worn[i].damage + 1)], each_armor->name.c_str());
                    mvwprintz(w_torso_worn, torso_item_count + 2, iCol2WinX-4, fitc, "%2d", int(each_armor->encumber) - (worn[i].has_flag("FIT") ? 1 : 0 ) );
                    torso_item_count++;
                }
                if (each_armor->covers & mfb(bp_eyes))
                {
                    mvwprintz(w_eyes_worn, eyes_item_count + 2, 3, dam_color[int(worn[i].damage + 1)], each_armor->name.c_str());
                    mvwprintz(w_eyes_worn, eyes_item_count + 2, iCol3WinX-4, fitc, "%2d", int(each_armor->encumber) - (worn[i].has_flag("FIT") ? 1 : 0 ) );
                    eyes_item_count++;
                }
                if (each_armor->covers & mfb(bp_mouth))
                {
                    mvwprintz(w_mouth_worn, mouth_item_count + 2, 3, dam_color[int(worn[i].damage + 1)], each_armor->name.c_str());
                    mvwprintz(w_mouth_worn, mouth_item_count + 2, iCol3WinX-4, fitc, "%2d", int(each_armor->encumber) - (worn[i].has_flag("FIT") ? 1 : 0 ) );
                    mouth_item_count++;
                }
                if (each_armor->covers & mfb(bp_arms))
                {
                    mvwprintz(w_arms_worn, arms_item_count + 2, 3, dam_color[int(worn[i].damage + 1)], each_armor->name.c_str());
                    mvwprintz(w_arms_worn, arms_item_count + 2, iCol2WinX-4, fitc, "%2d", int(each_armor->encumber) - (worn[i].has_flag("FIT") ? 1 : 0 ) );
                    arms_item_count++;
                }
                if (each_armor->covers & mfb(bp_hands))
                {
                    mvwprintz(w_hands_worn, hands_item_count + 2, 3, dam_color[int(worn[i].damage + 1)], each_armor->name.c_str());
                    mvwprintz(w_hands_worn, hands_item_count + 2, iCol2WinX-4, fitc, "%2d", int(each_armor->encumber) - (worn[i].has_flag("FIT") ? 1 : 0 ) );
                    hands_item_count++;
                }
                if (each_armor->covers & mfb(bp_legs))
                {
                    mvwprintz(w_legs_worn, legs_item_count + 2, 3, dam_color[int(worn[i].damage + 1)], each_armor->name.c_str());
                    mvwprintz(w_legs_worn, legs_item_count + 2, iCol3WinX-4, fitc, "%2d", int(each_armor->encumber) - (worn[i].has_flag("FIT") ? 1 : 0 ) );
                    legs_item_count++;
                }
            }
        }

        wrefresh(w_info);
        wrefresh(w_arm_info);
        wrefresh(w_all_worn);
        wrefresh(w_torso_worn);
        wrefresh(w_eyes_worn);
        wrefresh(w_mouth_worn);
        wrefresh(w_hands_worn);
        wrefresh(w_arms_worn);
        wrefresh(w_legs_worn);

        redraw = false;

        switch (input())
        {
            case 'j':
            case KEY_DOWN:
                if (selected >= 0)
                {
                    if (selected < (worn.size() - 1))
                    {
                        tmp_item = worn[cursor_y + 1];
                        worn[cursor_y + 1] = worn[cursor_y];
                        worn[cursor_y] = tmp_item;
                        selected++;
                        cursor_y++;
                    }
                }
                else
                {
                    cursor_y++;
                    cursor_y = (cursor_y >= worn.size() ? 0 : cursor_y);
                }
                redraw = true;
                break;
            case 'k':
            case KEY_UP:
                if (selected >= 0)
                {
                    if (selected > 0)
                    {
                        tmp_item = worn[cursor_y - 1];
                        worn[cursor_y - 1] = worn[cursor_y];
                        worn[cursor_y] = tmp_item;
                        selected--;
                        cursor_y--;
                    }
                }
                else
                {
                    cursor_y--;
                    cursor_y = (cursor_y < 0 ? worn.size() - 1 : cursor_y);
                }
                redraw = true;
                break;
            case 's':
                if (((dynamic_cast<it_armor*>(worn[cursor_y].type))->covers & mfb(bp_head)) ||
                    ((dynamic_cast<it_armor*>(worn[cursor_y].type))->covers & mfb(bp_feet)))
                {
                    popup(_("This piece of clothing cannot be layered."));
                }
                else
                {
                    if (selected >= 0)
                        selected = -1;
                    else
                        selected = cursor_y;
                }
                redraw = true;
                break;
            case 'r':   // uses special characters for worn inventory
                {
                    int invlet = 0;
                    for (int i = 0; i < worn.size(); i++)
                    {
                        if (invlet < 76)
                        {
                            if (has_item(inv_chars[52 + invlet]))
                            {
                                item change_to = i_at(inv_chars[52 + invlet]);
                                change_to.invlet = worn[i].invlet;
                                worn[i].invlet = inv_chars[52 + invlet];
                            }
                            else
                            {
                                worn[i].invlet = inv_chars[52 + invlet];
                            }
                            invlet++;
                        };
                    };
                };
                break;
            case 'q':
            case KEY_ESCAPE:
                done = true;
                break;
        }
    } while (!done);

    werase(w_info);
    werase(w_all_worn);
    werase(w_arm_info);
    werase(w_torso_worn);
    werase(w_eyes_worn);
    werase(w_mouth_worn);
    werase(w_hands_worn);
    werase(w_arms_worn);
    werase(w_legs_worn);

    delwin(w_info);
    delwin(w_arm_info);
    delwin(w_all_worn);
    delwin(w_torso_worn);
    delwin(w_eyes_worn);
    delwin(w_mouth_worn);
    delwin(w_hands_worn);
    delwin(w_arms_worn);
    delwin(w_legs_worn);
}

void player::use_wielded(game *g) {
  use(g, weapon.invlet);
}

hint_rating player::rate_action_reload(item *it) {
 if (it->is_gun()) {
  if (it->has_flag("RELOAD_AND_SHOOT") || it->ammo_type() == "NULL") {
   return HINT_CANT;
  }
  if (it->charges == it->clip_size()) {
   int alternate_magazine = -1;
   for (int i = 0; i < it->contents.size(); i++)
   {
       if ((it->contents[i].is_gunmod() &&
            (it->contents[i].typeId() == "spare_mag" &&
             it->contents[i].charges < (dynamic_cast<it_gun*>(it->type))->clip)) ||
           (it->contents[i].has_flag("MODE_AUX") &&
            it->contents[i].charges < it->contents[i].clip_size()))
       {
           alternate_magazine = i;
       }
   }
   if(alternate_magazine == -1) {
    return HINT_IFFY;
   }
  }
  return HINT_GOOD;
 } else if (it->is_tool()) {
  it_tool* tool = dynamic_cast<it_tool*>(it->type);
  if (tool->ammo == "NULL") {
   return HINT_CANT;
  }
  return HINT_GOOD;
 }
 return HINT_CANT;
}

hint_rating player::rate_action_unload(item *it) {
 if (!it->is_gun() && !it->is_container() &&
     (!it->is_tool() || it->ammo_type() == "NULL")) {
  return HINT_CANT;
 }
 int spare_mag = -1;
 int has_m203 = -1;
 int has_shotgun = -1;
 if (it->is_gun()) {
  spare_mag = it->has_gunmod ("spare_mag");
  has_m203 = it->has_gunmod ("m203");
  has_shotgun = it->has_gunmod ("u_shotgun");
 }
 if (it->is_container() ||
     (it->charges == 0 &&
      (spare_mag == -1 || it->contents[spare_mag].charges <= 0) &&
      (has_m203 == -1 || it->contents[has_m203].charges <= 0) &&
      (has_shotgun == -1 || it->contents[has_shotgun].charges <= 0))) {
  if (it->contents.size() == 0) {
   return HINT_IFFY;
  }
 }

 return HINT_GOOD;
}

//TODO refactor stuff so we don't need to have this code mirroring game::disassemble
hint_rating player::rate_action_disassemble(item *it, game *g) {
 for (recipe_map::iterator cat_iter = g->recipes.begin(); cat_iter != g->recipes.end(); ++cat_iter)
    {
        for (recipe_list::iterator list_iter = cat_iter->second.begin();
             list_iter != cat_iter->second.end();
             ++list_iter)
        {
            recipe* cur_recipe = *list_iter;
            if (it->type == g->itypes[cur_recipe->result] && cur_recipe->reversible)
            // ok, a valid recipe exists for the item, and it is reversible
            // assign the activity
            {
                // check tools are available
                // loop over the tools and see what's required...again
                inventory crafting_inv = g->crafting_inventory(this);
                for (int j = 0; j < cur_recipe->tools.size(); j++)
                {
                    bool have_tool = false;
                    if (cur_recipe->tools[j].size() == 0) // no tools required, may change this
                    {
                        have_tool = true;
                    }
                    else
                    {
                        for (int k = 0; k < cur_recipe->tools[j].size(); k++)
                        {
                            itype_id type = cur_recipe->tools[j][k].type;
                            int req = cur_recipe->tools[j][k].count;	// -1 => 1

                            if ((req <= 0 && crafting_inv.has_amount (type, 1)) ||
                                (req >  0 && crafting_inv.has_charges(type, req)))
                            {
                                have_tool = true;
                                k = cur_recipe->tools[j].size();
                            }
                            // if crafting recipe required a welder, disassembly requires a hacksaw or super toolkit
                            if (type == "welder")
                            {
                                if (crafting_inv.has_amount("hacksaw", 1) ||
                                    crafting_inv.has_amount("toolset", 1))
                                {
                                    have_tool = true;
                                }
                                else
                                {
                                    have_tool = false;
                                }
                            }
                        }

                        if (!have_tool)
                        {
                           return HINT_IFFY;
                        }
                    }
                }
                // all tools present
                return HINT_GOOD;
            }
        }
    }
    if(it->is_book())
        return HINT_GOOD;
    // no recipe exists, or the item cannot be disassembled
    return HINT_CANT;
}

hint_rating player::rate_action_use(item *it)
{
 if (it->is_tool()) {
  it_tool *tool = dynamic_cast<it_tool*>(it->type);
  if (tool->charges_per_use != 0 && it->charges < tool->charges_per_use) {
   return HINT_IFFY;
  } else {
   return HINT_GOOD;
  }
 } else if (it->is_gunmod()) {
  if (skillLevel("gun") == 0) {
   return HINT_IFFY;
  } else {
   return HINT_GOOD;
  }
 } else if (it->is_bionic()) {
  return HINT_GOOD;
 } else if (it->is_food() || it->is_food_container() || it->is_book() || it->is_armor()) {
  return HINT_IFFY; //the rating is subjective, could be argued as HINT_CANT or HINT_GOOD as well
 }

 return HINT_CANT;
}

void player::use(game *g, char let)
{
 item* used = &i_at(let);
 item copy;
 bool replace_item = false;
 if (!inv.item_by_letter(let).is_null()) {
  copy = inv.remove_item_by_letter(let);
  copy.invlet = let;
  used = &copy;
  replace_item = true;
 }

 if (used->is_null()) {
  g->add_msg(_("You do not have that item."));
  return;
 }

 last_item = itype_id(used->type->id);

 if (used->is_tool()) {

  it_tool *tool = dynamic_cast<it_tool*>(used->type);
  if (tool->charges_per_use == 0 || used->charges >= tool->charges_per_use) {
   iuse use;
   (use.*tool->use)(g, this, used, false);
   used->charges -= tool->charges_per_use;
  } else
   g->add_msg(_("Your %s has %d charges but needs %d."), used->tname(g).c_str(),
              used->charges, tool->charges_per_use);

  if (tool->use == &iuse::dogfood) replace_item = false;

  if (replace_item && used->invlet != 0)
   inv.add_item_keep_invlet(copy);
  else if (used->invlet == 0 && used == &weapon)
   remove_weapon();
  return;

 } else if (used->type->use == &iuse::boots) {

   iuse use;
   (use.*used->type->use)(g, this, used, false);
   if (replace_item)
    inv.add_item_keep_invlet(copy);
   return;
 } else if (used->is_gunmod()) {

   if (skillLevel("gun") == 0) {
   g->add_msg(_("You need to be at least level 1 in the firearms skill before you\
 can modify guns."));
   if (replace_item)
    inv.add_item(copy);
   return;
  }
  char gunlet = g->inv(_("Select gun to modify:"));
  it_gunmod *mod = static_cast<it_gunmod*>(used->type);
  item* gun = &(i_at(gunlet));
  if (gun->is_null()) {
   g->add_msg(_("You do not have that item."));
   if (replace_item)
    inv.add_item(copy);
   return;
  } else if (!gun->is_gun()) {
   g->add_msg(_("That %s is not a gun."), gun->tname(g).c_str());
   if (replace_item)
    inv.add_item(copy);
   return;
  }
  it_gun* guntype = dynamic_cast<it_gun*>(gun->type);
  if (guntype->skill_used == Skill::skill("archery") || guntype->skill_used == Skill::skill("launcher")) {
   g->add_msg(_("You cannot mod your %s."), gun->tname(g).c_str());
   if (replace_item)
    inv.add_item(copy);
   return;
  }
  if (guntype->skill_used == Skill::skill("pistol") && !mod->used_on_pistol) {
   g->add_msg(_("That %s cannot be attached to a handgun."),
              used->tname(g).c_str());
   if (replace_item)
    inv.add_item(copy);
   return;
  } else if (guntype->skill_used == Skill::skill("shotgun") && !mod->used_on_shotgun) {
   g->add_msg(_("That %s cannot be attached to a shotgun."),
              used->tname(g).c_str());
   if (replace_item)
    inv.add_item(copy);
   return;
  } else if (guntype->skill_used == Skill::skill("smg") && !mod->used_on_smg) {
   g->add_msg(_("That %s cannot be attached to a submachine gun."),
              used->tname(g).c_str());
   if (replace_item)
    inv.add_item(copy);
   return;
  } else if (guntype->skill_used == Skill::skill("rifle") && !mod->used_on_rifle) {
   g->add_msg(_("That %s cannot be attached to a rifle."),
              used->tname(g).c_str());
   if (replace_item)
    inv.add_item(copy);
   return;
  } else if ( mod->acceptible_ammo_types.size() && mod->acceptible_ammo_types.count(guntype->ammo) == 0 ) {
   g->add_msg(_("That %s cannot be used on a %s gun."), used->tname(g).c_str(),
              ammo_name(guntype->ammo).c_str());
   if (replace_item)
    inv.add_item(copy);
   return;
  } else if (gun->contents.size() >= 4) {
   g->add_msg(_("Your %s already has 4 mods installed!  To remove the mods,\
press 'U' while wielding the unloaded gun."), gun->tname(g).c_str());
   if (replace_item)
    inv.add_item(copy);
   return;
  }
  if ((mod->id == "clip" || mod->id == "clip2" || mod->id == "spare_mag") &&
      gun->clip_size() <= 2) {
   g->add_msg(_("You can not extend the ammo capacity of your %s."),
              gun->tname(g).c_str());
   if (replace_item)
    inv.add_item(copy);
   return;
  }
  if (mod->id == "spare_mag" && gun->has_flag("RELOAD_ONE")) {
   g->add_msg(_("You can not use a spare magazine with your %s."),
              gun->tname(g).c_str());
   if (replace_item)
    inv.add_item(copy);
   return;
  }
  for (int i = 0; i < gun->contents.size(); i++) {
   if (gun->contents[i].type->id == used->type->id) {
    g->add_msg(_("Your %s already has a %s."), gun->tname(g).c_str(),
               used->tname(g).c_str());
    if (replace_item)
     inv.add_item(copy);
    return;
   } else if (!(mod->item_tags.count("MODE_AUX")) && mod->newtype != "NULL" &&
	      !gun->contents[i].has_flag("MODE_AUX") &&
	      (dynamic_cast<it_gunmod*>(gun->contents[i].type))->newtype != "NULL") {
    g->add_msg(_("Your %s's caliber has already been modified."),
               gun->tname(g).c_str());
    if (replace_item)
     inv.add_item(copy);
    return;
   } else if ((mod->id == "barrel_big" || mod->id == "barrel_small") &&
              (gun->contents[i].type->id == "barrel_big" ||
               gun->contents[i].type->id == "barrel_small")) {
    g->add_msg(_("Your %s already has a barrel replacement."),
               gun->tname(g).c_str());
    if (replace_item)
     inv.add_item(copy);
    return;
   } else if ((mod->id == "clip" || mod->id == "clip2") &&
              (gun->contents[i].type->id == "clip" ||
               gun->contents[i].type->id == "clip2")) {
    g->add_msg(_("Your %s already has its magazine size extended."),
               gun->tname(g).c_str());
    if (replace_item)
     inv.add_item(copy);
    return;
   }
  }
  g->add_msg(_("You attach the %s to your %s."), used->tname(g).c_str(),
             gun->tname(g).c_str());
  if (replace_item)
   gun->contents.push_back(copy);
  else
   gun->contents.push_back(i_rem(let));
  return;

 } else if (used->is_bionic()) {

  it_bionic* tmp = dynamic_cast<it_bionic*>(used->type);
  if (install_bionics(g, tmp)) {
   if (!replace_item)
    i_rem(let);
  } else if (replace_item)
   inv.add_item(copy);
  return;

 } else if (used->is_food() || used->is_food_container()) {
  if (replace_item)
   inv.add_item(copy);
  eat(g, lookup_item(let));
  return;
 } else if (used->is_book()) {
  if (replace_item)
   inv.add_item(copy);
  read(g, let);
  return;
 } else if (used->is_armor()) {
  if (replace_item)
   inv.add_item(copy);
  wear(g, let);
  return;
 } else
  g->add_msg(_("You can't do anything interesting with your %s."),
             used->tname(g).c_str());

 if (replace_item)
  inv.add_item(copy);
}

hint_rating player::rate_action_read(item *it, game *g)
{
 //note: there's a cryptic note about macguffins in player::read(). Do we have to account for those?
 if (!it->is_book()) {
  return HINT_CANT;
 }

 it_book *book = dynamic_cast<it_book*>(it->type);

 if (g && g->light_level() < 8 && LL_LIT > g->m.light_at(posx, posy)) {
  return HINT_IFFY;
 } else if (morale_level() < MIN_MORALE_READ &&  book->fun <= 0) {
  return HINT_IFFY; //won't read non-fun books when sad
 } else if (book->intel > 0 && has_trait(PF_ILLITERATE)) {
  return HINT_IFFY;
 } else if (has_trait(PF_HYPEROPIC) && !is_wearing("glasses_reading")
            && !is_wearing("glasses_bifocal")) {
  return HINT_IFFY;
 }

 return HINT_GOOD;
}

void player::read(game *g, char ch)
{
    vehicle *veh = g->m.veh_at (posx, posy);
    if (veh && veh->player_in_control (this))
    {
        g->add_msg(_("It's bad idea to read while driving."));
        return;
    }

    // Check if reading is okay
    // check for light level
    if (fine_detail_vision_mod(g) > 2.5)
    {
        g->add_msg(_("You can't see to read!"));
        return;
    }

    // check for traits
    if (has_trait(PF_HYPEROPIC) && !is_wearing("glasses_reading")
        && !is_wearing("glasses_bifocal"))
    {
        g->add_msg(_("Your eyes won't focus without reading glasses."));
        return;
    }

    // Find the object
    int index = -1;
    item* it = NULL;
    if (weapon.invlet == ch)
    {
        index = -2;
        it = &weapon;
    }
    else
    {
        it = &inv.item_by_letter(ch);
    }

    if (it == NULL || it->is_null())
    {
        g->add_msg(_("You do not have that item."));
        return;
    }

// Some macguffins can be read, but they aren't treated like books.
    it_macguffin* mac = NULL;
    if (it->is_macguffin())
    {
        mac = dynamic_cast<it_macguffin*>(it->type);
    }
    if (mac != NULL)
    {
        iuse use;
        (use.*mac->use)(g, this, it, false);
        return;
    }

    if (!it->is_book())
    {
        g->add_msg(_("Your %s is not good reading material."),
        it->tname(g).c_str());
    return;
    }

    it_book* tmp = dynamic_cast<it_book*>(it->type);
    int time; //Declare this here so that we can change the time depending on whats needed
    if (tmp->intel > 0 && has_trait(PF_ILLITERATE))
    {
        g->add_msg(_("You're illiterate!"));
        return;
    }
    else if (tmp->type == NULL)
    {
        /* No-op, there's no associated skill. */
    }
    else if (skillLevel(tmp->type) < (int)tmp->req)
    {
        g->add_msg(_("The %s-related jargon flies over your head!"),
         tmp->type->name().c_str());
        if (tmp->recipes.size() == 0)
        {
            return;
        }
        else
        {
            g->add_msg(_("But you might be able to learn a recipe or two."));
        }
    }
    else if (morale_level() < MIN_MORALE_READ &&  tmp->fun <= 0) // See morale.h
    {
        g->add_msg(_("What's the point of reading?  (Your morale is too low!)"));
        return;
    }
    else if (skillLevel(tmp->type) >= (int)tmp->level && tmp->fun <= 0 && !can_study_recipe(tmp) &&
            !query_yn(_("Your %s skill won't be improved.  Read anyway?"),
                      tmp->type->name().c_str()))
    {
        return;
    }

    if (tmp->recipes.size() > 0 && !(activity.continuous))
    {
        if (can_study_recipe(tmp))
        {
            g->add_msg(_("This book has more recipes for you to learn."));
        }
        else if (studied_all_recipes(tmp))
        {
            g->add_msg(_("You know all the recipes this book has to offer."));
        }
        else
        {
            g->add_msg(_("This book has more recipes, but you don't have the skill to learn them yet."));
        }
    }

	// Base read_speed() is 1000 move points (1 minute per tmp->time)
    time = tmp->time * read_speed() * fine_detail_vision_mod(g);
    if (tmp->intel > int_cur)
    {
        g->add_msg(_("This book is too complex for you to easily understand. It will take longer to read."));
        time += (tmp->time * (tmp->intel - int_cur) * 100); // Lower int characters can read, at a speed penalty
        activity = player_activity(ACT_READ, time, index, ch, "");
        moves = 0;
        return;
    }

    activity = player_activity(ACT_READ, time, index, ch, "");
    moves = 0;

    // Reinforce any existing morale bonus/penalty, so it doesn't decay
    // away while you read more.
    int minutes = time / 1000;
    add_morale(MORALE_BOOK, 0, tmp->fun * 15, minutes + 30, minutes, false,
               tmp);
}

bool player::can_study_recipe(it_book* book)
{
    for (std::map<recipe*, int>::iterator iter = book->recipes.begin(); iter != book->recipes.end(); ++iter)
    {
        if (!knows_recipe(iter->first) &&
            (iter->first->sk_primary == NULL || skillLevel(iter->first->sk_primary) >= iter->second))
        {
            return true;
        }
    }
    return false;
}

bool player::studied_all_recipes(it_book* book)
{
    for (std::map<recipe*, int>::iterator iter = book->recipes.begin(); iter != book->recipes.end(); ++iter)
    {
        if (!knows_recipe(iter->first))
        {
            return false;
        }
    }
    return true;
}

bool player::try_study_recipe(game *g, it_book *book)
{
    for (std::map<recipe*, int>::iterator iter = book->recipes.begin(); iter != book->recipes.end(); ++iter)
    {
        if (!knows_recipe(iter->first) &&
            (iter->first->sk_primary == NULL || skillLevel(iter->first->sk_primary) >= iter->second))
        {
            if (iter->first->sk_primary == NULL || rng(0, 4) <= skillLevel(iter->first->sk_primary) - iter->second)
            {
                learn_recipe(iter->first);
                g->add_msg(_("Learned a recipe for %s from the %s."),
                           g->itypes[iter->first->result]->name.c_str(), book->name.c_str());
                return true;
            }
            else
            {
                g->add_msg(_("Failed to learn a recipe from the %s."), book->name.c_str());
                return false;
            }
        }
    }
    return true; // _("false") seems to mean _("attempted and failed")
}

void player::try_to_sleep(game *g)
{
 int vpart = -1;
 vehicle *veh = g->m.veh_at (posx, posy, vpart);
 const trap_id trap_at_pos = g->m.tr_at(posx, posy);
 const ter_id ter_at_pos = g->m.ter(posx, posy);
 const furn_id furn_at_pos = g->m.furn(posx, posy);
 if (furn_at_pos == f_bed || furn_at_pos == f_makeshift_bed ||
     trap_at_pos == tr_cot || trap_at_pos == tr_rollmat ||
     furn_at_pos == f_armchair || furn_at_pos == f_sofa ||
     (veh && veh->part_with_feature (vpart, vpf_seat) >= 0) ||
      (veh && veh->part_with_feature (vpart, vpf_bed) >= 0))
  g->add_msg(_("This is a comfortable place to sleep."));
 else if (ter_at_pos != t_floor)
  g->add_msg(
             terlist[ter_at_pos].movecost <= 2 ?
             _("It's a little hard to get to sleep on this %s.") :
             _("It's hard to get to sleep on this %s."),
             terlist[ter_at_pos].name.c_str());
 add_disease("lying_down", 300);
}

bool player::can_sleep(game *g)
{
 int sleepy = 0;
 if (has_addiction(ADD_SLEEP))
  sleepy -= 3;
 if (has_trait(PF_INSOMNIA))
  sleepy -= 8;

 int vpart = -1;
 vehicle *veh = g->m.veh_at (posx, posy, vpart);
 const trap_id trap_at_pos = g->m.tr_at(posx, posy);
 const ter_id ter_at_pos = g->m.ter(posx, posy);
 const furn_id furn_at_pos = g->m.furn(posx, posy);
 if ((veh && veh->part_with_feature (vpart, vpf_bed) >= 0) ||
     furn_at_pos == f_makeshift_bed || trap_at_pos == tr_cot ||
     furn_at_pos == f_sofa)
  sleepy += 4;
 else if ((veh && veh->part_with_feature (vpart, vpf_seat) >= 0) ||
      trap_at_pos == tr_rollmat || furn_at_pos == f_armchair)
  sleepy += 3;
 else if (furn_at_pos == f_bed)
  sleepy += 5;
 else if (ter_at_pos == t_floor)
  sleepy += 1;
 else
  sleepy -= g->m.move_cost(posx, posy);
 if (fatigue < 192)
  sleepy -= int( (192 - fatigue) / 4);
 else
  sleepy += int((fatigue - 192) / 16);
 sleepy += rng(-8, 8);
 sleepy -= 2 * stim;
 if (sleepy > 0)
  return true;
 return false;
}

// Returned values range from 1.0 (unimpeded vision) to 5.0 (totally blind).
// 2.5 is enough light for detail work.
float player::fine_detail_vision_mod(game *g)
{
    if (has_disease("blind") || has_disease("boomered"))
    {
        return 5;
    }
    if ( has_nv() )
    {
        return 1.5;
    }
    // flashlight is handled by the light level check below
    if (g->u.has_active_item("lightstrip"))
    {
        return 1;
    }
    if (LL_LIT <= g->m.light_at(posx, posy))
    {
        return 1;
    }

    float vision_ii = 0;
    if (g->m.light_at(posx, posy) == LL_LOW) { vision_ii = 4; }
    else if (g->m.light_at(posx, posy) == LL_DARK) { vision_ii = 5; }

    if (g->u.has_active_item("glowstick_lit"))
    {
        vision_ii -= 3.5;
    }

    if (has_trait(PF_NIGHTVISION)) { vision_ii -= .5; }
    else if (has_trait(PF_NIGHTVISION2)) { vision_ii -= 1.5; }
    else if (has_trait(PF_NIGHTVISION3))	{ vision_ii -= 2.5; }

    if (vision_ii < 1)	{ vision_ii = 1; }
    return vision_ii;
}

int player::warmth(body_part bp)
{
    int bodywetness = 0;
    int ret = 0, warmth = 0;
    it_armor* armor = NULL;

    // Fetch the morale value of wetness for bodywetness
    for (int i = 0; bodywetness == 0 && i < morale.size(); i++)
    {
        if( morale[i].type == MORALE_WET )
        {
            bodywetness = abs(morale[i].bonus); // Make it positive, less confusing
            break;
        }
    }

    // If the player is not wielding anything, check if hands can be put in pockets
    if(bp == bp_hands && !is_armed() && worn_with_flag("POCKETS"))
    {
        ret += 10;
    }

    for (int i = 0; i < worn.size(); i++)
    {
        armor = dynamic_cast<it_armor*>(worn[i].type);

        if (armor->covers & mfb(bp))
        {
            warmth = armor->warmth;
            // Wool items do not lose their warmth in the rain
            if (!worn[i].made_of("wool"))
            {
                warmth *= 1.0 - (float)bodywetness / 100.0;
            }
            ret += warmth;
        }
    }
    return ret;
}

int player::encumb(body_part bp) {
 int iLayers = 0, iArmorEnc = 0;
 return encumb(bp, iLayers, iArmorEnc);
}

int player::encumb(body_part bp, int &layers, int &armorenc)
{
    int ret = 0;
    it_armor* armor;
    for (int i = 0; i < worn.size(); i++)
    {
        if( !worn[i].is_armor() ) {
            debugmsg("%s::encumb hit a non-armor item at worn[%d] (%s)", name.c_str(),
                     i, worn[i].tname().c_str());
        }
        armor = dynamic_cast<it_armor*>(worn[i].type);

        if( armor->covers & mfb(bp) ) {
            layers++;
            if( armor->is_power_armor() &&
                (has_active_item("UPS_on") || has_active_item("adv_UPS_on") ||
                 has_active_bionic("bio_power_armor_interface") ||
                 has_active_bionic("bio_power_armor_interface_mkII")) ) {
                armorenc += armor->encumber - 4;
            } else {
                armorenc += armor->encumber;
                // Fitted clothes will either reduce encumberance or negate layering.
                if( worn[i].has_flag( "FIT" ) ) {
                    if( armor->encumber > 0 ) {
                        armorenc--;
                    } else {
                        layers--;
                    }
                }
            }
        }
    }

    ret += armorenc;

    if (layers > 1) {
        ret += (layers - 1) * (bp == bp_torso ? .5 : 2);// Easier to layer on torso
    }
    if (volume_carried() > volume_capacity() - 2 && bp != bp_head) {
        ret += 3;
    }

    // Bionics and mutation
    if( has_bionic("bio_stiff") && bp != bp_head && bp != bp_mouth ) {
        ret += 1;
    }
    if( has_trait(PF_CHITIN3) && bp != bp_eyes && bp != bp_mouth ) {
        ret += 1;
    }
    if( has_trait(PF_SLIT_NOSTRILS) && bp == bp_mouth ) {
        ret += 1;
    }
    if (bp == bp_hands &&
        (has_trait(PF_ARM_TENTACLES) || has_trait(PF_ARM_TENTACLES_4) ||
         has_trait(PF_ARM_TENTACLES_8)) ) {
        ret += 3;
    }
    return ret;
}

int player::armor_bash(body_part bp)
{
 int ret = 0;
 it_armor* armor;
 for (int i = 0; i < worn.size(); i++) {
  armor = dynamic_cast<it_armor*>(worn[i].type);
  if (armor->covers & mfb(bp))
   ret += worn[i].bash_resist();
 }
 if (has_bionic("bio_carbon"))
  ret += 2;
 if (bp == bp_head && has_bionic("bio_armor_head"))
  ret += 3;
 else if (bp == bp_arms && has_bionic("bio_armor_arms"))
  ret += 3;
 else if (bp == bp_torso && has_bionic("bio_armor_torso"))
  ret += 3;
 else if (bp == bp_legs && has_bionic("bio_armor_legs"))
  ret += 3;
 if (has_trait(PF_FUR))
  ret++;
 if (has_trait(PF_CHITIN))
  ret += 2;
 if (has_trait(PF_SHELL) && bp == bp_torso)
  ret += 6;
 ret += rng(0, disease_intensity("armor_boost"));
 return ret;
}

int player::armor_cut(body_part bp)
{
 int ret = 0;
 it_armor* armor;
 for (int i = 0; i < worn.size(); i++) {
  armor = dynamic_cast<it_armor*>(worn[i].type);
  if (armor->covers & mfb(bp))
   ret += worn[i].cut_resist();
 }
 if (has_bionic("bio_carbon"))
  ret += 4;
 if (bp == bp_head && has_bionic("bio_armor_head"))
  ret += 3;
 else if (bp == bp_arms && has_bionic("bio_armor_arms"))
  ret += 3;
 else if (bp == bp_torso && has_bionic("bio_armor_torso"))
  ret += 3;
 else if (bp == bp_legs && has_bionic("bio_armor_legs"))
  ret += 3;
 if (has_trait(PF_THICKSKIN))
  ret++;
 if (has_trait(PF_SCALES))
  ret += 2;
 if (has_trait(PF_THICK_SCALES))
  ret += 4;
 if (has_trait(PF_SLEEK_SCALES))
  ret += 1;
 if (has_trait(PF_CHITIN))
  ret += 2;
 if (has_trait(PF_CHITIN2))
  ret += 4;
 if (has_trait(PF_CHITIN3))
  ret += 8;
 if (has_trait(PF_SHELL) && bp == bp_torso)
  ret += 14;
 ret += rng(0, disease_intensity("armor_boost"));
 return ret;
}

void player::absorb(game *g, body_part bp, int &dam, int &cut)
{
    it_armor* tmp;
    int arm_bash = 0, arm_cut = 0;
    bool cut_through = true;      // to determine if cutting damage penetrates multiple layers of armour
    int bash_absorb = 0;      // to determine if lower layers of armour get damaged

    // CBMS absorb damage first before hitting armour
    if (has_active_bionic("bio_ads"))
    {
        if (dam > 0 && power_level > 1)
        {
            dam -= rng(1, 8);
            power_level--;
        }
        if (cut > 0 && power_level > 1)
        {
            cut -= rng(0, 4);
            power_level--;
        }
        if (dam < 0)
            dam = 0;
        if (cut < 0)
            cut = 0;
    }

    // determines how much damage is absorbed by armour
    // zero if damage misses a covered part
    int bash_reduction = 0;
    int cut_reduction = 0;

    // See, we do it backwards, which assumes the player put on their jacket after
    //  their T shirt, for example.  TODO: don't assume! ASS out of U & ME, etc.
    for (int i = worn.size() - 1; i >= 0; i--)
    {
        tmp = dynamic_cast<it_armor*>(worn[i].type);
        if ((tmp->covers & mfb(bp)) && tmp->storage <= 24)
        {
            // first determine if damage is at a covered part of the body
            // probability given by coverage
            if (rng(0, 100) < tmp->coverage)
            {
                // hit a covered part of the body, so now determine if armour is damaged
                arm_bash = worn[i].bash_resist();
                arm_cut  = worn[i].cut_resist();
                // also determine how much damage is absorbed by armour
                // factor of 6 to normalise for material hardness values
                bash_reduction = arm_bash / 6;
                cut_reduction = arm_cut / 6;

                // power armour first  - to depreciate eventually
                if (((it_armor *)worn[i].type)->is_power_armor())
                {
                    if (cut > arm_cut * 2 || dam > arm_bash * 2)
                    {
                        g->add_msg_if_player(this,_("Your %s is damaged!"), worn[i].tname(g).c_str());
                        worn[i].damage++;
                    }
                }
                else // normal armour
                {
                    // determine how much the damage exceeds the armour absorption
                    // bash damage takes into account preceding layers
                    int diff_bash = (dam - arm_bash - bash_absorb < 0) ? -1 : (dam - arm_bash);
                    int diff_cut  = (cut - arm_cut  < 0) ? -1 : (dam - arm_cut);
                    bool armor_damaged = false;
                    std::string pre_damage_name = worn[i].tname(g);

                    // armour damage occurs only if damage exceeds armour absorption
                    // plus a luck factor, even if damage is below armour absorption (2% chance)
                    if ((diff_bash > arm_bash && !one_in(diff_bash)) ||
                        (diff_bash == -1 && one_in(50)))
                    {
                        armor_damaged = true;
                        worn[i].damage++;
                    }
                    bash_absorb += arm_bash;

                    // cut damage falls through to inner layers only if preceding layer was damaged
                    if (cut_through)
                    {
                        if ((diff_cut > arm_cut && !one_in(diff_cut)) ||
                            (diff_cut == -1 && one_in(50)))
                        {
                            armor_damaged = true;
                            worn[i].damage++;
                        }
                        else // layer of clothing was not damaged, so stop cutting damage from penetrating
                        {
                            cut_through = false;
                        }
                    }

                    // now check if armour was completely destroyed and display relevant messages
                    if (worn[i].damage >= 5)
                    {
                        g->add_msg_player_or_npc( this, _("Your %s is completely destroyed!"),
                                                  _("<npcname>'s %s is completely destroyed!"),
                                                  worn[i].tname(g).c_str() );
                        worn.erase(worn.begin() + i);
                    } else if (armor_damaged) {
                        std::string damage_verb = diff_bash > diff_cut ? tmp->bash_dmg_verb() :
                                                                         tmp->cut_dmg_verb();
                        g->add_msg_if_player(this, _("Your %s is %s!"), pre_damage_name.c_str(),
                                             damage_verb.c_str());
                    }
                } // end of armour damage code
            }
        }
        // reduce damage accordingly
        dam -= bash_reduction;
        cut -= cut_reduction;
    }
    // now account for CBMs and mutations
    if (has_bionic("bio_carbon"))
    {
        dam -= 2;
        cut -= 4;
    }
    if (bp == bp_head && has_bionic("bio_armor_head"))
    {
        dam -= 3;
        cut -= 3;
    }
    else if (bp == bp_arms && has_bionic("bio_armor_arms"))
    {
        dam -= 3;
        cut -= 3;
    }
    else if (bp == bp_torso && has_bionic("bio_armor_torso"))
    {
        dam -= 3;
        cut -= 3;
    }
    else if (bp == bp_legs && has_bionic("bio_armor_legs"))
    {
        dam -= 3;
        cut -= 3;
    }
    if (has_trait(PF_THICKSKIN))
        cut--;
    if (has_trait(PF_SCALES))
        cut -= 2;
    if (has_trait(PF_THICK_SCALES))
        cut -= 4;
    if (has_trait(PF_SLEEK_SCALES))
        cut -= 1;
    if (has_trait(PF_FEATHERS))
        dam--;
    if (has_trait(PF_FUR))
        dam--;
    if (has_trait(PF_CHITIN))
        cut -= 2;
    if (has_trait(PF_CHITIN2))
    {
        dam--;
        cut -= 4;
    }
    if (has_trait(PF_CHITIN3))
    {
        dam -= 2;
        cut -= 8;
    }
    if (has_trait(PF_PLANTSKIN))
        dam--;
    if (has_trait(PF_BARK))
        dam -= 2;
    if (bp == bp_feet && has_trait(PF_HOOVES))
        cut--;
    if (has_trait(PF_LIGHT_BONES))
        dam *= 1.4;
    if (has_trait(PF_HOLLOW_BONES))
        dam *= 1.8;
    if (dam < 0)
        dam = 0;
    if (cut < 0)
        cut = 0;
}

int player::resist(body_part bp)
{
 int ret = 0;
 for (int i = 0; i < worn.size(); i++) {
  if ((dynamic_cast<it_armor*>(worn[i].type))->covers & mfb(bp) ||
      (bp == bp_eyes && // Head protection works on eyes too (e.g. baseball cap)
           (dynamic_cast<it_armor*>(worn[i].type))->covers & mfb(bp_head)))
   ret += (dynamic_cast<it_armor*>(worn[i].type))->env_resist;
 }
 if (bp == bp_mouth && has_bionic("bio_purifier") && ret < 5) {
  ret += 2;
  if (ret == 6)
   ret = 5;
 }
 return ret;
}

bool player::wearing_something_on(body_part bp)
{
 for (int i = 0; i < worn.size(); i++) {
  if ((dynamic_cast<it_armor*>(worn[i].type))->covers & mfb(bp))
    return true;
 }
 return false;
}

bool player::is_wearing_power_armor(bool *hasHelmet) const {
  if (worn.size() && ((it_armor *)worn[0].type)->is_power_armor()) {
    if (hasHelmet) {
      *hasHelmet = false;

      if (worn.size() > 1) {
        for (size_t i = 1; i < worn.size(); i++) {
          it_armor *candidate = dynamic_cast<it_armor*>(worn[i].type);

          if (candidate->is_power_armor() && candidate->covers & mfb(bp_head)) {
            *hasHelmet = true;
            break;
          }
        }
      }
    }

    return true;
  } else {
    return false;
  }
}

int player::adjust_for_focus(int amount)
{
    int effective_focus = focus_pool;
    if (has_trait(PF_FASTLEARNER))
    {
        effective_focus += 15;
    }
    double tmp = amount * (effective_focus / 100.0);
    int ret = int(tmp);
    if (rng(0, 100) < 100 * (tmp - ret))
    {
        ret++;
    }
    return ret;
}

void player::practice (const calendar& turn, Skill *s, int amount)
{
    SkillLevel& level = skillLevel(s);
    // Double amount, but only if level.exercise isn't a amall negative number?
    if (level.exercise() < 0)
    {
        if (amount >= -level.exercise())
        {
            amount -= level.exercise();
        } else {
            amount += amount;
        }
    }

    bool isSavant = has_trait(PF_SAVANT);

    Skill *savantSkill = NULL;
    SkillLevel savantSkillLevel = SkillLevel();

    if (isSavant)
    {
        for (std::vector<Skill*>::iterator aSkill = Skill::skills.begin();
             aSkill != Skill::skills.end(); ++aSkill)
        {
            if (skillLevel(*aSkill) > savantSkillLevel)
            {
                savantSkill = *aSkill;
                savantSkillLevel = skillLevel(*aSkill);
            }
        }
    }

    amount = adjust_for_focus(amount);
    if (isSavant && s != savantSkill)
    {
        amount /= 2;
    }

    if (amount > 0 && level.isTraining())
    {
        skillLevel(s).train(amount);

        int chance_to_drop = focus_pool;
        focus_pool -= chance_to_drop / 100;
        if (rng(1, 100) <= (chance_to_drop % 100))
        {
            focus_pool--;
        }
    }

    skillLevel(s).practice(turn);
}

void player::practice (const calendar& turn, std::string s, int amount)
{
    Skill *aSkill = Skill::skill(s);
    practice(turn, aSkill, amount);
}

bool player::knows_recipe(recipe *rec)
{
    // do we know the recipe by virtue of it being autolearned?
    if (rec->autolearn)
    {
        if( (rec->sk_primary == NULL ||
             skillLevel(rec->sk_primary) >= rec->difficulty) &&
            (rec->sk_secondary == NULL || skillLevel(rec->sk_secondary) > 0) )
        {
            return true;
        }
    }

    if (learned_recipes.find(rec->ident) != learned_recipes.end())
    {
        return true;
    }

    return false;
}

void player::learn_recipe(recipe *rec)
{
    learned_recipes[rec->ident] = rec;
}

void player::assign_activity(game* g, activity_type type, int moves, int index, char invlet, std::string name)
{
 if (backlog.type == type && backlog.index == index && backlog.invlet == invlet &&
     backlog.name == name && query_yn(_("Resume task?"))) {
  activity = backlog;
  backlog = player_activity();
 } else
  activity = player_activity(type, moves, index, invlet, name);
}

void player::cancel_activity()
{
 if (activity_is_suspendable(activity.type))
  backlog = activity;
 activity.type = ACT_NULL;
}

std::vector<item*> player::has_ammo(ammotype at)
{
    return inv.all_ammo(at);
}

std::string player::weapname(bool charges)
{
 if (!(weapon.is_tool() &&
       dynamic_cast<it_tool*>(weapon.type)->max_charges <= 0) &&
     weapon.charges >= 0 && charges) {
  std::stringstream dump;
  int spare_mag = weapon.has_gunmod("spare_mag");
  dump << weapon.tname().c_str() << " (" << weapon.charges;
  if( -1 != spare_mag )
   dump << "+" << weapon.contents[spare_mag].charges;
  for (int i = 0; i < weapon.contents.size(); i++)
   if (weapon.contents[i].is_gunmod() &&
       weapon.contents[i].has_flag("MODE_AUX"))
    dump << "+" << weapon.contents[i].charges;
  dump << ")";
  return dump.str();
 } else if (weapon.is_null())
  return _("fists");

 else if (weapon.is_style()) { // Styles get bonus-bars!
  std::stringstream dump;
  dump << weapon.tname();

  if(weapon.typeId() == "style_capoeira"){
   if (has_disease("dodge_boost"))
    dump << _(" +Dodge");
   if (has_disease("attack_boost"))
    dump << _(" +Attack");
  } else if(weapon.typeId() == "style_ninjutsu"){
  } else if(weapon.typeId() == "style_leopard"){
   if (has_disease("attack_boost"))
    dump << _(" +Attack");
  } else if(weapon.typeId() == "style_crane"){
   if (has_disease("dodge_boost"))
    dump << _(" +Dodge");
  } else if(weapon.typeId() == "style_dragon"){
   if (has_disease("damage_boost"))
    dump << _(" +Damage");
  } else if(weapon.typeId() == "style_tiger"){
   dump << " [";
   int intensity = disease_intensity("damage_boost");
   for (int i = 1; i <= 5; i++) {
    if (intensity >= i * 2)
     dump << "*";
    else
     dump << ".";
   }
   dump << "]";
  } else if(weapon.typeId() == "style_centipede"){
   dump << " [";
   int intensity = disease_intensity("speed_boost");
   for (int i = 1; i <= 8; i++) {
    if (intensity >= i * 4)
     dump << "*";
    else
     dump << ".";
   }
   dump << "]";
  } else if(weapon.typeId() == "style_venom_snake"){
   dump << " [";
   int intensity = disease_intensity("viper_combo");
   for (int i = 1; i <= 2; i++) {
    if (intensity >= i)
     dump << "C";
    else
     dump << ".";
   }
   dump << "]";
  } else if(weapon.typeId() == "style_lizard"){
   dump << " [";
   int intensity = disease_intensity("attack_boost");
   for (int i = 1; i <= 4; i++) {
    if (intensity >= i)
     dump << "*";
    else
     dump << ".";
   }
   dump << "]";
  } else if(weapon.typeId() == "style_toad"){
   dump << " [";
   int intensity = disease_intensity("armor_boost");
   for (int i = 1; i <= 5; i++) {
    if (intensity >= 5 + i)
     dump << "!";
    else if (intensity >= i)
     dump << "*";
    else
     dump << ".";
    }
    dump << "]";
  }

  return dump.str();
 } else
  return weapon.tname();
}

nc_color encumb_color(int level)
{
 if (level < 0)
  return c_green;
 if (level == 0)
  return c_ltgray;
 if (level < 4)
  return c_yellow;
 if (level < 7)
  return c_ltred;
 return c_red;
}

bool activity_is_suspendable(activity_type type)
{
 if (type == ACT_NULL || type == ACT_RELOAD || type == ACT_DISASSEMBLE)
  return false;
 return true;
}

SkillLevel& player::skillLevel(std::string ident) {
  return _skills[Skill::skill(ident)];
}

SkillLevel& player::skillLevel(Skill *_skill) {
  return _skills[_skill];
}

void player::copy_skill_levels(const player *rhs)
{
    _skills = rhs->_skills;
}

void player::set_skill_level(Skill* _skill, int level)
{
    skillLevel(_skill).level(level);
}
void player::set_skill_level(std::string ident, int level)
{
    skillLevel(ident).level(level);
}

void player::boost_skill_level(Skill* _skill, int level)
{
    skillLevel(_skill).level(level+skillLevel(_skill));
}
void player::boost_skill_level(std::string ident, int level)
{
    skillLevel(ident).level(level+skillLevel(ident));
}

void player::setID (int i)
{
    this->id = i;
}

int player::getID ()
{
    return this->id;
}

bool player::uncanny_dodge(bool is_u)
{
    if( this->power_level < 3 || !this->has_active_bionic("bio_uncanny_dodge") ) { return false; }
    point adjacent = adjacent_tile();
    power_level -= 3;
    if (adjacent.x != posx || adjacent.y != posy)
    {
        posx = adjacent.x;
        posy = adjacent.y;
        if (is_u)
            g->add_msg(_("Time seems to slow down and you instinctively dodge!"));
        else
            g->add_msg(_("Your target dodges... so fast!"));
        return true;
    }
    if (is_u)
        g->add_msg(_("You try to dodge but there's no room!"));
    return false;
}
// adjacent_tile() returns a safe, unoccupied adjacent tile. If there are no such tiles, returns player position instead.
point player::adjacent_tile()
{
    std::vector<point> ret;
    field_entry *cur = NULL;
    field tmpfld;
    trap_id curtrap;
    int dangerous_fields;
    for (int i=posx-1; i <= posx+1; i++)
    {
        for (int j=posy-1; j <= posy+1; j++)
        {
            if (i == posx && j == posy) continue;       // don't consider player position
            curtrap=g->m.tr_at(i, j);
            if (g->mon_at(i, j) == -1 && g->npc_at(i, j) == -1 && g->m.move_cost(i, j) > 0 && (curtrap == tr_null || g->traps[curtrap]->is_benign()))        // only consider tile if unoccupied, passable and has no traps
            {
                dangerous_fields = 0;
                tmpfld = g->m.field_at(i, j);
                for(std::map<field_id, field_entry*>::iterator field_list_it = tmpfld.getFieldStart(); field_list_it != tmpfld.getFieldEnd(); ++field_list_it)
                {
                    cur = field_list_it->second;
                    if (cur != NULL && cur->is_dangerous())
                        dangerous_fields++;
                }
                if (dangerous_fields == 0)
                {
                    ret.push_back(point(i, j));
                }
            }
        }
    }
    if (ret.size())
        return ret[rng(0, ret.size()-1)];   // return a random valid adjacent tile
    else
        return point(posx, posy);           // or return player position if no valid adjacent tiles
}<|MERGE_RESOLUTION|>--- conflicted
+++ resolved
@@ -2435,16 +2435,9 @@
  int newmoves = current_speed(g);
  int pen = 0;
  line = 3;
-<<<<<<< HEAD
  if (weight_carried() > weight_capacity()) {
   pen = 50 * (weight_carried() - weight_capacity()) / (weight_capacity());
-  mvwprintz(w_speed, line, 1, c_red, "Overburdened        -%s%d%%%%",
-=======
- if (weight_carried() > int(weight_capacity() * .25)) {
-  pen = 75 * double((weight_carried() - int(weight_capacity() * .25)) /
-                    (weight_capacity() * .75));
   mvwprintz(w_speed, line, 1, c_red, _("Overburdened        -%s%d%%%%"),
->>>>>>> 14d63ab9
             (pen < 10 ? " " : ""), pen);
   line++;
  }
@@ -2563,15 +2556,9 @@
 // display player current STR effects
     mvwprintz(w_stats, 6, 2, c_magenta, _("Base HP: %d              "),
              hp_max[1]);
-<<<<<<< HEAD
-    mvwprintz(w_stats, 7, 2, c_magenta, "Carry weight: %.1f %s     ", convert_weight(weight_capacity(false)),
+    mvwprintz(w_stats, 7, 2, c_magenta, _("Carry weight: %.1f %s     "), convert_weight(weight_capacity(false)),
                       OPTIONS[OPT_USE_METRIC_WEIGHT]?"kg":"lbs");
-    mvwprintz(w_stats, 8, 2, c_magenta, "Melee damage: %d         ",
-=======
-    mvwprintz(w_stats, 7, 2, c_magenta, _("Carry weight: %d lbs     "),
-             weight_capacity(false) / 4);
     mvwprintz(w_stats, 8, 2, c_magenta, _("Melee damage: %d         "),
->>>>>>> 14d63ab9
              base_damage(false));
 
     mvwprintz(w_info, 0, 0, c_magenta, _("\
@@ -3253,29 +3240,6 @@
               veh->turret_mode ? "auto" : "off ");
   }
 
-<<<<<<< HEAD
-  if (veh->cruise_on) {
-   if(OPTIONS[OPT_USE_METRIC_SPEED]) {
-    mvwprintz(w, 3, 33, col_indf1, "{Km/h....>....}");
-    mvwprintz(w, 3, 38, col_vel, "%4d", int(veh->velocity * 0.0161f));
-    mvwprintz(w, 3, 43, c_ltgreen, "%4d", int(veh->cruise_velocity * 0.0161f));
-   }
-   else {
-    mvwprintz(w, 3, 34, col_indf1, "{mph....>....}");
-    mvwprintz(w, 3, 38, col_vel, "%4d", veh->velocity / 100);
-    mvwprintz(w, 3, 43, c_ltgreen, "%4d", veh->cruise_velocity / 100);
-   }
-  } else {
-   if(OPTIONS[OPT_USE_METRIC_SPEED]) {
-    mvwprintz(w, 3, 33, col_indf1, "  {Km/h....}  ");
-    mvwprintz(w, 3, 40, col_vel, "%4d", int(veh->velocity * 0.0161f));
-   }
-   else {
-    mvwprintz(w, 3, 34, col_indf1, "  {mph....}  ");
-    mvwprintz(w, 3, 40, col_vel, "%4d", veh->velocity / 100);
-   }
-=======
-
   //
   // Draw the speedometer.
   //
@@ -3283,7 +3247,7 @@
   int speedox = sideStyle ? 0 : 33;
   int speedoy = sideStyle ? 5 :  3;
 
-  bool metric = OPTIONS[OPT_USE_METRIC_SYS];
+  bool metric = OPTIONS[OPT_USE_METRIC_SPEED];
   const char *units = metric ? "km/h" : "mph";
   int velx    = metric ?  5 : 4; // strlen(units) + 1
   int cruisex = metric ? 10 : 9; // strlen(units) + 6
@@ -3292,7 +3256,6 @@
   if (0 == sideStyle) {
     if (!veh->cruise_on) speedox += 2;
     if (!metric)         speedox++;
->>>>>>> 14d63ab9
   }
 
   const char *speedo = veh->cruise_on ? "{%s....>....}" : "{%s....}";
@@ -5643,7 +5606,7 @@
   lowest_factor = inv_factor;
  }
  if (weapon.damage_cut() >= 10 && !weapon.has_flag("SPEAR")) {
-  int factor = weapon.volume() * 5 - weapon.weight() * 1.5 -
+  int factor = weapon.volume() * 5 - weapon.weight() / 75 -
                weapon.damage_cut();
   if (weapon.damage_cut() <= 20)
    factor *= 2;
@@ -5999,7 +5962,7 @@
             if (book->type != NULL && !query_yn(_("Really eat %s?"), book->name.c_str()))
                 return false;
         }
-        int charge = (eaten->volume() + eaten->weight()) / 2;
+        int charge = (eaten->volume() + eaten->weight()) / 225;
         if (eaten->type->m1 == "leather" || eaten->type->m2 == "leather")
             charge /= 4;
         if (eaten->type->m1 == "wood"    || eaten->type->m2 == "wood")
