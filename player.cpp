--- conflicted
+++ resolved
@@ -1476,23 +1476,13 @@
  if (weapon.is_gun()) {
    int adj_recoil = recoil + driving_recoil;
        if (adj_recoil >= 36)
-<<<<<<< HEAD
-   mvwprintz(w, 0, 30, c_red,    "Recoil");
+   mvwprintz(w, 0, 34, c_red,    "Recoil");
   else if (adj_recoil >= 20)
-   mvwprintz(w, 0, 30, c_ltred,  "Recoil");
+   mvwprintz(w, 0, 34, c_ltred,  "Recoil");
   else if (adj_recoil >= 4)
-   mvwprintz(w, 0, 30, c_yellow, "Recoil");
+   mvwprintz(w, 0, 34, c_yellow, "Recoil");
   else if (adj_recoil > 0)
-   mvwprintz(w, 0, 30, c_ltgray, "Recoil");
-=======
-   mvwprintz(w, 1, 34, c_red,    "Recoil");
-  else if (adj_recoil >= 20)
-   mvwprintz(w, 1, 34, c_ltred,  "Recoil");
-  else if (adj_recoil >= 4)
-   mvwprintz(w, 1, 34, c_yellow, "Recoil");
-  else if (adj_recoil > 0)
-   mvwprintz(w, 1, 34, c_ltgray, "Recoil");
->>>>>>> 704c73a0
+   mvwprintz(w, 0, 34, c_ltgray, "Recoil");
  }
 
       if (hunger > 2800)
