--- conflicted
+++ resolved
@@ -1040,407 +1040,4 @@
             return;
         }
     }
-<<<<<<< HEAD
-=======
-}
-
-void mutation_effect(player &p, std::string mut)
-{
-    bool is_u = (&p == &(g->u));
-    bool destroy = false;
-    std::vector<body_part> bps;
-
-    if (mut == "TOUGH" || mut == "TOUGH2" || mut == "TOUGH3" || mut == "GLASSJAW" ||
-        mut == "FLIMSY" || mut == "FLIMSY2" || mut == "FLIMSY3" ||
-        mut == "MUT_TOUGH" || mut == "MUT_TOUGH2" || mut == "MUT_TOUGH3") {
-        p.recalc_hp();
-
-    } else if (mut == "WEBBED" || mut == "PAWS" || mut == "PAWS_LARGE" || mut == "ARM_TENTACLES" ||
-               mut == "ARM_TENTACLES_4" || mut == "ARM_TENTACLES_8") {
-        // Push off gloves
-        bps.push_back(bp_hand_l);
-        bps.push_back(bp_hand_r);
-
-    } else if (mut == "TALONS") {
-        // Destroy gloves
-        destroy = true;
-        bps.push_back(bp_hand_l);
-        bps.push_back(bp_hand_r);
-
-    } else if (mut == "BEAK" || mut == "BEAK_PECK" || mut == "BEAK_HUM" || mut == "MANDIBLES" ||
-               mut == "SABER_TEETH") {
-        // Destroy mouthwear
-        destroy = true;
-        bps.push_back(bp_mouth);
-
-    } else if (mut == "MINOTAUR" || mut == "MUZZLE" || mut == "MUZZLE_BEAR" || mut == "MUZZLE_LONG" ||
-               mut == "PROBOSCIS" || mut == "MUZZLE_RAT") {
-        // Push off mouthwear
-        bps.push_back(bp_mouth);
-
-    } else if (mut == "HOOVES" || mut == "RAP_TALONS") {
-        // Destroy footwear
-        destroy = true;
-        bps.push_back(bp_foot_l);
-        bps.push_back(bp_foot_r);
-
-    } else if (mut == "SHELL") {
-        // Destroy torsowear
-        destroy = true;
-        bps.push_back(bp_torso);
-
-    } else if ( (mut == "INSECT_ARMS") || (mut == "ARACHNID_ARMS") || (mut == "WINGS_BUTTERFLY") ) {
-        // Push off torsowear
-        bps.push_back(bp_torso);
-
-    } else if (mut == "HORNS_CURLED" || mut == "CHITIN3") {
-        // Push off all helmets
-        bps.push_back(bp_head);
-
-    } else if (mut == "HORNS_POINTED" || mut == "ANTENNAE" || mut == "ANTLERS") {
-        // Push off non-cloth helmets
-        bps.push_back(bp_head);
-
-    } else if (mut == "LARGE" || mut == "LARGE_OK") {
-        p.str_max += 2;
-        p.recalc_hp();
-
-    } else if (mut == "HUGE") {
-        p.str_max += 4;
-        // Bad-Huge gets less HP bonus than normal, this is handled in recalc_hp()
-        p.recalc_hp();
-        // And there goes your clothing; by now you shouldn't need it anymore
-        add_msg(m_bad, _("You rip out of your clothing!"));
-        destroy = true;
-        bps.push_back(bp_torso);
-        bps.push_back(bp_leg_l);
-        bps.push_back(bp_leg_r);
-        bps.push_back(bp_arm_l);
-        bps.push_back(bp_arm_r);
-        bps.push_back(bp_hand_l);
-        bps.push_back(bp_hand_r);
-        bps.push_back(bp_head);
-        bps.push_back(bp_foot_l);
-        bps.push_back(bp_foot_r);
-
-    }  else if (mut == "HUGE_OK") {
-        p.str_max += 4;
-        p.recalc_hp();
-        // Good-Huge still can't fit places but its heart's healthy enough for
-        // going around being Huge, so you get the HP
-
-    } else if (mut == "STOCKY_TROGLO") {
-        p.dex_max -= 2;
-        p.str_max += 2;
-        p.recalc_hp();
-
-    } else if (mut == "PRED3") {
-        // Not so much "better at learning combat skills"
-        // as "brain changes to focus on their development".
-        // We are talking post-humanity here.
-        p.int_max --;
-
-    } else if (mut == "PRED4") {
-        // Might be a bit harsh, but on the other claw
-        // we are talking folks who really wanted to
-        // transcend their humanity by this point.
-        p.int_max -= 3;
-
-    } else if (mut == "STR_UP") {
-        p.str_max ++;
-        p.recalc_hp();
-
-    } else if (mut == "STR_UP_2") {
-        p.str_max += 2;
-        p.recalc_hp();
-
-    } else if (mut == "STR_UP_3") {
-        p.str_max += 4;
-        p.recalc_hp();
-
-    } else if (mut == "STR_UP_4") {
-        p.str_max += 7;
-        p.recalc_hp();
-
-    } else if (mut == "STR_ALPHA") {
-        if (p.str_max <= 6) {
-            p.str_max = 8;
-        } else if (p.str_max <= 7) {
-            p.str_max = 11;
-        } else if (p.str_max <= 14) {
-            p.str_max = 15;
-        } else {
-            p.str_max = 18;
-        }
-        p.recalc_hp();
-    } else if (mut == "DEX_UP") {
-        p.dex_max ++;
-
-    } else if (mut == "BENDY1") {
-        p.dex_max ++;
-
-    } else if (mut == "BENDY2") {
-        p.dex_max += 3;
-        p.str_max -= 2;
-        p.recalc_hp();
-
-    } else if (mut == "BENDY3") {
-        p.dex_max += 4;
-        p.str_max -= 4;
-        p.recalc_hp();
-
-    } else if (mut == "DEX_UP_2") {
-        p.dex_max += 2;
-
-    } else if (mut == "DEX_UP_3") {
-        p.dex_max += 4;
-
-    } else if (mut == "DEX_UP_4") {
-        p.dex_max += 7;
-
-    } else if (mut == "DEX_ALPHA") {
-        if (p.dex_max <= 6) {
-            p.dex_max = 8;
-        } else if (p.dex_max <= 7) {
-            p.dex_max = 11;
-        } else if (p.dex_max <= 14) {
-            p.dex_max = 15;
-        } else {
-            p.dex_max = 18;
-        }
-    } else if (mut == "INT_UP") {
-        p.int_max ++;
-
-    } else if (mut == "INT_UP_2") {
-        p.int_max += 2;
-
-    } else if (mut == "INT_UP_3") {
-        p.int_max += 4;
-
-    } else if (mut == "INT_UP_4") {
-        p.int_max += 7;
-
-    } else if (mut == "INT_ALPHA") {
-        if (p.int_max <= 6) {
-            p.int_max = 8;
-        } else if (p.int_max <= 7) {
-            p.int_max = 11;
-        } else if (p.int_max <= 14) {
-            p.int_max = 15;
-        } else {
-            p.int_max = 18;
-        }
-    } else if (mut == "INT_SLIME") {
-        p.int_max *= 2; // Now, can you keep it? :-)
-
-    } else if (mut == "PER_UP") {
-        p.per_max ++;
-
-    } else if (mut == "PER_UP_2") {
-        p.per_max += 2;
-
-    } else if (mut == "PER_UP_3") {
-        p.per_max += 4;
-
-    } else if (mut == "PER_UP_4") {
-        p.per_max += 7;
-
-    } else if (mut == "PER_ALPHA") {
-        if (p.per_max <= 6) {
-            p.per_max = 8;
-        } else if (p.per_max <= 7) {
-            p.per_max = 11;
-        } else if (p.per_max <= 14) {
-            p.per_max = 15;
-        } else {
-            p.per_max = 18;
-        }
-    } else if (mut == "PER_SLIME") {
-        p.per_max -= 8;
-        if (p.per_max <= 0) {
-            p.per_max = 1;
-        }
-
-    } else if (mut == "PER_SLIME_OK") {
-        p.per_max += 5;
-    }
-
-    std::string mutation_safe = "OVERSIZE";
-    for (size_t i = 0; i < p.worn.size(); i++) {
-        for( auto &bp : bps ) {
-            if( ( p.worn[i].covers( bp ) ) && ( !( p.worn[i].has_flag( mutation_safe ) ) ) ) {
-                if (destroy) {
-                    if (is_u) {
-                        add_msg(m_bad, _("Your %s is destroyed!"), p.worn[i].tname().c_str());
-                    }
-
-                    p.worn.erase(p.worn.begin() + i);
-
-                } else {
-                    if (is_u) {
-                        add_msg(m_bad, _("Your %s is pushed off."), p.worn[i].tname().c_str());
-                    }
-
-                    int pos = player::worn_position_to_index(i);
-                    g->m.add_item_or_charges(p.posx(), p.posy(), p.worn[i]);
-                    p.i_rem(pos);
-                }
-                // Reset to the start of the vector
-                i = 0;
-            }
-        }
-    }
-}
-
-void mutation_loss_effect(player &p, std::string mut)
-{
-    if (mut == "TOUGH" || mut == "TOUGH2" || mut == "TOUGH3" || mut == "GLASSJAW" ||
-        mut == "FLIMSY" || mut == "FLIMSY2" || mut == "FLIMSY3" ||
-        mut == "MUT_TOUGH" || mut == "MUT_TOUGH2" || mut == "MUT_TOUGH3") {
-        p.recalc_hp();
-
-    } else if (mut == "LARGE" || mut == "LARGE_OK") {
-        p.str_max -= 2;
-        p.recalc_hp();
-
-    } else if (mut == "HUGE") {
-        p.str_max -= 4;
-        p.recalc_hp();
-        // Losing Huge probably means either gaining Good-Huge or
-        // going back to Large.  In any case, recalc_hp ought to
-        // handle it.
-
-    } else if (mut == "HUGE_OK") {
-        p.str_max -= 4;
-        p.recalc_hp();
-
-    } else if (mut == "STOCKY_TROGLO") {
-        p.dex_max += 2;
-        p.str_max -= 2;
-        p.recalc_hp();
-
-    } else if (mut == "PRED3") {
-        // Mostly for the Debug.
-        p.int_max ++;
-
-    } else if (mut == "PRED4") {
-        p.int_max += 3;
-
-    } else if (mut == "STR_UP") {
-        p.str_max --;
-        p.recalc_hp();
-
-    } else if (mut == "STR_UP_2") {
-        p.str_max -= 2;
-        p.recalc_hp();
-
-    } else if (mut == "STR_UP_3") {
-        p.str_max -= 4;
-        p.recalc_hp();
-
-    } else if (mut == "STR_UP_4") {
-        p.str_max -= 7;
-        p.recalc_hp();
-
-    } else if (mut == "STR_ALPHA") {
-        if (p.str_max == 18) {
-            p.str_max = 15;
-        } else if (p.str_max == 15) {
-            p.str_max = 8;
-        } else if (p.str_max == 11) {
-            p.str_max = 7;
-        } else {
-            p.str_max = 4;
-        }
-        p.recalc_hp();
-    } else if (mut == "DEX_UP") {
-        p.dex_max --;
-
-    } else if (mut == "BENDY1") {
-        p.dex_max --;
-
-    } else if (mut == "BENDY2") {
-        p.dex_max -= 3;
-        p.str_max += 2;
-        p.recalc_hp();
-
-    } else if (mut == "BENDY3") {
-        p.dex_max -= 4;
-        p.str_max += 4;
-        p.recalc_hp();
-
-    } else if (mut == "DEX_UP_2") {
-        p.dex_max -= 2;
-
-    } else if (mut == "DEX_UP_3") {
-        p.dex_max -= 4;
-
-    } else if (mut == "DEX_UP_4") {
-        p.dex_max -= 7;
-
-    } else if (mut == "DEX_ALPHA") {
-        if (p.dex_max == 18) {
-            p.dex_max = 15;
-        } else if (p.dex_max == 15) {
-            p.dex_max = 8;
-        } else if (p.dex_max == 11) {
-            p.dex_max = 7;
-        } else {
-            p.dex_max = 4;
-        }
-    } else if (mut == "INT_UP") {
-        p.int_max --;
-
-    } else if (mut == "INT_UP_2") {
-        p.int_max -= 2;
-
-    } else if (mut == "INT_UP_3") {
-        p.int_max -= 4;
-
-    } else if (mut == "INT_UP_4") {
-        p.int_max -= 7;
-
-    } else if (mut == "INT_ALPHA") {
-        if (p.int_max == 18) {
-            p.int_max = 15;
-        } else if (p.int_max == 15) {
-            p.int_max = 8;
-        } else if (p.int_max == 11) {
-            p.int_max = 7;
-        } else {
-            p.int_max = 4;
-        }
-    } else if (mut == "INT_SLIME") {
-        p.int_max /= 2; // In case you have a freak accident with the debug menu ;-)
-
-    } else if (mut == "PER_UP") {
-        p.per_max --;
-
-    } else if (mut == "PER_UP_2") {
-        p.per_max -= 2;
-
-    } else if (mut == "PER_UP_3") {
-        p.per_max -= 4;
-
-    } else if (mut == "PER_UP_4") {
-        p.per_max -= 7;
-
-    } else if (mut == "PER_ALPHA") {
-        if (p.per_max == 18) {
-            p.per_max = 15;
-        } else if (p.per_max == 15) {
-            p.per_max = 8;
-        } else if (p.per_max == 11) {
-            p.per_max = 7;
-        } else {
-            p.per_max = 4;
-        }
-    } else if (mut == "PER_SLIME") {
-        p.per_max += 8;
-
-    } else if (mut == "PER_SLIME_OK") {
-        p.per_max -= 5;
-
-    }
->>>>>>> 211fa717
 }