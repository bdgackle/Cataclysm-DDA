#include "item_factory.h"

#include "addiction.h"
#include "artifact.h"
#include "bionics.h"
#include "catacharset.h"
#include "construction.h"
#include "crafting.h"
#include "debug.h"
#include "enums.h"
#include "generic_factory.h"
#include "init.h"
#include "item.h"
#include "item_group.h"
#include "iuse_actor.h"
#include "json.h"
#include "mapdata.h"
#include "material.h"
#include "options.h"
#include "recipe_dictionary.h"
#include "requirements.h"
#include "skill.h"
#include "translations.h"
#include "text_snippets.h"
#include "ui.h"
#include "veh_type.h"
#include "field.h"

#include <algorithm>
#include <sstream>

static const std::string category_id_guns("guns");
static const std::string category_id_ammo("ammo");
static const std::string category_id_weapons("weapons");
static const std::string category_id_tools("tools");
static const std::string category_id_clothing("clothing");
static const std::string category_id_drugs("drugs");
static const std::string category_id_food("food");
static const std::string category_id_books("books");
static const std::string category_id_mods("mods");
static const std::string category_id_magazines("magazines");
static const std::string category_id_cbm("bionics");
static const std::string category_id_mutagen("mutagen");
static const std::string category_id_veh_parts("veh_parts");
static const std::string category_id_other("other");

typedef std::set<std::string> t_string_set;
static t_string_set item_blacklist;
static t_string_set item_whitelist;
static bool item_whitelist_is_exclusive = false;

std::unique_ptr<Item_factory> item_controller( new Item_factory() );

static void set_allergy_flags( itype &item_template );
static void hflesh_to_flesh( itype &item_template );
static void npc_implied_flags( itype &item_template );

bool item_is_blacklisted(const std::string &id)
{
    if (item_whitelist.count(id) > 0) {
        return false;
    } else if (item_blacklist.count(id) > 0) {
        return true;
    }
    // Return true if the whitelist mode is exclusive and the whitelist is populated.
    return item_whitelist_is_exclusive && !item_whitelist.empty();
}


static bool assign_coverage_from_json( JsonObject &jo, const std::string &key,
                                       std::bitset<num_bp> &parts, bool &sided )
{
    auto parse = [&parts,&sided]( const std::string &val ) {
        if( val == "ARMS" || val == "ARM_EITHER" ) {
            parts.set( bp_arm_l );
            parts.set( bp_arm_r );
        } else if( val == "HANDS" || val == "HAND_EITHER" ) {
            parts.set( bp_hand_l );
            parts.set( bp_hand_r );
        } else if( val == "LEGS" || val == "LEG_EITHER" ) {
            parts.set( bp_leg_l );
            parts.set( bp_leg_r );
        } else if( val == "FEET" || val == "FOOT_EITHER" ) {
            parts.set( bp_foot_l );
            parts.set( bp_foot_r );
        } else {
            parts.set( get_body_part_token( val ) );
        }
        sided += ( val == "ARM_EITHER" || val == "HAND_EITHER" ||
                   val == "LEG_EITHER" || val == "FOOT_EITHER" );
    };

    if( jo.has_array( key ) ) {
        JsonArray arr = jo.get_array( key );
        while( arr.has_more() ) {
            parse( arr.next_string() );
        }
        return true;

    } else if( jo.has_string( key ) ) {
        parse( jo.get_string( key ) );
        return true;

    } else {
        return false;
    }
}

void Item_factory::finalize() {

    auto& dyn = DynamicDataLoader::get_instance();

    while( !deferred.empty() ) {
        auto n = deferred.size();
        auto it = deferred.begin();
        for( decltype(deferred)::size_type idx = 0; idx != n; ++idx ) {
            try {
                std::istringstream str( it->first );
                JsonIn jsin( str );
                JsonObject jo = jsin.get_object();
                dyn.load_object( jo, it->second );
            } catch( const std::exception &err ) {
                debugmsg( "Error loading data from json: %s", err.what() );
            }
            ++it;
        }
        deferred.erase( deferred.begin(), it );
        if( deferred.size() == n ) {
            debugmsg( "JSON contains circular dependency: discarded %i templates", n );
            break;
        }
    }

    finalize_item_blacklist();

    for( auto& e : m_templates ) {
        itype& obj = *e.second;

        // add usage methods (with default values) based upon qualities
        // if a method was already set the specific values remain unchanged
        for( const auto &q : obj.qualities ) {
            for( const auto &u : q.first.obj().usages ) {
                if( q.second >= u.first ) {
                    obj.use_methods.emplace( u.second, usage_from_string( u.second ) );
                }
            }
        }

        if( obj.engine && get_world_option<bool>( "NO_FAULTS" ) ) {
            obj.engine->faults.clear();
        }

        if( !obj.category ) {
            obj.category = get_category( calc_category( &obj ) );
        }

        // use pre-cataclysm price as default if post-cataclysm price unspecified
        if( obj.price_post < 0 ) {
            obj.price_post = obj.price;
        }
        // use base volume if integral volume unspecified
        if( obj.integral_volume < 0 ) {
            obj.integral_volume = obj.volume;
        }
        // for ammo and comestibles stack size defaults to count of initial charges
        if( obj.stack_size == 0 && ( obj.ammo || obj.comestible ) ) {
            obj.stack_size = obj.charges_default();
        }
        for( const auto &tag : obj.item_tags ) {
            if( tag.size() > 6 && tag.substr( 0, 6 ) == "LIGHT_" ) {
                obj.light_emission = std::max( atoi( tag.substr( 6 ).c_str() ), 0 );
            }
        }
        // for ammo not specifying loudness (or an explicit zero) derive value from other properties
        if( obj.ammo ) {
            if( obj.ammo->loudness < 0 ) {
                obj.ammo->loudness = std::max( std::max( { obj.ammo->damage, obj.ammo->pierce, obj.ammo->range } ) * 3,
                                               obj.ammo->recoil / 3 );
            }

            const auto &mats = obj.materials;
            if( std::find( mats.begin(), mats.end(), material_id( "hydrocarbons" ) ) == mats.end() &&
                std::find( mats.begin(), mats.end(), material_id( "oil" ) ) == mats.end() ) {
                const auto &ammo_effects = obj.ammo->ammo_effects;
                obj.ammo->cookoff = ammo_effects.count( "INCENDIARY" ) > 0 ||
                                    ammo_effects.count( "COOKOFF" ) > 0;
                static const std::set<std::string> special_cookoff_tags = {{
                    "NAPALM", "NAPALM_BIG",
                    "EXPLOSIVE_SMALL", "EXPLOSIVE", "EXPLOSIVE_BIG", "EXPLOSIVE_HUGE",
                    "TOXICGAS", "TEARGAS", "SMOKE", "SMOKE_BIG",
                    "FRAG", "FLASHBANG"
                }};
                obj.ammo->special_cookoff = std::any_of( ammo_effects.begin(), ammo_effects.end(),
                    []( const std::string &s ) {
                        return special_cookoff_tags.count( s ) > 0;
                    } );
            } else {
                obj.ammo->cookoff = false;
                obj.ammo->special_cookoff = false;
            }
        }
        // for magazines ensure default_ammo is set
        if( obj.magazine && obj.magazine->default_ammo == "NULL" ) {
               obj.magazine->default_ammo = default_ammo( obj.magazine->type );
        }
        if( obj.gun ) {
            // @todo add explicit action field to gun definitions
            std::string defmode = "semi-auto";
            if( obj.gun->clip == 1 ) {
                defmode = "manual"; // break-type actions
            } else if( obj.gun->skill_used == skill_id( "pistol" ) && obj.item_tags.count( "RELOAD_ONE" ) ) {
                defmode = "revolver";
            }

            // if the gun doesn't have a DEFAULT mode then add one now
            obj.gun->modes.emplace( "DEFAULT", std::tuple<std::string, int, std::set<std::string>>( defmode, 1,
                                    std::set<std::string>() ) );

            if( obj.gun->burst > 1 ) {
                // handle legacy JSON format
                obj.gun->modes.emplace( "AUTO", std::tuple<std::string, int, std::set<std::string>>( "auto", obj.gun->burst,
                                        std::set<std::string>() ) );
            }

            obj.gun->reload_noise = _( obj.gun->reload_noise.c_str() );

            // @todo Move to jsons?
            if( obj.gun->skill_used == skill_id( "archery" ) ||
                obj.gun->skill_used == skill_id( "throw" ) ) {
                obj.item_tags.insert( "WATERPROOF_GUN" );
                obj.item_tags.insert( "NEVER_JAMS" );
                obj.gun->ammo_effects.insert( "NEVER_MISFIRES" );
            }
        }

        set_allergy_flags( *e.second );
        hflesh_to_flesh( *e.second );
        npc_implied_flags( *e.second );

        if( obj.comestible ) {
            if( get_world_option<bool>( "NO_VITAMINS" ) ) {
                obj.comestible->vitamins.clear();
            } else if( obj.comestible->vitamins.empty() && obj.comestible->healthy >= 0 ) {
                // Default vitamins of healthy comestibles to their edible base materials if none explicitly specified.
                auto healthy = std::max( obj.comestible->healthy, 1 ) * 10;
                auto mat = obj.materials;

                // @todo migrate inedible comestibles to appropriate alternative types.
                mat.erase( std::remove_if( mat.begin(), mat.end(), []( const string_id<material_type> &m ) {
                            return !m.obj().edible();
                        } ), mat.end() );

                // For comestibles composed of multiple edible materials we calculate the average.
                for( const auto &v : vitamin::all() ) {
                    if( obj.comestible->vitamins.find( v.first ) == obj.comestible->vitamins.end() ) {
                        for( const auto &m : mat ) {
                            obj.comestible->vitamins[ v.first ] += ceil( m.obj().vitamin( v.first ) * healthy / mat.size() );
                        }
                    }
                }
            }
        }

        for( auto &e : obj.use_methods ) {
            e.second.get_actor_ptr()->finalize( obj.id );
        }
    }
}

void Item_factory::finalize_item_blacklist()
{
    for (t_string_set::const_iterator a = item_whitelist.begin(); a != item_whitelist.end(); ++a) {
        if (!has_template(*a)) {
            debugmsg("item on whitelist %s does not exist", a->c_str());
        }
    }
    for (t_string_set::const_iterator a = item_blacklist.begin(); a != item_blacklist.end(); ++a) {
        if (!has_template(*a)) {
            debugmsg("item on blacklist %s does not exist", a->c_str());
        }

    }

    // Can't be part of the blacklist loop because the magazines might be
    // deleted before the guns are processed.
    const bool magazines_blacklisted = get_world_option<bool>( "BLACKLIST_MAGAZINES" );

    if( magazines_blacklisted ) {
        for( auto& e : m_templates ) {
            if( !e.second->gun || e.second->magazines.empty() ) {
                continue;
            }

            // check_definitions() guarantees that defmag both exists and is a magazine
            itype *defmag = m_templates[ e.second->magazine_default[ e.second->gun->ammo ] ].get();
            e.second->volume += defmag->volume;
            e.second->weight += defmag->weight;
            e.second->magazines.clear();
            e.second->magazine_default.clear();
            e.second->magazine_well = 0;

            if( e.second->gun ) {
                e.second->gun->clip = defmag->magazine->capacity;
                e.second->gun->reload_time = defmag->magazine->capacity * defmag->magazine->reload_time;
            }
        }
    }

    for( auto &e : m_templates ) {
        if( !( item_is_blacklisted( e.first ) || ( magazines_blacklisted && e.second->magazine ) ) ) {
            continue;
        }
        for( auto &g : m_template_groups ) {
            g.second->remove_item( e.first );
        }

        // remove any blacklisted items from requirements
        for( auto &r : requirement_data::all() ) {
            const_cast<requirement_data &>( r.second ).blacklist_item( e.first );
        }

        // remove any recipes used to craft the blacklisted item
        recipe_dict.delete_if( [&]( recipe &r ) {
            return r.result == e.first;
        } );
    }

    for( auto &vid : vehicle_prototype::get_all() ) {
        vehicle_prototype &prototype = const_cast<vehicle_prototype&>( vid.obj() );
        for( vehicle_item_spawn &vis : prototype.item_spawns ) {
            auto &vec = vis.item_ids;
            const auto iter = std::remove_if( vec.begin(), vec.end(), item_is_blacklisted );
            vec.erase( iter, vec.end() );
        }
    }
}

void add_to_set( t_string_set &s, JsonObject &json, const std::string &name )
{
    JsonArray jarr = json.get_array( name );
    while( jarr.has_more() ) {
        s.insert( jarr.next_string() );
    }
}

void Item_factory::load_item_blacklist( JsonObject &json )
{
    add_to_set( item_blacklist, json, "items" );
}

void Item_factory::load_item_whitelist( JsonObject &json )
{
    if( json.has_string( "mode" ) && json.get_string( "mode" ) == "EXCLUSIVE" ) {
        item_whitelist_is_exclusive = true;
    }
    add_to_set( item_whitelist, json, "items" );
}

Item_factory::~Item_factory()
{
    clear();
}

Item_factory::Item_factory()
{
    init();
}

class iuse_function_wrapper : public iuse_actor
{
    private:
        use_function_pointer cpp_function;
    public:
        iuse_function_wrapper( const std::string &type, const use_function_pointer f )
            : iuse_actor( type ), cpp_function( f ) { }

        ~iuse_function_wrapper() override = default;
        long use( player *p, item *it, bool a, const tripoint &pos ) const override {
            iuse tmp;
            return ( tmp.*cpp_function )( p, it, a, pos );
        }
        iuse_actor *clone() const override {
            return new iuse_function_wrapper( *this );
        }

        void load( JsonObject & ) override {}
};

use_function::use_function( const std::string &type, const use_function_pointer f )
    : use_function( new iuse_function_wrapper( type, f ) ) {}


void Item_factory::add_iuse( const std::string &type, const use_function_pointer f ) {
    iuse_function_list[ type ] = use_function( type, f );
}

void Item_factory::add_actor( iuse_actor *ptr ) {
    iuse_function_list[ ptr->type ] = use_function( ptr );
}

void Item_factory::init()
{
    add_iuse( "ACIDBOMB_ACT", &iuse::acidbomb_act );
    add_iuse( "ADRENALINE_INJECTOR", &iuse::adrenaline_injector );
    add_iuse( "ALCOHOL", &iuse::alcohol_medium );
    add_iuse( "ALCOHOL_STRONG", &iuse::alcohol_strong );
    add_iuse( "ALCOHOL_WEAK", &iuse::alcohol_weak );
    add_iuse( "ANTIBIOTIC", &iuse::antibiotic );
    add_iuse( "ANTICONVULSANT", &iuse::anticonvulsant );
    add_iuse( "ANTIFUNGAL", &iuse::antifungal );
    add_iuse( "ANTIPARASITIC", &iuse::antiparasitic );
    add_iuse( "ARROW_FLAMABLE", &iuse::arrow_flamable );
    add_iuse( "ARTIFACT", &iuse::artifact );
    add_iuse( "ATOMIC_BATTERY", &iuse::atomic_battery );
    add_iuse( "ATOMIC_CAFF", &iuse::atomic_caff );
    add_iuse( "BATTLETORCH_LIT", &iuse::battletorch_lit );
    add_iuse( "BELL", &iuse::bell );
    add_iuse( "BLECH", &iuse::blech );
    add_iuse( "BOLTCUTTERS", &iuse::boltcutters );
    add_iuse( "C4", &iuse::c4 );
    add_iuse( "CABLE_ATTACH", &iuse::cable_attach );
    add_iuse( "CAFF", &iuse::caff );
    add_iuse( "CAMERA", &iuse::camera );
    add_iuse( "CAN_GOO", &iuse::can_goo );
    add_iuse( "CAPTURE_MONSTER_ACT", &iuse::capture_monster_act );
    add_iuse( "CARVER_OFF", &iuse::carver_off );
    add_iuse( "CARVER_ON", &iuse::carver_on );
    add_iuse( "CATFOOD", &iuse::catfood );
    add_iuse( "CHAINSAW_OFF", &iuse::chainsaw_off );
    add_iuse( "CHAINSAW_ON", &iuse::chainsaw_on );
    add_iuse( "CHEW", &iuse::chew );
    add_iuse( "CIRCSAW_ON", &iuse::circsaw_on );
    add_iuse( "COKE", &iuse::coke );
    add_iuse( "COMBATSAW_OFF", &iuse::combatsaw_off );
    add_iuse( "COMBATSAW_ON", &iuse::combatsaw_on );
    add_iuse( "CONTACTS", &iuse::contacts );
    add_iuse( "CROWBAR", &iuse::crowbar );
    add_iuse( "CS_LAJATANG_OFF", &iuse::cs_lajatang_off );
    add_iuse( "CS_LAJATANG_ON", &iuse::cs_lajatang_on );
    add_iuse( "DATURA", &iuse::datura );
    add_iuse( "DIG", &iuse::dig );
    add_iuse( "DIRECTIONAL_ANTENNA", &iuse::directional_antenna );
    add_iuse( "DOGFOOD", &iuse::dogfood );
    add_iuse( "DOG_WHISTLE", &iuse::dog_whistle );
    add_iuse( "DOLLCHAT", &iuse::talking_doll );
    add_iuse( "DOUBLE_REACTOR", &iuse::double_reactor );
    add_iuse( "ECIG", &iuse::ecig );
    add_iuse( "EHANDCUFFS", &iuse::ehandcuffs );
    add_iuse( "EINKTABLETPC", &iuse::einktabletpc );
    add_iuse( "ELEC_CHAINSAW_OFF", &iuse::elec_chainsaw_off );
    add_iuse( "ELEC_CHAINSAW_ON", &iuse::elec_chainsaw_on );
    add_iuse( "EXTINGUISHER", &iuse::extinguisher );
    add_iuse( "EXTRA_BATTERY", &iuse::extra_battery );
    add_iuse( "EYEDROPS", &iuse::eyedrops );
    add_iuse( "FIRECRACKER", &iuse::firecracker );
    add_iuse( "FIRECRACKER_ACT", &iuse::firecracker_act );
    add_iuse( "FIRECRACKER_PACK", &iuse::firecracker_pack );
    add_iuse( "FIRECRACKER_PACK_ACT", &iuse::firecracker_pack_act );
    add_iuse( "FISH_ROD", &iuse::fishing_rod );
    add_iuse( "FISH_TRAP", &iuse::fish_trap );
    add_iuse( "FLUMED", &iuse::flumed );
    add_iuse( "FLUSLEEP", &iuse::flusleep );
    add_iuse( "FLU_VACCINE", &iuse::flu_vaccine );
    add_iuse( "FUNGICIDE", &iuse::fungicide );
    add_iuse( "FUN_HALLU", &iuse::fun_hallu );
    add_iuse( "GEIGER", &iuse::geiger );
    add_iuse( "GRANADE", &iuse::granade );
    add_iuse( "GRANADE_ACT", &iuse::granade_act );
    add_iuse( "GRENADE_INC_ACT", &iuse::grenade_inc_act );
    add_iuse( "GUN_REPAIR", &iuse::gun_repair );
    add_iuse( "HACKSAW", &iuse::hacksaw );
    add_iuse( "HAIRKIT", &iuse::hairkit );
    add_iuse( "HAMMER", &iuse::hammer );
    add_iuse( "HEATPACK", &iuse::heatpack );
    add_iuse( "HEAT_FOOD", &iuse::heat_food );
    add_iuse( "HONEYCOMB", &iuse::honeycomb );
    add_iuse( "HOTPLATE", &iuse::hotplate );
    add_iuse( "INHALER", &iuse::inhaler );
    add_iuse( "JACKHAMMER", &iuse::jackhammer );
    add_iuse( "JET_INJECTOR", &iuse::jet_injector );
    add_iuse( "LADDER", &iuse::ladder );
    add_iuse( "LUMBER", &iuse::lumber );
    add_iuse( "MAKEMOUND", &iuse::makemound );
    add_iuse( "MARLOSS", &iuse::marloss );
    add_iuse( "MARLOSS_GEL", &iuse::marloss_gel );
    add_iuse( "MARLOSS_SEED", &iuse::marloss_seed );
    add_iuse( "MA_MANUAL", &iuse::ma_manual );
    add_iuse( "MCG_NOTE", &iuse::mcg_note );
    add_iuse( "MEDITATE", &iuse::meditate );
    add_iuse( "METH", &iuse::meth );
    add_iuse( "MININUKE", &iuse::mininuke );
    add_iuse( "MISC_REPAIR", &iuse::misc_repair );
    add_iuse( "MOLOTOV_LIT", &iuse::molotov_lit );
    add_iuse( "MOP", &iuse::mop );
    add_iuse( "MP3", &iuse::mp3 );
    add_iuse( "MP3_ON", &iuse::mp3_on );
    add_iuse( "MULTICOOKER", &iuse::multicooker );
    add_iuse( "MUTAGEN", &iuse::mutagen );
    add_iuse( "MUT_IV", &iuse::mut_iv );
    add_iuse( "MUT_IV", &iuse::mut_iv );
    add_iuse( "MYCUS", &iuse::mycus );
    add_iuse( "NOISE_EMITTER_OFF", &iuse::noise_emitter_off );
    add_iuse( "NOISE_EMITTER_ON", &iuse::noise_emitter_on );
    add_iuse( "OXYGEN_BOTTLE", &iuse::oxygen_bottle );
    add_iuse( "OXYTORCH", &iuse::oxytorch );
    add_iuse( "PACK_ITEM", &iuse::pack_item );
    add_iuse( "PHEROMONE", &iuse::pheromone );
    add_iuse( "PICKAXE", &iuse::pickaxe );
    add_iuse( "PIPEBOMB_ACT", &iuse::pipebomb_act );
    add_iuse( "PLANTBLECH", &iuse::plantblech );
    add_iuse( "POISON", &iuse::poison );
    add_iuse( "PORTABLE_GAME", &iuse::portable_game );
    add_iuse( "PORTABLE_STRUCTURE", &iuse::portable_structure );
    add_iuse( "PORTAL", &iuse::portal );
    add_iuse( "PROZAC", &iuse::prozac );
    add_iuse( "PURIFIER", &iuse::purifier );
    add_iuse( "PURIFY_IV", &iuse::purify_iv );
    add_iuse( "RADGLOVE", &iuse::radglove );
    add_iuse( "RADIOCAR", &iuse::radiocar );
    add_iuse( "RADIOCARON", &iuse::radiocaron );
    add_iuse( "RADIOCONTROL", &iuse::radiocontrol );
    add_iuse( "RADIO_MOD", &iuse::radio_mod );
    add_iuse( "RADIO_OFF", &iuse::radio_off );
    add_iuse( "RADIO_ON", &iuse::radio_on );
    add_iuse( "REMOTEVEH", &iuse::remoteveh );
    add_iuse( "REMOVE_ALL_MODS", &iuse::remove_all_mods );
    add_iuse( "RM13ARMOR_OFF", &iuse::rm13armor_off );
    add_iuse( "RM13ARMOR_ON", &iuse::rm13armor_on );
    add_iuse( "ROBOTCONTROL", &iuse::robotcontrol );
    add_iuse( "ROYAL_JELLY", &iuse::royal_jelly );
    add_iuse( "SAW_BARREL", &iuse::saw_barrel );
    add_iuse( "SEED", &iuse::seed );
    add_iuse( "SEWAGE", &iuse::sewage );
    add_iuse( "SEW_ADVANCED", &iuse::sew_advanced );
    add_iuse( "SHAVEKIT", &iuse::shavekit );
    add_iuse( "SHOCKTONFA_OFF", &iuse::shocktonfa_off );
    add_iuse( "SHOCKTONFA_ON", &iuse::shocktonfa_on );
    add_iuse( "SIPHON", &iuse::siphon );
    add_iuse( "SLEEP", &iuse::sleep );
    add_iuse( "SMOKING", &iuse::smoking );
    add_iuse( "SPRAY_CAN", &iuse::spray_can );
    add_iuse( "STIMPACK", &iuse::stimpack );
    add_iuse( "TAZER", &iuse::tazer );
    add_iuse( "TAZER2", &iuse::tazer2 );
    add_iuse( "TELEPORT", &iuse::teleport );
    add_iuse( "THORAZINE", &iuse::thorazine );
    add_iuse( "THROWABLE_EXTINGUISHER_ACT", &iuse::throwable_extinguisher_act );
    add_iuse( "TORCH_LIT", &iuse::torch_lit );
    add_iuse( "TOWEL", &iuse::towel );
    add_iuse( "TRIMMER_OFF", &iuse::trimmer_off );
    add_iuse( "TRIMMER_ON", &iuse::trimmer_on );
    add_iuse( "UNFOLD_GENERIC", &iuse::unfold_generic );
    add_iuse( "UNPACK_ITEM", &iuse::unpack_item );
    add_iuse( "UPS_BATTERY", &iuse::ups_battery );
    add_iuse( "VACCINE", &iuse::vaccine );
    add_iuse( "VACUTAINER", &iuse::vacutainer );
    add_iuse( "VIBE", &iuse::vibe );
    add_iuse( "VORTEX", &iuse::vortex );
    add_iuse( "WASHCLOTHES", &iuse::washclothes );
    add_iuse( "WATER_PURIFIER", &iuse::water_purifier );
    add_iuse( "WEATHER_TOOL", &iuse::weather_tool );
    add_iuse( "WEED_BROWNIE", &iuse::weed_brownie );
    add_iuse( "XANAX", &iuse::xanax );

    add_actor( new ammobelt_actor() );
    add_actor( new bandolier_actor() );
    add_actor( new cauterize_actor() );
    add_actor( new consume_drug_iuse() );
    add_actor( new delayed_transform_iuse() );
    add_actor( new enzlave_actor() );
    add_actor( new explosion_iuse() );
    add_actor( new firestarter_actor() );
    add_actor( new fireweapon_off_actor() );
    add_actor( new fireweapon_on_actor() );
    add_actor( new heal_actor() );
    add_actor( new holster_actor() );
    add_actor( new inscribe_actor() );
    add_actor( new iuse_transform() );
    add_actor( new countdown_actor() );
    add_actor( new manualnoise_actor() );
    add_actor( new musical_instrument_actor() );
    add_actor( new pick_lock_actor() );
    add_actor( new place_monster_iuse() );
    add_actor( new reveal_map_actor() );
    add_actor( new salvage_actor() );
    add_actor( new unfold_vehicle_iuse() );
    add_actor( new ups_based_armor_actor() );
    add_actor( new place_trap_actor() );

    create_inital_categories();

    // An empty dummy group, it will not spawn anything. However, it makes that item group
    // id valid, so it can be used all over the place without need to explicitly check for it.
    m_template_groups["EMPTY_GROUP"] = new Item_group( Item_group::G_COLLECTION, 100 );
}

void Item_factory::create_inital_categories()
{
    // Load default categories with their default sort_rank
    // Negative rank so the default categories come before all
    // the explicit defined categories from json
    // (assuming the category definitions in json use positive sort_ranks).
    // Note that json data might override these settings
    // (simply define a category in json with the id
    // taken from category_id_* and that definition will get
    // used - see load_item_category)
    add_category(category_id_guns, -22, _("GUNS"));
    add_category(category_id_magazines, -21, _("MAGAZINES"));
    add_category(category_id_ammo, -20, _("AMMO"));
    add_category(category_id_weapons, -19, _("WEAPONS"));
    add_category(category_id_tools, -18, _("TOOLS"));
    add_category(category_id_clothing, -17, _("CLOTHING"));
    add_category(category_id_food, -16, _("FOOD"));
    add_category(category_id_drugs, -15, _("DRUGS"));
    add_category(category_id_books, -14, _("BOOKS"));
    add_category(category_id_mods, -13, _("MODS"));
    add_category(category_id_cbm, -12, _("BIONICS"));
    add_category(category_id_mutagen, -11, _("MUTAGEN"));
    add_category(category_id_veh_parts, -10, _("VEHICLE PARTS"));
    add_category(category_id_other, -9, _("OTHER"));
}

void Item_factory::add_category(const std::string &id, int sort_rank, const std::string &name)
{
    // unconditionally override any existing definition
    // as there should be none.
    item_category &cat = m_categories[id];
    cat.id = id;
    cat.sort_rank = sort_rank;
    cat.name = name;
}

bool Item_factory::check_ammo_type( std::ostream &msg, const ammotype& ammo ) const
{
    if ( ammo.is_null() ) {
        return false;
    }

    if( !ammo.is_valid() ) {
        msg << string_format("ammo type %s is not known", ammo.c_str()) << "\n";
        return false;
    }

    if( std::none_of( m_templates.begin(), m_templates.end(), [&ammo]( const decltype(m_templates)::value_type& e ) {
        return e.second->ammo && e.second->ammo->type == ammo;
    } ) ) {
        msg << string_format("there is no actual ammo of type %s defined", ammo.c_str()) << "\n";
        return false;
    }
    return true;
}

void Item_factory::check_definitions() const
{
    std::set<itype_id> magazines_used;
    std::set<itype_id> magazines_defined;
    for( const auto &elem : m_templates ) {
        std::ostringstream msg;
        const itype *type = elem.second.get();

        if( type->weight < 0 ) {
            msg << "negative weight" << "\n";
        }
        if( type->volume < 0 ) {
            msg << "negative volume" << "\n";
        }
        if( type->price < 0 ) {
            msg << "negative price" << "\n";
        }
        if( type->description.empty() ) {
            msg << "empty description" << "\n";
        }

        for( auto mat_id : type->materials ) {
            if( mat_id.str() == "null" || !mat_id.is_valid() ) {
                msg << string_format("invalid material %s", mat_id.c_str()) << "\n";
            }
        }

        if( type->sym.empty() ) {
            msg << "symbol not defined" << "\n";
        } else if( utf8_width( type->sym ) != 1 ) {
            msg << "symbol must be exactly one console cell width" << "\n";
        }

        for( const auto &_a : type->techniques ) {
            if( !_a.is_valid() ) {
                msg << string_format( "unknown technique %s", _a.c_str() ) << "\n";
            }
        }
        if( !type->snippet_category.empty() ) {
            if( !SNIPPET.has_category( type->snippet_category ) ) {
                msg << string_format("snippet category %s without any snippets", type->id.c_str(), type->snippet_category.c_str()) << "\n";
            }
        }
        for( auto &q : type->qualities ) {
            if( !q.first.is_valid() ) {
                msg << string_format("item %s has unknown quality %s", type->id.c_str(), q.first.c_str()) << "\n";
            }
        }
        if( type->default_container != "null" && !has_template( type->default_container ) ) {
            msg << string_format( "invalid container property %s", type->default_container.c_str() ) << "\n";
        }

        for( const auto& e : type->emits ) {
            if( !e.is_valid() ) {
                msg << string_format( "item %s has unknown emit source %s", type->id.c_str(), e.c_str() ) << "\n";
            }
        }

        if( type->engine ) {
            for( const auto& f : type->engine->faults ) {
                if( !f.is_valid() ) {
                    msg << string_format( "invalid item fault %s", f.c_str() ) << "\n";
                }
            }
        }

        if( type->comestible ) {
            if( type->comestible->tool != "null" ) {
                auto req_tool = find_template( type->comestible->tool );
                if( !req_tool->tool ) {
                    msg << string_format( "invalid tool property %s", type->comestible->tool.c_str() ) << "\n";
                }
            }
        }
        if( type->brewable != nullptr ) {
            if( type->brewable->results.empty() ) {
                msg << string_format( "empty product list" ) << "\n";
            }

            for( auto & b : type->brewable->results ) {
                if( !has_template( b ) ) {
                    msg << string_format( "invalid result id %s", b.c_str() ) << "\n";
                }
            }
        }
        if( type->seed ) {
            if( !has_template( type->seed->fruit_id ) ) {
                msg << string_format( "invalid fruit id %s", type->seed->fruit_id.c_str() ) << "\n";
            }
            for( auto & b : type->seed->byproducts ) {
                if( !has_template( b ) ) {
                    msg << string_format( "invalid byproduct id %s", b.c_str() ) << "\n";
                }
            }
        }
        if( type->book ) {
            if( type->book->skill && !type->book->skill.is_valid() ) {
                msg << string_format("uses invalid book skill.") << "\n";
            }
        }
        if( type->ammo ) {
            check_ammo_type( msg, type->ammo->type );
            if( type->ammo->casing != "null" && !has_template( type->ammo->casing ) ) {
                msg << string_format( "invalid casing property %s", type->ammo->casing.c_str() ) << "\n";
            }
            if( type->ammo->drop != "null" && !has_template( type->ammo->drop ) ) {
                msg << string_format( "invalid drop item %s", type->ammo->drop.c_str() ) << "\n";
            }
        }
        if( type->gun ) {
            check_ammo_type( msg, type->gun->ammo );

            if( !type->gun->ammo ) {
                // if gun doesn't use ammo forbid both integral or detachable magazines
                if( bool( type->gun->clip ) || !type->magazines.empty() ) {
                    msg << "cannot specify clip_size or magazine without ammo type" << "\n";
                }

                if( type->item_tags.count( "RELOAD_AND_SHOOT" ) ) {
                    msg << "RELOAD_AND_SHOOT requires an ammo type to be specified" << "\n";
                }

            } else {
                // whereas if it does use ammo enforce specifying either (but not both)
                if( bool( type->gun->clip ) == !type->magazines.empty() ) {
                    msg << "missing or duplicate clip_size or magazine" << "\n";
                }

                if( type->item_tags.count( "RELOAD_AND_SHOOT" ) && !type->magazines.empty() ) {
                    msg << "RELOAD_AND_SHOOT cannot be used with magazines" << "\n";
                }

                if( !type->magazines.empty() && !type->magazine_default.count( type->gun->ammo ) ) {
                    msg << "specified magazine but none provided for default ammo type" << "\n";
                }
            }

            if( type->gun->barrel_length < 0 ) {
                msg << "gun barrel length cannot be negative" << "\n";
            }

            if( !type->gun->skill_used ) {
                msg << string_format("uses no skill") << "\n";
            } else if( !type->gun->skill_used.is_valid() ) {
                msg << "uses an invalid skill " << type->gun->skill_used.str() << "\n";
            }
            for( auto &gm : type->gun->default_mods ){
                if( !has_template( gm ) ){
                    msg << string_format("invalid default mod.") << "\n";
                }
            }
            for( auto &gm : type->gun->built_in_mods ){
                if( !has_template( gm ) ){
                    msg << string_format("invalid built-in mod.") << "\n";
                }
            }
        }
        if( type->gunmod ) {
            if( type->gunmod->location.empty() ) {
                    msg << "gunmod does not specify location" << "\n";
            }

            check_ammo_type( msg, type->gunmod->ammo_modifier );
        }
        if( type->magazine ) {
            magazines_defined.insert( type->id );
            check_ammo_type( msg, type->magazine->type );
            if( !type->magazine->type ) {
                msg << "magazine did not specify ammo type" << "\n";
            }
            if( type->magazine->capacity < 0 ) {
                msg << string_format("invalid capacity %i", type->magazine->capacity) << "\n";
            }
            if( type->magazine->count < 0 || type->magazine->count > type->magazine->capacity ) {
                msg << string_format("invalid count %i", type->magazine->count) << "\n";
            }
            const itype *da = find_template( type->magazine->default_ammo );
            if( !( da->ammo && da->ammo->type == type->magazine->type ) ) {
                msg << string_format( "invalid default_ammo %s", type->magazine->default_ammo.c_str() ) << "\n";
            }
            if( type->magazine->reliability < 0 || type->magazine->reliability > 100) {
                msg << string_format("invalid reliability %i", type->magazine->reliability) << "\n";
            }
            if( type->magazine->reload_time < 0 ) {
                msg << string_format("invalid reload_time %i", type->magazine->reload_time) << "\n";
            }
            if( type->magazine->linkage != "NULL" && !has_template( type->magazine->linkage ) ) {
                msg << string_format( "invalid linkage property %s", type->magazine->linkage.c_str() ) << "\n";
            }
        }

        for( const auto& typ : type->magazines ) {
            for( const auto& mag : typ.second ) {
                if( !has_template( mag ) || !find_template( mag )->magazine ) {
                    msg << string_format("invalid magazine.") << "\n";
                }
                magazines_used.insert( mag );
            }
        }

        if( type->tool ) {
            check_ammo_type( msg, type->tool->ammo_id );
            if( type->tool->revert_to != "null" && !has_template( type->tool->revert_to ) ) {
                msg << string_format( "invalid revert_to property %s", type->tool->revert_to.c_str() ) << "\n";
            }
            if( !type->tool->revert_msg.empty() && type->tool->revert_to == "null" ) {
                msg << _( "cannot specify revert_msg without revert_to" ) << "\n";
            }
        }
        if( type->bionic ) {
            if (!is_valid_bionic(type->bionic->bionic_id)) {
                msg << string_format("there is no bionic with id %s", type->bionic->bionic_id.c_str()) << "\n";
            }
        }

        if( type->container != nullptr ) {
            if( type->container->seals && type->container->unseals_into != "null" ) {
                msg << string_format("Resealable container unseals_into %s", type->container->unseals_into.c_str() ) << "\n";
            }
            if( type->container->contains <= 0 ) {
                msg << string_format("\"contains\" (%d) must be >0", type->container->contains ) << "\n";
            }
            if( !has_template( type->container->unseals_into ) ) {
                msg << string_format("unseals_into invalid id", type->container->unseals_into.c_str() ) << "\n";
            }
        }
        if (msg.str().empty()) {
            continue;
        }
        debugmsg( "warnings for type %s:\n%s", type->id.c_str(), msg.str().c_str() );
    }
    if( !get_world_option<bool>( "BLACKLIST_MAGAZINES" ) ) {
        for( auto &mag : magazines_defined ) {
            // some vehicle parts (currently batteries) are implemented as magazines
            if( magazines_used.count( mag ) == 0 && find_template( mag )->category->id != category_id_veh_parts ) {
                debugmsg( "Magazine %s defined but not used.", mag.c_str() );
            }
        }
    }
    for( const auto& e : migrations ) {
        if( !m_templates.count( e.second.replace ) ) {
            debugmsg( "Invalid migration target: %s", e.second.replace.c_str() );
        }
        for( const auto& c : e.second.contents ) {
            if( !m_templates.count( c ) ) {
                debugmsg( "Invalid migration contents: %s", c.c_str() );
            }
        }
    }
    for( const auto &elem : m_template_groups ) {
        elem.second->check_consistency();
    }
}

//Returns the template with the given identification tag
const itype * Item_factory::find_template( const itype_id& id ) const
{
    auto& found = m_templates[ id ];
    if( !found ) {
        debugmsg( "Missing item definition: %s", id.c_str() );
        found.reset( new itype() );
        found->id = id;
        found->name = string_format( "undefined-%ss", id.c_str() );
        found->name_plural = string_format( "undefined-%s", id.c_str() );
        found->description = string_format( "Missing item definition for %s.", id.c_str() );
    }

    return found.get();
}

void Item_factory::add_item_type(itype *new_type)
{
    if( new_type == nullptr ) {
        debugmsg( "called Item_factory::add_item_type with nullptr" );
        return;
    }
    m_templates[ new_type->id ].reset( new_type );
}

Item_spawn_data *Item_factory::get_group(const Item_tag &group_tag)
{
    GroupMap::iterator group_iter = m_template_groups.find(group_tag);
    if (group_iter != m_template_groups.end()) {
        return group_iter->second;
    }
    return NULL;
}

///////////////////////
// DATA FILE READING //
///////////////////////

template<typename SlotType>
void Item_factory::load_slot( std::unique_ptr<SlotType> &slotptr, JsonObject &jo, const std::string &src )
{
    if( !slotptr ) {
        slotptr.reset( new SlotType() );
    }
    load( *slotptr, jo, src );
}

template<typename SlotType>
void Item_factory::load_slot_optional( std::unique_ptr<SlotType> &slotptr, JsonObject &jo,
                                       const std::string &member, const std::string &src )
{
    if( !jo.has_member( member ) ) {
        return;
    }
    JsonObject slotjo = jo.get_object( member );
    load_slot( slotptr, slotjo, src );
}

template<typename E>
void load_optional_enum_array( std::vector<E> &vec, JsonObject &jo, const std::string &member )
{

    if( !jo.has_member( member ) ) {
        return;
    } else if( !jo.has_array( member ) ) {
        jo.throw_error( "expected array", member );
    }

    JsonIn &stream = *jo.get_raw( member );
    stream.start_array();
    while( !stream.end_array() ) {
        vec.push_back( stream.get_enum_value<E>() );
    }
}

itype * Item_factory::load_definition( JsonObject& jo, const std::string &src ) {
    if( !jo.has_string( "copy-from" ) ) {
        return new itype();
    }

    auto base = m_templates.find( jo.get_string( "copy-from" ) );
    if( base != m_templates.end() ) {
        return new itype( *base->second );
    }

    auto abstract = m_abstracts.find( jo.get_string( "copy-from" ) );
    if( abstract != m_abstracts.end() ) {
        return new itype( *abstract->second );
    }

    deferred.emplace_back( jo.str(), src );
    return nullptr;
}

void Item_factory::load( islot_artifact &slot, JsonObject &jo, const std::string & )
{
    slot.charge_type = jo.get_enum_value( "charge_type", ARTC_NULL );
    load_optional_enum_array( slot.effects_wielded, jo, "effects_wielded" );
    load_optional_enum_array( slot.effects_activated, jo, "effects_activated" );
    load_optional_enum_array( slot.effects_carried, jo, "effects_carried" );
    load_optional_enum_array( slot.effects_worn, jo, "effects_worn" );
}

void Item_factory::load( islot_ammo &slot, JsonObject &jo, const std::string &src )
{
    bool strict = src == "core";

    assign( jo, "ammo_type", slot.type, strict );
    assign( jo, "casing", slot.casing, strict );
    assign( jo, "drop", slot.drop, strict );
    assign( jo, "drop_chance", slot.drop_chance, strict, 0.0f, 1.0f );
    assign( jo, "drop_active", slot.drop_active, strict );
    assign( jo, "damage", slot.damage, strict, 0 );
    assign( jo, "pierce", slot.pierce, strict, 0 );
    assign( jo, "range", slot.range, strict, 0 );
    assign( jo, "dispersion", slot.dispersion, strict, 0 );
    assign( jo, "recoil", slot.recoil, strict, 0 );
    assign( jo, "count", slot.def_charges, strict, 1L );
    assign( jo, "loudness", slot.loudness, strict, 0 );
    assign( jo, "effects", slot.ammo_effects, strict );
}

void Item_factory::load_ammo( JsonObject &jo, const std::string &src )
{
    auto def = load_definition( jo, src );
    if( def) {
        assign( jo, "stack_size", def->stack_size, src == "core", 1 );
        load_slot( def->ammo, jo, src );
        load_basic_info( jo, def, src );
    }
}

void Item_factory::load( islot_engine &slot, JsonObject &jo, const std::string & )
{
    assign( jo, "displacement", slot.displacement );
    assign( jo, "faults", slot.faults );
}

void Item_factory::load_engine( JsonObject &jo, const std::string &src )
{
    auto def = load_definition( jo, src );
    if( def) {
        load_slot( def->engine, jo, src );
        load_basic_info( jo, def, src );
    }
}

void Item_factory::load( islot_wheel &slot, JsonObject &jo, const std::string & )
{
    assign( jo, "diameter", slot.diameter );
    assign( jo, "width", slot.width );
}

void Item_factory::load_wheel( JsonObject &jo, const std::string &src )
{
    auto def = load_definition( jo, src );
    if( def) {
        load_slot( def->wheel, jo, src );
        load_basic_info( jo, def, src );
    }
}

void Item_factory::load( islot_gun &slot, JsonObject &jo, const std::string &src )
{
    bool strict = src == "core";

    if( jo.has_member( "burst" ) && jo.has_member( "modes" ) ) {
        jo.throw_error( "cannot specify both burst and modes", "burst" );
    }

    assign( jo, "skill", slot.skill_used, strict );
    assign( jo, "ammo", slot.ammo, strict );
    assign( jo, "range", slot.range, strict );
    assign( jo, "ranged_damage", slot.damage, strict );
    assign( jo, "pierce", slot.pierce, strict );
    assign( jo, "dispersion", slot.dispersion, strict );
    assign( jo, "sight_dispersion", slot.sight_dispersion, strict, 0 );
    assign( jo, "aim_speed", slot.aim_speed, strict, 0 );
    assign( jo, "recoil", slot.recoil, strict );
    assign( jo, "durability", slot.durability, strict, 0, 10 );
    assign( jo, "burst", slot.burst, strict, 1 );
    assign( jo, "loudness", slot.loudness, strict );
    assign( jo, "clip_size", slot.clip, strict, 0 );
    assign( jo, "reload", slot.reload_time, strict, 0 );
    assign( jo, "reload_noise", slot.reload_noise, strict );
    assign( jo, "reload_noise_volume", slot.reload_noise_volume, strict, 0 );
    assign( jo, "barrel_length", slot.barrel_length, strict, 0 );
    assign( jo, "built_in_mods", slot.built_in_mods, strict );
    assign( jo, "default_mods", slot.default_mods, strict );
    assign( jo, "ups_charges", slot.ups_charges, strict, 0 );
    assign( jo, "ammo_effects", slot.ammo_effects, strict );

    if( jo.has_array( "valid_mod_locations" ) ) {
        slot.valid_mod_locations.clear();
        JsonArray jarr = jo.get_array( "valid_mod_locations" );
        while( jarr.has_more() ) {
            JsonArray curr = jarr.next_array();
            slot.valid_mod_locations.emplace( curr.get_string( 0 ), curr.get_int( 1 ) );
        }
    }

    if( jo.has_array( "modes" ) ) {
        slot.modes.clear();
        JsonArray jarr = jo.get_array( "modes" );
        while( jarr.has_more() ) {
            JsonArray curr = jarr.next_array();

            std::tuple<std::string, int, std::set<std::string>> mode(
                curr.get_string( 1 ),
                curr.get_int( 2 ),
                curr.size() >= 4 ? curr.get_tags( 3 ) : std::set<std::string>()
            );
            slot.modes.emplace( curr.get_string( 0 ), mode );
        }
    }
}

void Item_factory::load( islot_spawn &slot, JsonObject &jo, const std::string & )
{
    if( jo.has_array( "rand_charges" ) ) {
        JsonArray jarr = jo.get_array( "rand_charges" );
        while( jarr.has_more() ) {
            slot.rand_charges.push_back( jarr.next_long() );
        }
        if( slot.rand_charges.size() == 1 ) {
            // see item::item(...) for the use of this array
            jarr.throw_error( "a rand_charges array with only one entry will be ignored, it needs at least 2 entries!" );
        }
    }
}

void Item_factory::load_gun( JsonObject &jo, const std::string &src )
{
    auto def = load_definition( jo, src );
    if( def) {
        load_slot( def->gun, jo, src );
        load_basic_info( jo, def, src );
    }
}

void Item_factory::load_armor( JsonObject &jo, const std::string &src )
{
    auto def = load_definition( jo,src );
    if( def) {
        load_slot( def->armor, jo, src );
        load_basic_info( jo, def, src );
    }
}

void Item_factory::load( islot_armor &slot, JsonObject &jo, const std::string & )
{
    assign( jo, "encumbrance", slot.encumber );
    assign( jo, "coverage", slot.coverage );
    assign( jo, "material_thickness", slot.thickness );
    assign( jo, "environmental_protection", slot.env_resist );
    assign( jo, "warmth", slot.warmth );
    assign( jo, "storage", slot.storage );
    assign( jo, "power_armor", slot.power_armor );

    assign_coverage_from_json( jo, "covers", slot.covers, slot.sided );
}

void Item_factory::load( islot_tool &slot, JsonObject &jo, const std::string & )
{
    assign( jo, "ammo", slot.ammo_id );
    assign( jo, "max_charges", slot.max_charges );
    assign( jo, "initial_charges", slot.def_charges );
    assign( jo, "charges_per_use", slot.charges_per_use );
    assign( jo, "turns_per_charge", slot.turns_per_charge );
    assign( jo, "revert_to", slot.revert_to );
    assign( jo, "revert_msg", slot.revert_msg );
    assign( jo, "sub", slot.subtype );
}

void Item_factory::load_tool( JsonObject &jo, const std::string &src )
{
    auto def = load_definition( jo, src );
    if( def ) {
        load_slot( def->tool, jo, src );
        load_basic_info( jo, def, src );
        load_slot( def->spawn, jo, src ); // @todo deprecate
    }
}

void Item_factory::load_tool_armor( JsonObject &jo, const std::string &src )
{
    auto def = load_definition( jo, src );
    if( def ) {
        load_slot( def->tool, jo, src );
        load_slot( def->armor, jo, src );
        load_basic_info( jo, def, src );
        load_slot( def->spawn, jo, src ); // @todo deprecate
    }
}

void Item_factory::load( islot_book &slot, JsonObject &jo, const std::string & )
{
    assign( jo, "max_level", slot.level );
    assign( jo, "required_level", slot.req );
    assign( jo, "fun", slot.fun );
    assign( jo, "intelligence", slot.intel );
    assign( jo, "time", slot.time );
    assign( jo, "skill", slot.skill );
    assign( jo, "chapters", slot.chapters );
}

void Item_factory::load_book( JsonObject &jo, const std::string &src )
{
    auto def = load_definition( jo, src );
    if( def ) {
        load_slot( def->book, jo, src );
        load_basic_info( jo, def, src );
    }
}

void Item_factory::load( islot_comestible &slot, JsonObject &jo, const std::string & )
{
    assign( jo, "comestible_type", slot.comesttype );
    assign( jo, "tool", slot.tool );
    assign( jo, "charges", slot.def_charges );
    assign( jo, "quench", slot.quench );
    assign( jo, "fun", slot.fun );
    assign( jo, "stim", slot.stim );
    assign( jo, "healthy", slot.healthy );
    assign( jo, "parasites", slot.parasites );

    if( jo.read( "spoils_in", slot.spoils ) ) {
        slot.spoils *= 600; // JSON specifies hours so convert to turns
    }

    if( jo.has_string( "addiction_type" ) ) {
        slot.add = addiction_type( jo.get_string( "addiction_type" ) );
    }

    assign( jo, "addiction_potential", slot.addict );

    bool got_calories = false;

    if( jo.has_int( "calories" ) ) {
        slot.nutr = jo.get_int( "calories" ) / islot_comestible::kcal_per_nutr;
        got_calories = true;

    } else if( jo.get_object( "relative" ).has_int( "calories" ) ) {
        slot.nutr += jo.get_object( "relative" ).get_int( "calories" ) / islot_comestible::kcal_per_nutr;
        got_calories = true;

    } else if( jo.get_object( "proportional" ).has_float( "calories" ) ) {
        slot.nutr *= jo.get_object( "proportional" ).get_float( "calories" );
        got_calories = true;

    } else {
        jo.read( "nutrition", slot.nutr );
    }

    if( jo.has_member( "nutrition" ) && got_calories ) {
        jo.throw_error( "cannot specify both nutrition and calories", "nutrition" );
    }

    // any specification of vitamins suppresses use of material defaults @see Item_factory::finalize
    if( jo.has_array( "vitamins" ) ) {
        auto vits = jo.get_array( "vitamins" );
        if( vits.empty() ) {
            for( auto &v : vitamin::all() ) {
                slot.vitamins[ v.first ] = 0;
            }
        } else {
            while( vits.has_more() ) {
                auto pair = vits.next_array();
                slot.vitamins[ vitamin_id( pair.get_string( 0 ) ) ] = pair.get_int( 1 );
            }
        }

    } else if( jo.has_object( "relative" ) ) {
        auto rel = jo.get_object( "relative" );
        if( rel.has_int( "vitamins" ) ) {
            // allows easy specification of 'fortified' comestibles
            for( auto &v : vitamin::all() ) {
                slot.vitamins[ v.first ] += rel.get_int( "vitamins" );
            }
        } else if( rel.has_array( "vitamins" ) ) {
            auto vits = rel.get_array( "vitamins" );
            while( vits.has_more() ) {
                auto pair = vits.next_array();
                slot.vitamins[ vitamin_id( pair.get_string( 0 ) ) ] += pair.get_int( 1 );
            }
        }
    }
}

void Item_factory::load( islot_brewable &slot, JsonObject &jo, const std::string & )
{
    slot.time = jo.get_int( "time" );
    slot.results = jo.get_string_array( "results" );
}

void Item_factory::load_comestible( JsonObject &jo, const std::string &src )
{
    auto def = load_definition( jo, src );
    if( def ) {
        assign( jo, "stack_size", def->stack_size, src == "core", 1 );
        load_slot( def->comestible, jo, src );
        load_basic_info( jo, def, src );
    }
}

void Item_factory::load_container( JsonObject &jo, const std::string &src )
{
    auto def = load_definition( jo, src );
    if( def ) {
        load_slot( def->container, jo, src );
        load_basic_info( jo, def, src );
    }
}

void Item_factory::load( islot_seed &slot, JsonObject &jo, const std::string & )
{
    slot.grow = jo.get_int( "grow" );
    slot.fruit_div = jo.get_int( "fruit_div", 1 );
    slot.plant_name = _( jo.get_string( "plant_name" ).c_str() );
    slot.fruit_id = jo.get_string( "fruit" );
    slot.spawn_seeds = jo.get_bool( "seeds", true );
    slot.byproducts = jo.get_string_array( "byproducts" );
}

void Item_factory::load( islot_container &slot, JsonObject &jo, const std::string & )
{
    assign( jo, "contains", slot.contains );
    assign( jo, "seals", slot.seals );
    assign( jo, "watertight", slot.watertight );
    assign( jo, "preserves", slot.preserves );
    assign( jo, "unseals_into", slot.unseals_into );
}

void Item_factory::load( islot_gunmod &slot, JsonObject &jo, const std::string & )
{
    assign( jo, "damage_modifier", slot.damage );
    assign( jo, "loudness_modifier", slot.loudness );
    assign( jo, "ammo_modifier", slot.ammo_modifier );
    assign( jo, "location", slot.location );
    assign( jo, "dispersion_modifier", slot.dispersion );
    assign( jo, "sight_dispersion", slot.sight_dispersion );
    assign( jo, "aim_speed", slot.aim_speed );
    assign( jo, "recoil_modifier", slot.recoil );
    assign( jo, "range_modifier", slot.range );
    assign( jo, "ups_charges", slot.ups_charges );
    assign( jo, "install_time", slot.install_time );

    if( jo.has_member( "mod_targets" ) ) {
        slot.usable = jo.get_tags( "mod_targets");
    }

    if( jo.has_member( "acceptable_ammo" ) ) {
        slot.acceptable_ammo.clear();
        for( auto &e : jo.get_tags( "acceptable_ammo" ) ) {
            slot.acceptable_ammo.insert( ammotype( e ) );
        }
    }

    JsonArray mags = jo.get_array( "magazine_adaptor" );
    if( !mags.empty() ) {
        slot.magazine_adaptor.clear();
    }
    while( mags.has_more() ) {
        JsonArray arr = mags.next_array();

        ammotype ammo( arr.get_string( 0 ) ); // an ammo type (eg. 9mm)
        JsonArray compat = arr.get_array( 1 ); // compatible magazines for this ammo type

        while( compat.has_more() ) {
            slot.magazine_adaptor[ ammo ].insert( compat.next_string() );
        }
    }

    if( jo.has_array( "mode_modifier" ) ) {
        slot.mode_modifier.clear();
        JsonArray jarr = jo.get_array( "mode_modifier" );
        while( jarr.has_more() ) {
            JsonArray curr = jarr.next_array();

            std::tuple<std::string, int, std::set<std::string>> mode(
                curr.get_string( 1 ),
                curr.get_int( 2 ),
                curr.size() >= 4 ? curr.get_tags( 3 ) : std::set<std::string>()
            );
            slot.mode_modifier.emplace( curr.get_string( 0 ), mode );
        }
    }
}

void Item_factory::load_gunmod( JsonObject &jo, const std::string &src )
{
    auto def = load_definition( jo, src );
    if( def ) {
        load_slot( def->gunmod, jo, src );
        load_basic_info( jo, def, src );
    }
}

void Item_factory::load( islot_magazine &slot, JsonObject &jo, const std::string &src )
{
<<<<<<< HEAD
    bool strict = src == "core";

    assign( jo, "ammo_type", slot.type, strict );
    assign( jo, "capacity", slot.capacity, strict, 0 );
    assign( jo, "count", slot.count, strict, 0 );
    assign( jo, "reliability", slot.reliability, strict, 0, 10 );
    assign( jo, "reload_time", slot.reload_time, strict, 0 );
    assign( jo, "linkage", slot.linkage, strict );
=======
    assign( jo, "ammo_type", slot.type );
    assign( jo, "capacity", slot.capacity );
    assign( jo, "count", slot.count );
    assign( jo, "default_ammo", slot.default_ammo );
    assign( jo, "reliability", slot.reliability );
    assign( jo, "reload_time", slot.reload_time );
    assign( jo, "linkage", slot.linkage );
>>>>>>> 1dcf6cf3
}

void Item_factory::load_magazine( JsonObject &jo, const std::string &src )
{
    auto def = load_definition( jo, src );
    if( def) {
        load_slot( def->magazine, jo, src );
        load_basic_info( jo, def, src );
    }
}

void Item_factory::load( islot_bionic &slot, JsonObject &jo, const std::string & )
{
    slot.difficulty = jo.get_int( "difficulty" );
    // TODO: must be the same as the item type id, for compatibility
    slot.bionic_id = jo.get_string( "id" );
}

void Item_factory::load_bionic( JsonObject &jo, const std::string &src )
{
    itype *new_item_template = new itype();
    load_slot( new_item_template->bionic, jo, src );
    load_basic_info( jo, new_item_template, src );
}

void Item_factory::load_generic( JsonObject &jo, const std::string &src )
{
    auto def = load_definition( jo, src );
    if( def ) {
        load_basic_info( jo, def, src );
    }
}

// Adds allergy flags to items with allergenic materials
// Set for all items (not just food and clothing) to avoid edge cases
static void set_allergy_flags( itype &item_template )
{
    using material_allergy_pair = std::pair<material_id, std::string>;
    static const std::vector<material_allergy_pair> all_pairs = {{
        // First allergens:
        // An item is an allergen even if it has trace amounts of allergenic material
        std::make_pair( material_id( "hflesh" ), "CANNIBALISM" ),

        std::make_pair( material_id( "hflesh" ), "ALLERGEN_MEAT" ),
        std::make_pair( material_id( "iflesh" ), "ALLERGEN_MEAT" ),
        std::make_pair( material_id( "flesh" ), "ALLERGEN_MEAT" ),
        std::make_pair( material_id( "wheat" ), "ALLERGEN_WHEAT" ),
        std::make_pair( material_id( "fruit" ), "ALLERGEN_FRUIT" ),
        std::make_pair( material_id( "veggy" ), "ALLERGEN_VEGGY" ),
        std::make_pair( material_id( "milk" ), "ALLERGEN_MILK" ),
        std::make_pair( material_id( "egg" ), "ALLERGEN_EGG" ),
        std::make_pair( material_id( "junk" ), "ALLERGEN_JUNK" ),
        // Not food, but we can keep it here
        std::make_pair( material_id( "wool" ), "ALLERGEN_WOOL" ),
        // Now "made of". Those flags should not be passed
        std::make_pair( material_id( "flesh" ), "CARNIVORE_OK" ),
        std::make_pair( material_id( "hflesh" ), "CARNIVORE_OK" ),
        std::make_pair( material_id( "iflesh" ), "CARNIVORE_OK" ),
        std::make_pair( material_id( "milk" ), "CARNIVORE_OK" ),
        std::make_pair( material_id( "egg" ), "CARNIVORE_OK" ),
        std::make_pair( material_id( "honey" ), "URSINE_HONEY" ),
    }};

    const auto &mats = item_template.materials;
    for( const auto &pr : all_pairs ) {
        if( std::find( mats.begin(), mats.end(), std::get<0>( pr ) ) != mats.end() ) {
            item_template.item_tags.insert( std::get<1>( pr ) );
        }
    }
}

// Migration helper: turns human flesh into generic flesh
// Don't call before making sure that the cannibalism flag is set
void hflesh_to_flesh( itype &item_template )
{
    auto &mats = item_template.materials;
    const auto old_size = mats.size();
    mats.erase( std::remove( mats.begin(), mats.end(), material_id( "hflesh" ) ), mats.end() );
    // Only add "flesh" material if not already present
    if( old_size != mats.size() &&
        std::find( mats.begin(), mats.end(), material_id( "flesh" ) ) == mats.end() ) {
        mats.push_back( material_id( "flesh" ) );
    }
}

void npc_implied_flags( itype &item_template )
{
    if( item_template.use_methods.count( "explosion" ) > 0 ) {
        item_template.item_tags.insert( "DANGEROUS" );
    }

    if( item_template.item_tags.count( "DANGEROUS" ) > 0 ) {
        item_template.item_tags.insert( "NPC_THROW_NOW" );
    }

    if( item_template.item_tags.count( "BOMB" ) > 0 ) {
        item_template.item_tags.insert( "NPC_ACTIVATE" );
    }

    if( item_template.item_tags.count( "NPC_THROW_NOW" ) > 0 ) {
        item_template.item_tags.insert( "NPC_THROWN" );
    }

    if( item_template.item_tags.count( "NPC_ACTIVATE" ) > 0 ||
        item_template.item_tags.count( "NPC_THROWN" ) > 0 ) {
        item_template.item_tags.insert( "NPC_ALT_ATTACK" );
    }

    if( item_template.item_tags.count( "DANGEROUS" ) > 0 ||
        item_template.item_tags.count( "PSEUDO" ) > 0 ) {
        item_template.item_tags.insert( "TRADER_AVOID" );
    }
}

void Item_factory::load_basic_info( JsonObject &jo, itype *new_item_template, const std::string &src )
{
    bool strict = src == "core";

    if( jo.has_string( "abstract" ) ) {
        new_item_template->id = jo.get_string( "abstract" );
        m_abstracts[ new_item_template->id ].reset( new_item_template );
    } else {
        new_item_template->id = jo.get_string( "id" );
        m_templates[ new_item_template->id ].reset( new_item_template );
    }

    assign( jo, "weight", new_item_template->weight, strict, 0 );
    assign( jo, "volume", new_item_template->volume );
    assign( jo, "price", new_item_template->price );
    assign( jo, "price_postapoc", new_item_template->price_post );
    assign( jo, "integral_volume", new_item_template->integral_volume );
    assign( jo, "bashing", new_item_template->melee_dam, strict, 1 );
    assign( jo, "cutting", new_item_template->melee_cut, strict, 1 );
    assign( jo, "to_hit", new_item_template->m_to_hit, strict );
    assign( jo, "container", new_item_template->default_container );
    assign( jo, "rigid", new_item_template->rigid );
    assign( jo, "min_strength", new_item_template->min_str );
    assign( jo, "min_dexterity", new_item_template->min_dex );
    assign( jo, "min_intelligence", new_item_template->min_int );
    assign( jo, "min_perception", new_item_template->min_per );
    assign( jo, "emits", new_item_template->emits );
    assign( jo, "magazine_well", new_item_template->magazine_well );
    assign( jo, "explode_in_fire", new_item_template->explode_in_fire );

    new_item_template->name = jo.get_string( "name" );
    if( jo.has_member( "name_plural" ) ) {
        new_item_template->name_plural = jo.get_string( "name_plural" );
    } else {
        new_item_template->name_plural = jo.get_string( "name" ) += "s";
    }

    if( jo.has_string( "description" ) ) {
        new_item_template->description = _( jo.get_string( "description" ).c_str() );
    }

    if( jo.has_string( "symbol" ) ) {
        new_item_template->sym = jo.get_string( "symbol" );
    }

    if( jo.has_string( "color" ) ) {
        new_item_template->color = color_from_string( jo.get_string( "color" ) );
    }

    if( jo.has_member( "material" ) ) {
        new_item_template->materials.clear();
        for( auto &m : jo.get_tags( "material" ) ) {
            new_item_template->materials.emplace_back( m );
        }
    }

    if( jo.has_string( "phase" ) ) {
        new_item_template->phase = jo.get_enum_value<phase_id>( "phase" );
    }

    if( jo.has_array( "magazines" ) ) {
        new_item_template->magazine_default.clear();
        new_item_template->magazines.clear();
    }
    JsonArray mags = jo.get_array( "magazines" );
    while( mags.has_more() ) {
        JsonArray arr = mags.next_array();

        ammotype ammo( arr.get_string( 0 ) ); // an ammo type (eg. 9mm)
        JsonArray compat = arr.get_array( 1 ); // compatible magazines for this ammo type

        // the first magazine for this ammo type is the default;
        new_item_template->magazine_default[ ammo ] = compat.get_string( 0 );

        while( compat.has_more() ) {
            new_item_template->magazines[ ammo ].insert( compat.next_string() );
        }
    }

    JsonArray jarr = jo.get_array( "min_skills" );
    while( jarr.has_more() ) {
        JsonArray cur = jarr.next_array();
        new_item_template->min_skills[skill_id( cur.get_string( 0 ) )] = cur.get_int( 1 );
    }

    if( jo.has_member("explosion" ) ) {
        JsonObject je = jo.get_object( "explosion" );
        new_item_template->explosion = load_explosion_data( je );
    }

    if( jo.has_array( "snippet_category" ) ) {
        // auto-create a category that is unlikely to already be used and put the
        // snippets in it.
        new_item_template->snippet_category = std::string( "auto:" ) + new_item_template->id;
        JsonArray jarr = jo.get_array( "snippet_category" );
        SNIPPET.add_snippets_from_json( new_item_template->snippet_category, jarr );
    } else {
        new_item_template->snippet_category = jo.get_string( "snippet_category", "" );
    }

    assign( jo, "flags", new_item_template->item_tags );

    if (jo.has_member("qualities")) {
        set_qualities_from_json(jo, "qualities", new_item_template);
    }

    if (jo.has_member("properties")) {
        set_properties_from_json(jo, "properties", new_item_template);
    }

    for( auto & s : jo.get_tags( "techniques" ) ) {
        new_item_template->techniques.insert( matec_id( s ) );
    }

    set_use_methods_from_json( jo, "use_action", new_item_template->use_methods );

    assign( jo, "countdown_interval", new_item_template->countdown_interval );
    assign( jo, "countdown_destroy", new_item_template->countdown_destroy );

    if( jo.has_string( "countdown_action" ) ) {
        new_item_template->countdown_action = usage_from_string( jo.get_string( "countdown_action" ) );

    } else if( jo.has_object( "countdown_action" ) ) {
        auto tmp = jo.get_object( "countdown_action" );
        new_item_template->countdown_action = usage_from_object( tmp ).second;
    }

    if( jo.has_member( "category" ) ) {
        new_item_template->category = get_category( jo.get_string( "category" ) );
    }

    load_slot_optional( new_item_template->container, jo, "container_data", src );
    load_slot_optional( new_item_template->armor, jo, "armor_data", src );
    load_slot_optional( new_item_template->book, jo, "book_data", src );
    load_slot_optional( new_item_template->gun, jo, "gun_data", src );
    load_slot_optional( new_item_template->gunmod, jo, "gunmod_data", src );
    load_slot_optional( new_item_template->bionic, jo, "bionic_data", src );
    load_slot_optional( new_item_template->spawn, jo, "spawn_data", src );
    load_slot_optional( new_item_template->ammo, jo, "ammo_data", src );
    load_slot_optional( new_item_template->seed, jo, "seed_data", src );
    load_slot_optional( new_item_template->artifact, jo, "artifact_data", src );
    load_slot_optional( new_item_template->brewable, jo, "brewable", src );
}

void Item_factory::load_item_category(JsonObject &jo)
{
    const std::string id = jo.get_string("id");
    // reuse an existing definition,
    // override the name and the sort_rank if
    // these are present in the json
    item_category &cat = m_categories[id];
    cat.id = id;
    if (jo.has_member("name")) {
        cat.name = _(jo.get_string("name").c_str());
    }
    if (jo.has_member("sort_rank")) {
        cat.sort_rank = jo.get_int("sort_rank");
    }
}

void Item_factory::load_migration( JsonObject &jo )
{
    migration m;
    m.id = jo.get_string( "id" );
    assign( jo, "replace", m.replace );
    assign( jo, "flags", m.flags );
    assign( jo, "charges", m.charges );
    assign( jo, "contents", m.contents );

    migrations[ jo.get_string( "id" ) ] = m;
}

itype_id Item_factory::migrate_id( const itype_id& id )
{
    auto iter = migrations.find( id );
    return iter != migrations.end() ? iter->second.replace : id;
}

void Item_factory::migrate_item( const itype_id& id, item& obj )
{
    auto iter = migrations.find( id );
    if( iter != migrations.end() ) {
        std::copy( iter->second.flags.begin(), iter->second.flags.end(), std::inserter( obj.item_tags, obj.item_tags.begin() ) );
        obj.charges = iter->second.charges;

        for( const auto& c: iter->second.contents ) {
            if( std::none_of( obj.contents.begin(), obj.contents.end(), [&]( const item& e ) { return e.typeId() == c; } ) ) {
                obj.emplace_back( c, obj.bday );
            }
        }

        // check contents of migrated containers do not exceed capacity
        if( obj.is_container() && !obj.contents.empty() ) {
            item &child = obj.contents.back();
            const long capacity = child.liquid_charges( obj.get_container_capacity() );
            child.charges = std::min( child.charges, capacity );
        }
    }
}

void Item_factory::set_qualities_from_json(JsonObject &jo, std::string member,
        itype *new_item_template)
{
    if (jo.has_array(member)) {
        JsonArray jarr = jo.get_array(member);
        while (jarr.has_more()) {
            JsonArray curr = jarr.next_array();
            const auto quali = std::pair<quality_id, int>(quality_id(curr.get_string(0)), curr.get_int(1));
            if( new_item_template->qualities.count( quali.first ) > 0 ) {
                curr.throw_error( "Duplicated quality", 0 );
            }
            new_item_template->qualities.insert( quali );
        }
    } else {
        jo.throw_error( "Qualities list is not an array", member );
    }
}

void Item_factory::set_properties_from_json(JsonObject &jo, std::string member,
        itype *new_item_template)
{
    if (jo.has_array(member)) {
        JsonArray jarr = jo.get_array(member);
        while (jarr.has_more()) {
            JsonArray curr = jarr.next_array();
            const auto prop = std::pair<std::string, std::string>(curr.get_string(0), curr.get_string(1));
            if( new_item_template->properties.count( prop.first ) > 0 ) {
                curr.throw_error( "Duplicated property", 0 );
            }
            new_item_template->properties.insert( prop );
        }
    } else {
        jo.throw_error( "Properties list is not an array", member );
    }
}

void Item_factory::reset()
{
    clear();
    init();
}

void Item_factory::clear()
{
    // clear groups
    for( auto &elem : m_template_groups ) {
        delete elem.second;
    }
    m_template_groups.clear();

    m_categories.clear();
    create_inital_categories();
    // Also clear functions refering to lua
    iuse_function_list.clear();

    m_templates.clear();
    item_blacklist.clear();
    item_whitelist.clear();
    item_whitelist_is_exclusive = false;
}

Item_group *make_group_or_throw(Item_spawn_data *&isd, Item_group::Type t)
{

    Item_group *ig = dynamic_cast<Item_group *>(isd);
    if (ig == NULL) {
        isd = ig = new Item_group(t, 100);
    } else if (ig->type != t) {
        throw std::runtime_error("item group already defined with different type");
    }
    return ig;
}

template<typename T>
bool load_min_max(std::pair<T, T> &pa, JsonObject &obj, const std::string &name)
{
    bool result = false;
    if( obj.has_array( name ) ) {
        // An array means first is min, second entry is max. Both are mandatory.
        JsonArray arr = obj.get_array( name );
        result |= arr.read_next( pa.first );
        result |= arr.read_next( pa.second );
    } else {
        // Not an array, should be a single numeric value, which is set as min and max.
        result |= obj.read( name, pa.first );
        result |= obj.read( name, pa.second );
    }
    result |= obj.read(name + "-min", pa.first);
    result |= obj.read(name + "-max", pa.second);
    return result;
}

bool load_sub_ref(std::unique_ptr<Item_spawn_data> &ptr, JsonObject &obj, const std::string &name)
{
    if (obj.has_member(name)) {
        // TODO!
    } else if (obj.has_member(name + "-item")) {
        ptr.reset(new Single_item_creator(obj.get_string(name + "-item"), Single_item_creator::S_ITEM,
                                          100));
        return true;
    } else if (obj.has_member(name + "-group")) {
        ptr.reset(new Single_item_creator(obj.get_string(name + "-group"),
                                          Single_item_creator::S_ITEM_GROUP, 100));
        return true;
    }
    return false;
}

void Item_factory::add_entry(Item_group *ig, JsonObject &obj)
{
    std::unique_ptr<Item_spawn_data> ptr;
    int probability = obj.get_int("prob", 100);
    JsonArray jarr;
    if (obj.has_member("collection")) {
        ptr.reset(new Item_group(Item_group::G_COLLECTION, probability));
        jarr = obj.get_array("collection");
    } else if (obj.has_member("distribution")) {
        ptr.reset(new Item_group(Item_group::G_DISTRIBUTION, probability));
        jarr = obj.get_array("distribution");
    }
    if (ptr.get() != NULL) {
        Item_group *ig2 = dynamic_cast<Item_group *>(ptr.get());
        while (jarr.has_more()) {
            JsonObject job2 = jarr.next_object();
            add_entry(ig2, job2);
        }
        ig->add_entry(ptr);
        return;
    }

    if (obj.has_member("item")) {
        ptr.reset(new Single_item_creator(obj.get_string("item"), Single_item_creator::S_ITEM,
                                          probability));
    } else if (obj.has_member("group")) {
        ptr.reset(new Single_item_creator(obj.get_string("group"), Single_item_creator::S_ITEM_GROUP,
                                          probability));
    }
    if (ptr.get() == NULL) {
        return;
    }
    std::unique_ptr<Item_modifier> modifier(new Item_modifier());
    bool use_modifier = false;
    use_modifier |= load_min_max(modifier->damage, obj, "damage");
    use_modifier |= load_min_max(modifier->charges, obj, "charges");
    use_modifier |= load_min_max(modifier->count, obj, "count");
    use_modifier |= load_sub_ref(modifier->ammo, obj, "ammo");
    use_modifier |= load_sub_ref(modifier->container, obj, "container");
    use_modifier |= load_sub_ref(modifier->contents, obj, "contents");
    if (use_modifier) {
        dynamic_cast<Single_item_creator *>(ptr.get())->modifier = std::move(modifier);
    }
    ig->add_entry(ptr);
}

// Load an item group from JSON
void Item_factory::load_item_group(JsonObject &jsobj)
{
    const Item_tag group_id = jsobj.get_string("id");
    const std::string subtype = jsobj.get_string("subtype", "old");
    load_item_group(jsobj, group_id, subtype);
}

void Item_factory::load_item_group_entries( Item_group& ig, JsonArray& entries )
{
    while( entries.has_more() ) {
        JsonObject subobj = entries.next_object();
        add_entry( &ig, subobj );
    }
}

void Item_factory::load_item_group( JsonArray &entries, const Group_tag &group_id,
                                    const bool is_collection )
{
    const auto type = is_collection ? Item_group::G_COLLECTION : Item_group::G_DISTRIBUTION;
    Item_spawn_data *&isd = m_template_groups[group_id];
    Item_group* const ig = make_group_or_throw( isd, type );

    load_item_group_entries( *ig, entries );
}

void Item_factory::load_item_group(JsonObject &jsobj, const Group_tag &group_id,
                                   const std::string &subtype)
{
    Item_spawn_data *&isd = m_template_groups[group_id];
    Item_group *ig = dynamic_cast<Item_group *>(isd);
    if (subtype == "old") {
        ig = make_group_or_throw(isd, Item_group::G_DISTRIBUTION);
    } else if (subtype == "collection") {
        ig = make_group_or_throw(isd, Item_group::G_COLLECTION);
    } else if (subtype == "distribution") {
        ig = make_group_or_throw(isd, Item_group::G_DISTRIBUTION);
    } else {
        jsobj.throw_error("unknown item group type", "subtype");
    }

    assign( jsobj, "ammo", ig->with_ammo );
    assign( jsobj, "magazine", ig->with_magazine );

    if (subtype == "old") {
        JsonArray items = jsobj.get_array("items");
        while (items.has_more()) {
            if( items.test_object() ) {
                JsonObject subobj = items.next_object();
                add_entry( ig, subobj );
            } else {
                JsonArray pair = items.next_array();
                ig->add_item_entry(pair.get_string(0), pair.get_int(1));
            }
        }
        return;
    }

    if (jsobj.has_member("entries")) {
        JsonArray items = jsobj.get_array("entries");
        load_item_group_entries( *ig, items );
    }
    if (jsobj.has_member("items")) {
        JsonArray items = jsobj.get_array("items");
        while (items.has_more()) {
            if (items.test_string()) {
                ig->add_item_entry(items.next_string(), 100);
            } else if (items.test_array()) {
                JsonArray subitem = items.next_array();
                ig->add_item_entry(subitem.get_string(0), subitem.get_int(1));
            } else {
                JsonObject subobj = items.next_object();
                add_entry(ig, subobj);
            }
        }
    }
    if (jsobj.has_member("groups")) {
        JsonArray items = jsobj.get_array("groups");
        while (items.has_more()) {
            if (items.test_string()) {
                ig->add_group_entry(items.next_string(), 100);
            } else if (items.test_array()) {
                JsonArray subitem = items.next_array();
                ig->add_group_entry(subitem.get_string(0), subitem.get_int(1));
            } else {
                JsonObject subobj = items.next_object();
                add_entry(ig, subobj);
            }
        }
    }
}

void Item_factory::set_use_methods_from_json( JsonObject &jo, std::string member,
                                              std::map<std::string, use_function> &use_methods )
{
    if( !jo.has_member( member ) ) {
        return;
    }

    use_methods.clear();
    if( jo.has_array( member ) ) {
        JsonArray jarr = jo.get_array( member );
        while( jarr.has_more() ) {
            if( jarr.test_string() ) {
                std::string type = jarr.next_string();
                use_methods.emplace( type, usage_from_string( type ) );
            } else if( jarr.test_object() ) {
                auto obj = jarr.next_object();
                use_methods.insert( usage_from_object( obj ) );
            } else {
                jarr.throw_error( "array element is neither string nor object." );
            }

        }
    } else {
        if( jo.has_string( member ) ) {
            std::string type = jo.get_string( member );
            use_methods.emplace( type, usage_from_string( type ) );
        } else if( jo.has_object( member ) ) {
            auto obj = jo.get_object( member );
            use_methods.insert( usage_from_object( obj ) );
        } else {
            jo.throw_error( "member 'use_action' is neither string nor object." );
        }

    }
}

std::pair<std::string, use_function> Item_factory::usage_from_object( JsonObject &obj ) const
{
    auto type = obj.get_string( "type" );

    use_function method;
    if( type == "repair_item" ) {
        type = obj.get_string( "item_action_type" );
        method = use_function( new repair_item_actor( type ) );
    } else {
        method = usage_from_string( type );
    }

    if( !method.get_actor_ptr() ) {
        obj.throw_error( "unknown use_action", "type" );
    }

    method.get_actor_ptr()->load( obj );
    return std::make_pair( type, method );
}

use_function Item_factory::usage_from_string( const std::string &type ) const
{
    auto func = iuse_function_list.find( type );
    if( func != iuse_function_list.end() ) {
        return func->second;
    }

    // Otherwise, return a hardcoded function we know exists (hopefully)
    debugmsg( "Received unrecognized iuse function %s, using iuse::none instead", type.c_str() );
    return use_function();
}

namespace io {
static const std::unordered_map<std::string, phase_id> phase_id_values = { {
    { "liquid", LIQUID },
    { "solid", SOLID },
    { "gas", GAS },
    { "plasma", PLASMA },
} };
template<>
phase_id string_to_enum<phase_id>( const std::string &data )
{
    return string_to_enum_look_up( phase_id_values, data );
}
} // namespace io

const item_category *Item_factory::get_category(const std::string &id)
{
    const CategoryMap::const_iterator a = m_categories.find(id);
    if (a != m_categories.end()) {
        return &a->second;
    }
    // Unknown / invalid category id, improvise and make this
    // a new category with at least a name.
    item_category &cat = m_categories[id];
    cat.id = id;
    cat.name = id;
    return &cat;
}

const std::string &Item_factory::calc_category( const itype *it )
{
    if( it->gun && !it->gunmod ) {
        return category_id_guns;
    }
    if( it->magazine ) {
        return category_id_magazines;
    }
    if( it->ammo ) {
        return category_id_ammo;
    }
    if( it->tool ) {
        return category_id_tools;
    }
    if( it->armor ) {
        return category_id_clothing;
    }
    if (it->comestible) {
        return it->comestible->comesttype == "MED" ? category_id_drugs : category_id_food;
    }
    if( it->book ) {
        return category_id_books;
    }
    if( it->gunmod ) {
        return category_id_mods;
    }
    if( it->bionic ) {
        return category_id_cbm;
    }
    if (it->melee_dam > 7 || it->melee_cut > 5) {
        return category_id_weapons;
    }
    return category_id_other;
}

std::vector<Group_tag> Item_factory::get_all_group_names()
{
    std::vector<std::string> rval;
    GroupMap::iterator it;
    for (it = m_template_groups.begin(); it != m_template_groups.end(); it++) {
        rval.push_back(it->first);
    }
    return rval;
}

bool Item_factory::add_item_to_group(const Group_tag group_id, const Item_tag item_id,
                                     int chance)
{
    if (m_template_groups.find(group_id) == m_template_groups.end()) {
        return false;
    }
    Item_spawn_data *group_to_access = m_template_groups[group_id];
    if (group_to_access->has_item(item_id)) {
        group_to_access->remove_item(item_id);
    }

    Item_group *ig = dynamic_cast<Item_group *>(group_to_access);
    if (chance != 0 && ig != NULL) {
        // Only re-add if chance != 0
        ig->add_item_entry(item_id, chance);
    }

    return true;
}

void item_group::debug_spawn()
{
    std::vector<std::string> groups = item_controller->get_all_group_names();
    uimenu menu;
    menu.text = _("Test which group?");
    for (size_t i = 0; i < groups.size(); i++) {
        menu.entries.push_back(uimenu_entry(i, true, -2, groups[i]));
    }
    //~ Spawn group menu: Menu entry to exit menu
    menu.entries.push_back(uimenu_entry(menu.entries.size(), true, -2, _("cancel")));
    while (true) {
        menu.query();
        const size_t index = menu.ret;
        if (index >= groups.size()) {
            break;
        }
        // Spawn items from the group 100 times
        std::map<std::string, int> itemnames;
        for (size_t a = 0; a < 100; a++) {
            const auto items = items_from( groups[index], calendar::turn );
            for( auto &it : items ) {
                itemnames[it.display_name()]++;
            }
        }
        // Invert the map to get sorting!
        std::multimap<int, std::string> itemnames2;
        for (const auto &e : itemnames) {
            itemnames2.insert(std::pair<int, std::string>(e.second, e.first));
        }
        uimenu menu2;
        menu2.text = _("Result of 100 spawns:");
        for (const auto &e : itemnames2) {
            std::ostringstream buffer;
            buffer << e.first << " x " << e.second << "\n";
            menu2.entries.push_back(uimenu_entry(menu2.entries.size(), true, -2, buffer.str()));
        }
        menu2.query();
    }
}

std::vector<Item_tag> Item_factory::get_all_itype_ids() const
{
    std::vector<Item_tag> result;
    result.reserve( m_templates.size() );
    for( auto & p : m_templates ) {
        result.push_back( p.first );
    }
    return result;
}

Item_tag Item_factory::create_artifact_id() const
{
    Item_tag id;
    int i = m_templates.size();
    do {
        id = string_format( "artifact_%d", i );
        i++;
    } while( has_template( id ) );
    return id;
}<|MERGE_RESOLUTION|>--- conflicted
+++ resolved
@@ -1404,24 +1404,15 @@
 
 void Item_factory::load( islot_magazine &slot, JsonObject &jo, const std::string &src )
 {
-<<<<<<< HEAD
     bool strict = src == "core";
 
     assign( jo, "ammo_type", slot.type, strict );
     assign( jo, "capacity", slot.capacity, strict, 0 );
     assign( jo, "count", slot.count, strict, 0 );
+    assign( jo, "default_ammo", slot.default_ammo, strict );
     assign( jo, "reliability", slot.reliability, strict, 0, 10 );
     assign( jo, "reload_time", slot.reload_time, strict, 0 );
     assign( jo, "linkage", slot.linkage, strict );
-=======
-    assign( jo, "ammo_type", slot.type );
-    assign( jo, "capacity", slot.capacity );
-    assign( jo, "count", slot.count );
-    assign( jo, "default_ammo", slot.default_ammo );
-    assign( jo, "reliability", slot.reliability );
-    assign( jo, "reload_time", slot.reload_time );
-    assign( jo, "linkage", slot.linkage );
->>>>>>> 1dcf6cf3
 }
 
 void Item_factory::load_magazine( JsonObject &jo, const std::string &src )
