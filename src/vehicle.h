#ifndef VEHICLE_H
#define VEHICLE_H

#include "tileray.h"
#include "color.h"
#include "item.h"
#include "line.h"
#include "veh_type.h"
#include "item_stack.h"
#include "active_item_cache.h"

#include <vector>
#include <array>
#include <map>
#include <list>
#include <string>
#include <iosfwd>

class map;
class player;
class vehicle;

//collision factor for vehicle-vehicle collision; delta_v in mph
float get_collision_factor(float delta_v);

//How far to scatter parts from a vehicle when the part is destroyed (+/-)
constexpr int SCATTER_DISTANCE = 3;
constexpr int k_mvel = 200; //adjust this to balance collision damage

struct fuel_type {
    /** Id of the fuel type, which is also a valid ammo type id */
    std::string id;
    /** Color when displaying information about. */
    nc_color color;
    /** See @ref vehicle::consume_fuel */
    int coeff;
    /** Factor is used when transforming from item charges to fuel amount. */
    int charges_to_amount_factor;
};
extern const std::array<fuel_type, 7> fuel_types;
int fuel_charges_to_amount_factor( const std::string &ftype );

enum veh_coll_type : int {
    veh_coll_nothing,  // 0 - nothing,
    veh_coll_body,     // 1 - monster/player/npc
    veh_coll_veh,      // 2 - vehicle
    veh_coll_bashable, // 3 - bashable
    veh_coll_other,    // 4 - other
    num_veh_coll_types
};

struct veh_collision {
    //int veh?
    int           part        = 0;
    veh_coll_type type        = veh_coll_nothing;
    int           imp         = 0; // impulse
    void         *target      = nullptr;  //vehicle
    int           target_part = 0; //veh partnum
    std::string   target_name;
 
    veh_collision() = default;
};

struct vehicle_item_spawn
{
    int x, y;
    int chance;
    std::vector<std::string> item_ids;
    std::vector<std::string> item_groups;
};

struct vehicle_prototype
{
    std::string id, name;
    std::vector<std::pair<point, std::string> > parts;
    std::vector<vehicle_item_spawn> item_spawns;
};

class vehicle_stack : public item_stack {
public:
    using container_t            = std::list<item>;
    using iterator               = container_t::iterator;
    using reverse_iterator       = container_t::reverse_iterator;
    using const_iterator         = container_t::const_iterator;
    using const_reverse_iterator = container_t::const_reverse_iterator;
private:
    std::list<item> *mystack;
    point location;
    vehicle *myorigin;
    int part_num;
public:
    vehicle_stack( std::list<item> *newstack, point newloc, vehicle *neworigin, int part ) :
        mystack(newstack), location(newloc), myorigin(neworigin), part_num(part) {};

    size_t size() const;
    bool empty() const;
    iterator erase( iterator it );
    void push_back( const item &newitem );
    void insert_at( iterator index, const item &newitem );
    iterator begin();
    iterator end();
    const_iterator begin() const;
    const_iterator end() const;
    reverse_iterator rbegin();
    reverse_iterator rend();
    const_reverse_iterator rbegin() const;
    const_reverse_iterator rend() const;
    item &front();
    item &operator[]( size_t index );
};

/**
 * Structure, describing vehicle part (ie, wheel, seat)
 */
struct vehicle_part : public JsonSerializer, public JsonDeserializer
{
    friend vehicle;
    enum : int { passenger_flag = 1 };

    vehicle_part(int dx = 0, int dy = 0)
      : id("null"), mount(dx, dy), precalc({{point(-1, -1), point(-1, -1)}}), amount(0) {}

    vehicle_part(const std::string &sid, int dx = 0, int dy = 0, const item *it = nullptr)
      : vehicle_part(dx, dy)
    {
        if (!sid.empty()) {
            setid(sid);
        }

        if (it) {
            properties_from_item(*it);
        }
    }

    bool has_flag(int const flag) const noexcept { return flag & flags; }
    int  set_flag(int const flag)       noexcept { return flags |= flag; }
    int  remove_flag(int const flag)    noexcept { return flags &= ~flag; }

    std::string id;               // id in map of parts (vehicle_part_types key)
    int iid          = 0;         // same as above, for lookup via int
    point mount;                  // mount point: x is on the forward/backward axis, y is on the left/right axis
    std::array<point, 2> precalc; // mount translated to face.dir [0] and turn_dir [1]
    int hp           = 0;         // current durability, if 0, then broken
    int blood        = 0;         // how much blood covers part (in turns).
    int bigness      = 0;         // size of engine, wheel radius, translates to item properties.
    bool inside      = false;     // if tile provides cover. WARNING: do not read it directly, use vehicle::is_inside() instead
    bool removed     = false;     // true if this part is removed. The part won't disappear until the end of the turn
                                  // so our indices can remain consistent.
    bool enabled     = true;      //
    int flags        = 0;         //
    int passenger_id = 0;         // carrying passenger

    union {
        int amount;    // amount of fuel for tank/charge in battery
        int open;      // door is open
        int direction; // direction the part is facing
        int mode;      // turret mode
    };

    // coordinates for some kind of target; jumper cables use this
    // Two coord pairs are stored: actual target point, and target vehicle center.
    // Both cases use absolute coordinates (relative to world origin)
    std::pair<point, point> target;  
private:
    std::list<item> items; // inventory
public:
    bool setid(const std::string str) {
        std::map<std::string, vpart_info>::const_iterator vpit = vehicle_part_types.find(str);
        if ( vpit == vehicle_part_types.end() ) {
            return false;
        }
        id = str;
        iid = vpit->second.loadid;
        return true;
    }

    // json saving/loading
    using JsonSerializer::serialize;
    void serialize(JsonOut &jsout) const override;
    using JsonDeserializer::deserialize;
    void deserialize(JsonIn &jsin) override;

    /**
     * Generate the corresponding item from this vehicle part. It includes
     * the hp (item damage), fuel charges (battery or liquids), bigness
     * aspect, ...
     */
    item properties_to_item() const;
    /**
     * Set members of this vehicle part from properties of the item.
     * It includes hp, fuel, bigness, ...
     */
    void properties_from_item( const item &used_item );
};

/**
 * Struct used for storing labels
 * (easier to json opposed to a std::map<point, std::string>)
 */
struct label : public JsonSerializer, public JsonDeserializer {
    label() = default;
    label(int const x, int const y) : x(x), y(y) {}
    label(const int x, const int y, std::string text) : x(x), y(y), text(std::move(text)) {}

    int         x = 0;
    int         y = 0;
    std::string text;

    // these are stored in a set
    bool operator<(const label &rhs) const noexcept {
        return (x != rhs.x) ? (x < rhs.x) : (y < rhs.y);
    }

    // json saving/loading
    using JsonSerializer::serialize;
    void serialize(JsonOut &jsout) const override;
    using JsonDeserializer::deserialize;
    void deserialize(JsonIn &jsin) override;
};

/**
 * A vehicle as a whole with all its components.
 *
 * This object can occupy multiple tiles, the objects actually visible
 * on the map are of type `vehicle_part`.
 *
 * Facts you need to know about implementation:
 * - Vehicles belong to map. There's `std::vector<vehicle>`
 *   for each submap in grid. When requesting a reference
 *   to vehicle, keep in mind it can be invalidated
 *   by functions such as `map::displace_vehicle()`.
 * - To check if there's any vehicle at given map tile,
 *   call `map::veh_at()`, and check vehicle type (`veh_null`
 *   means there's no vehicle there).
 * - Vehicle consists of parts (represented by vector). Parts have some
 *   constant info: see veh_type.h, `vpart_info` structure and
 *   vpart_list array -- that is accessible through `part_info()` method.
 *   The second part is variable info, see `vehicle_part` structure.
 * - Parts are mounted at some point relative to vehicle position (or starting part)
 *   (`0, 0` in mount coords). There can be more than one part at
 *   given mount coords, and they are mounted in different slots.
 *   Check tileray.h file to see a picture of coordinate axes.
 * - Vehicle can be rotated to arbitrary degree. This means that
 *   mount coords are rotated to match vehicle's face direction before
 *   their actual positions are known. For optimization purposes
 *   mount coords are precalculated for current vehicle face direction
 *   and stored in `precalc[0]`. `precalc[1]` stores mount coords for
 *   next move (vehicle can move and turn). Method `map::displace_vehicle()`
 *   assigns `precalc[1]` to `precalc[0]`. At any time (except
 *   `map::vehmove()` innermost cycle) you can get actual part coords
 *   relative to vehicle's position by reading `precalc[0]`.
 * - Vehicle keeps track of 3 directions:
 *     Direction | Meaning
 *     --------- | -------
 *     face      | where it's facing currently
 *     move      | where it's moving, it's different from face if it's skidding
 *     turn_dir  | where it will turn at next move, if it won't stop due to collision
 * - Some methods take `part` or `p` parameter. This is the index of a part in
 *   the parts list.
 * - Driver doesn't know what vehicle he drives.
 *   There's only player::in_vehicle flag which
 *   indicates that he is inside vehicle. To figure
 *   out what, you need to ask a map if there's a vehicle
 *   at driver/passenger position.
 * - To keep info consistent, always use
 *   `map::board_vehicle()` and `map::unboard_vehicle()` for
 *   boarding/unboarding player.
 * - To add new predesigned vehicle, add an entry to data/raw/vehicles.json
 *   similar to the existing ones. Keep in mind, that positive x coordinate points
 *   forwards, negative x is back, positive y is to the right, and
 *   negative y to the left:
 *
 *       orthogonal dir left (-Y)
 *            ^
 *       -X ------->  +X (forward)
 *            v
 *       orthogonal dir right (+Y)
 *
 *   When adding parts, function checks possibility to install part at given
 *   coords. If it shows debug messages that it can't add parts, when you start
 *   the game, you did something wrong.
 *   There are a few rules:
 *   1. Every mount point (tile) must begin with a part in the 'structure'
 *      location, usually a frame.
 *   2. No part can stack with itself.
 *   3. No part can stack with another part in the same location, unless that
 *      part is so small as to have no particular location (such as headlights).
 *   If you can't understand why installation fails, try to assemble your
 *   vehicle in game first.
 */
class vehicle : public JsonSerializer, public JsonDeserializer
{
private:
    bool has_structural_part(int dx, int dy) const;
    void open_or_close(int part_index, bool opening);
    bool is_connected(vehicle_part const &to, vehicle_part const &from, vehicle_part const &excluded) const;
    void add_missing_frames();

    // direct damage to part (armor protection and internals are not counted)
    // returns damage bypassed
    int damage_direct (int p, int dmg, int type = 1);
    //damages vehicle controls and security system
    void smash_security_system();
    // get vpart powerinfo for part number, accounting for variable-sized parts and hps.
    int part_power( int index, bool at_full_hp = false ) const;

    // get vpart epowerinfo for part number.
    int part_epower (int index) const;

    // convert epower (watts) to power.
    int epower_to_power (int epower) const;

    // convert power to epower (watts).
    int power_to_epower (int power) const;

    //Refresh all caches and re-locate all parts
    void refresh();

    // Do stuff like clean up blood and produce smoke from broken parts. Returns false if nothing needs doing.
    bool do_environmental_effects();

    int total_folded_volume() const;

    /**
     * Find a possibly off-map vehicle. If necessary, loads up its submap through
     * the global MAPBUFFER and pulls it from there. For this reason, you should only
     * give it the coordinates of the origin tile of a target vehicle.
     * @param where Location of the other vehicle's origin tile.
     */
    vehicle* find_vehicle(point &where) const;

    /**
     * Traverses the graph of connected vehicles, starting from start_veh, and continuing
     * along all vehicles connected by some kind of POWER_TRANSFER part.
     * @param start_vehicle The vehicle to start traversing from. NB: the start_vehicle is
     * assumed to have been already visited!
     * @param amount An amount of power to traverse with. This is passed back to the visitor,
     * and reset to the visitor's return value at each step.
     * @param visitor A function(vehicle* veh, int amount, int loss) returning int. The function
     * may do whatever it desires, and may be a lambda (including a capturing lambda).
     * NB: returning 0 from a visitor will stop traversal immediately!
     * @return The last visitor's return value.
     */
    template <typename Func>
    int traverse_vehicle_graph(vehicle* start_veh, int amount, Func visitor);

public:
    vehicle (std::string type_id = "null", int veh_init_fuel = -1, int veh_init_status = -1);
    ~vehicle ();

    // check if given player controls this vehicle
    bool player_in_control(player const &p) const;
    // check if player controls this vehicle remotely
    bool remote_controlled(player const &p) const;

    // init parts state for randomly generated vehicle
    void init_state(int veh_init_fuel, int veh_init_status);

    // damages all parts of a vehicle by a random amount
    void smash();

    // load and init vehicle data from stream. This implies valid save data!
    void load_legacy(std::ifstream &stin);
    void load (std::ifstream &stin);

    // Save vehicle data to stream
    void save (std::ofstream &stout);

    using JsonSerializer::serialize;
    void serialize(JsonOut &jsout) const override;
    using JsonDeserializer::deserialize;
    void deserialize(JsonIn &jsin) override;

    // Operate vehicle
    void use_controls();

<<<<<<< HEAD
    // Start the vehicle's engine, if there are any
=======
// Fold up the vehicle
    bool fold_up();

// Start the vehicle's engine, if there are any
>>>>>>> a4bb44f5
    void start_engine();

    // Honk the vehicle's horn, if there are any
    void honk_horn();

    void play_music();

    // get vpart type info for part number (part at given vector index)
    vpart_info& part_info (int index, bool include_removed = false) const;

    // check if certain part can be mounted at certain position (not accounting frame direction)
    bool can_mount (int dx, int dy, std::string const &id) const;

    // check if certain part can be unmounted
    bool can_unmount (int p) const;

    // install a new part to vehicle (force to skip possibility check)
    int install_part (int dx, int dy, std::string id, int hp = -1, bool force = false);
    // Install a copy of the given part, skips possibility check
    int install_part (int dx, int dy, const vehicle_part &part);
    // install an item to vehicle as a vehicle part.
    int install_part (int dx, int dy, const std::string &id, const item &item_used);

    bool remove_part (int p);
    void part_removal_cleanup ();

    /**
     * Remove a part from a targeted remote vehicle. Useful for, e.g. power cables that have
     * a vehicle part on both sides.
     */
    void remove_remote_part(int part_num);

    std::string const& get_label(int x, int y) const;
    void set_label(int x, int y, const std::string text);

    void break_part_into_pieces (int p, int x, int y, bool scatter = false);

    // returns the list of indeces of parts at certain position (not accounting frame direction)
    const std::vector<int> parts_at_relative (const int dx, const int dy, bool use_cache = true) const;

    // returns index of part, inner to given, with certain flag, or -1
    int part_with_feature (int p, const std::string &f, bool unbroken = true) const;
    int part_with_feature (int p, const vpart_bitflags &f, bool unbroken = true) const;

    /**
     *  Return the index of the next part to open at `p`'s location
     *
     *  The next part to open is the first unopened part in the reversed list of
     *  parts at part `p`'s coordinates.
     *
     *  @param outside If true, give parts that can be opened from outside only
     *  @return part index or -1 if no part
     */
    int next_part_to_open (int p, bool outside = false);

    /**
     *  Return the index of the next part to close at `p`
     *
     *  The next part to open is the first opened part in the list of
     *  parts at part `p`'s coordinates. Returns -1 for no more to close.
     *
     *  @param outside If true, give parts that can be closed from outside only
     *  @return part index or -1 if no part
     */
    int next_part_to_close (int p, bool outside = false);

    // returns indices of all parts in the vehicle with the given flag
    std::vector<int> all_parts_with_feature(const std::string &feature, bool unbroken = true) const;
    std::vector<int> all_parts_with_feature(vpart_bitflags f, bool unbroken = true) const;

    // returns indices of all parts in the given location slot
    std::vector<int> all_parts_at_location(const std::string &location) const;

    // returns true if given flag is present for given part index
    bool part_flag (int p, const std::string &f) const;
    bool part_flag (int p, const vpart_bitflags &f) const;

    // Returns the obstacle that shares location with this part (useful in some map code)
    // Open doors don't count as obstacles, but closed do
    // Broken parts are also never obstacles
    int obstacle_at_part( int p ) const;

    // Translate seat-relative mount coords into tile coords
    void coord_translate (int reldx, int reldy, int &dx, int &dy) const;

    // Translate seat-relative mount coords into tile coords using given face direction
    void coord_translate (int dir, int reldx, int reldy, int &dx, int &dy) const;

    // Seek a vehicle part which obstructs tile with given coords relative to vehicle position
    int part_at (int dx, int dy) const;
    int global_part_at (int x, int y) const;
    int part_displayed_at(int local_x, int local_y) const;

    // Given a part, finds its index in the vehicle
    int index_of_part(vehicle_part *part, bool check_removed = false) const;

    // get symbol for map
    char part_sym (int p) const;
    std::string part_id_string(int p, char &part_mod) const;

    // get color for map
    nc_color part_color (int p) const;

    // Vehicle parts description
    int print_part_desc (WINDOW *win, int y1, int width, int p, int hl = -1) const;

    // Vehicle fuel indicator. Should probably rename to print_fuel_indicators and make a print_fuel_indicator(..., FUEL_TYPE);
    void print_fuel_indicator (void *w, int y, int x, bool fullsize = false,
                               bool verbose = false, bool desc = false, bool isHorizontal = false) const;

    // Precalculate mount points for (idir=0) - current direction or (idir=1) - next turn direction
    void precalc_mounts (int idir, int dir);

    // get a list of part indeces where is a passenger inside
    std::vector<int> boarded_parts() const;
    int free_seat() const;

    // get passenger at part p
    player *get_passenger (int p) const;

    /**
     * Get the coordinates (in map squares) of this vehicle, it's the same
     * coordinate system that player::posx uses.
     * Global apparently means relative to the currently loaded map (game::m).
     * This implies:
     * <code>g->m.veh_at(this->global_x(), this->global_y()) == this;</code>
     */
    int global_x() const;
    int global_y() const;
    point global_pos() const;
    /**
     * Really global absolute coordinates in map squares.
     * This includes the overmap, the submap, and the map square.
     */
    point real_global_pos() const;

    // Checks how much certain fuel left in tanks.
    int fuel_left (const std::string &ftype, bool recurse=false) const;
    int fuel_capacity (const std::string &ftype) const;

    // refill fuel tank(s) with given type of fuel
    // returns amount of leftover fuel
    int refill (const std::string & ftype, int amount);

    // drains a fuel type (e.g. for the kitchen unit)
    // returns amount actually drained, does not engage reactor
    int drain (const std::string & ftype, int amount);

    // fuel consumption of vehicle engines of given type, in one-hundreth of fuel
    int basic_consumption (const std::string &ftype) const;

    void consume_fuel( double load );

    void power_parts (tripoint sm_loc);

    /**
     * Try to charge our (and, optionally, connected vehicles') batteries by the given amount.
     * @return amount of charge left over.
     */
    int charge_battery (int amount, bool recurse = true);

    /**
     * Try to discharge our (and, optionally, connected vehicles') batteries by the given amount.
     * @return amount of request unfulfilled (0 if totally successful).
     */
    int discharge_battery (int amount, bool recurse = true);

    // get the total mass of vehicle, including cargo and passengers
    int total_mass () const;

    // get center of mass of vehicle; coordinates are precalc[0]
    void center_of_mass(int &x, int &y) const;

    // Get combined power of all engines. If fueled == true, then only engines which
    // vehicle have fuel for are accounted
    int total_power (bool fueled = true) const;

    // Get combined epower of solar panels
    int solar_epower (tripoint sm_loc) const;

    // Get acceleration gained by combined power of all engines. If fueled == true, then only engines which
    // vehicle have fuel for are accounted
    int acceleration (bool fueled = true) const;

    // Get maximum velocity gained by combined power of all engines. If fueled == true, then only engines which
    // vehicle have fuel for are accounted
    int max_velocity (bool fueled = true) const;

    // Get safe velocity gained by combined power of all engines. If fueled == true, then only engines which
    // vehicle have fuel for are accounted
    int safe_velocity (bool fueled = true) const;

    // Generate smoke from a part, either at front or back of vehicle depending on velocity.
    void spew_smoke( double joules, int part );

    // Loop through engines and generate noise and smoke for each one
    void noise_and_smoke( double load, double time = 6.0 );

    // Calculate area covered by wheels and, optionally count number of wheels
    float wheels_area (int *cnt = 0) const;

    // Combined coefficient of aerodynamic and wheel friction resistance of vehicle, 0-1.0.
    // 1.0 means it's ideal form and have no resistance at all. 0 -- it won't move
    float k_dynamics () const;

    // Components of the dynamic coefficient
    float k_friction () const;
    float k_aerodynamics () const;

    // Coefficient of mass, 0-1.0.
    // 1.0 means mass won't slow vehicle at all, 0 - it won't move
    float k_mass () const;

    // strain of engine(s) if it works higher that safe speed (0-1.0)
    float strain () const;

    // calculate if it can move using its wheels configuration
    bool valid_wheel_config () const;

    // idle fuel consumption
    void idle (bool on_map = true);
    // continuous processing for running vehicle alarms
    void alarm ();
    // leak from broken tanks
    void slow_leak ();

    // thrust (1) or brake (-1) vehicle
    void thrust (int thd);

    // depending on skid vectors, chance to recover.
    void possibly_recover_from_skid();

    //forward component of velocity.
    float forward_velocity() const;

    // cruise control
    void cruise_thrust (int amount);

    // turn vehicle left (negative) or right (positive), degrees
    void turn (int deg);

    bool collision( std::vector<veh_collision> &veh_veh_colls,
                    std::vector<veh_collision> &veh_misc_colls, int dx, int dy,
                    bool &can_move, int &imp, bool just_detect = false );

    // handle given part collision with vehicle, monster/NPC/player or terrain obstacle
    // return collision, which has type, impulse, part, & target.
    veh_collision part_collision (int part, int x, int y, bool just_detect);

    // Process the trap beneath
    void handle_trap (int x, int y, int part);

    int max_volume(int part) const; // stub for per-vpart limit
    int free_volume(int part) const;
    int stored_volume(int part) const;
    bool is_full(const int part, const int addvolume = -1, const int addnumber = -1 ) const;

    // add item to part's cargo. if false, then there's no cargo at this part or cargo is full(*)
    // *: "full" means more than 1024 items, or max_volume(part) volume (500 for now)
    bool add_item( int part, item itm );
    // Position specific item insertion that skips a bunch of safety checks
    // since it should only ever be used by item processing code.
    bool add_item_at( int part, std::list<item>::iterator index, item itm );

    // remove item from part's cargo
    void remove_item (int part, int itemdex);
    void remove_item (int part, item *it);
    std::list<item>::iterator remove_item (int part, std::list<item>::iterator it);

    vehicle_stack get_items( int part ) const;

    // Generates starting items in the car, should only be called when placed on the map
    void place_spawn_items();

    void gain_moves();

    // reduces velocity to 0
    void stop ();

    void refresh_insides ();

    bool is_inside (int p) const;

    void unboard_all ();

    // damage types:
    // 0 - piercing
    // 1 - bashing (damage applied if it passes certain treshold)
    // 2 - incendiary
    // damage individual part. bash means damage
    // must exceed certain threshold to be substracted from hp
    // (a lot light collisions will not destroy parts)
    // returns damage bypassed
    int damage (int p, int dmg, int type = 1, bool aimed = true);

    // damage all parts (like shake from strong collision), range from dmg1 to dmg2
    void damage_all (int dmg1, int dmg2, int type, const point &impact);

    //Shifts the coordinates of all parts and moves the vehicle in the opposite direction.
    void shift_parts( point delta );
    bool shift_if_needed();

    void leak_fuel (int p);
    void shed_loose_parts();

    // Manual turret aiming
    void aim_turrets();

    // Per-turret mode selection
    void control_turrets();

    // Cycle through available turret modes
    void cycle_turret_mode();

    // fire the turret which is part p
    bool fire_turret( int p, bool burst = true );

    // internal procedure of turret firing
    bool fire_turret_internal (int p, const itype &gun, const itype &ammo, long &charges,
                               const std::string &firing_sound = "");

    // opens/closes doors or multipart doors
    void open(int part_index);
    void close(int part_index);

    // Consists only of parts with the FOLDABLE tag.
    bool is_foldable() const;
    // Restore parts of a folded vehicle.
    bool restore(const std::string &data);
    //handles locked vehicles interaction
    bool interact_vehicle_locked();
    //true if an alarm part is installed on the vehicle
    bool has_security_working() const;
    /**
     *  Opens everything that can be opened on the same tile as `p`
     */
    void open_all_at(int p);

    // upgrades/refilling/etc. see veh_interact.cpp
    void interact ();

    //main method for the control of individual engines
    void control_engines();
    // shows ui menu to select an engine
    int select_engine();
    //returns whether the engine is enabled or not, and has fueltype
    bool is_engine_type_on(int e, const std::string & ft) const;
    //returns whether the engine is enabled or not
    bool is_engine_on(int e) const;
    //returns whether the part is enabled or not
    bool is_part_on(int p) const;
    //returns whether the engine uses specified fuel type
    bool is_engine_type(int e, const std::string &ft) const;
    //returns whether there is an active engine at vehicle coordinates
    bool is_active_engine_at(int x, int y) const;
    //returns whether the alternator is operational
    bool is_alternator_on(int a) const;
    //mark engine as on or off
    void toggle_specific_engine(int p, bool on);
    void toggle_specific_part(int p,bool on);
    //true if an engine exists with specified type
    //If enabled true, this engine must be enabled to return true
    bool has_engine_type(const std::string &ft, bool enabled) const;
    //true if an engine exists without the specified type
    //If enabled true, this engine must be enabled to return true
    bool has_engine_type_not(const std::string &ft, bool enabled) const;
    //prints message relating to vehicle start failure
    void msg_start_engine_fail();
    //if necessary, damage this engine
    void do_engine_damage(size_t p, int strain);
    //remotely open/close doors
    void control_doors();

    // return a vector w/ 'direction' & 'magnitude', in its own sense of the words.
    rl_vec2d velo_vec() const;
    //normalized vectors, from tilerays face & move
    rl_vec2d face_vec() const;
    rl_vec2d move_vec() const;

    /**
     * Update the submap coordinates smx, smy, and update the tracker info in the overmap
     * (if enabled).
     * This should be called only when the vehicle has actually been moved, not when
     * the map is just shifted (in the later case simply set smx/smy directly).
     */
    void set_submap_moved(int x, int y);

    // config values
    std::string name;   // vehicle name
    std::string type;           // vehicle type
    std::vector<vehicle_part> parts;   // Parts which occupy different tiles
    int removed_part_count;            // Subtract from parts.size() to get the real part count.
    std::map<point, std::vector<int> > relative_parts;    // parts_at_relative(x,y) is used alot (to put it mildly)
    std::set<label> labels;            // stores labels
    std::vector<int> lights;           // List of light part indices
    std::vector<int> alternators;      // List of alternator indices
    std::vector<int> fuel;             // List of fuel tank indices
    std::vector<int> engines;          // List of engine indices
    std::vector<int> reactors;         // List of reactor indices
    std::vector<int> solar_panels;     // List of solar panel indices
    std::vector<int> loose_parts;      // List of UNMOUNT_ON_MOVE parts
    std::vector<int> wheelcache;
    std::vector<int> speciality;        //List of parts that will not be on a vehicle very often, or which only one will be present
    std::vector<vehicle_item_spawn> item_spawns; //Possible starting items
    std::set<std::string> tags;        // Properties of the vehicle

    active_item_cache active_items;

    /**
     * Submap coordinates of the currently loaded submap (see game::m)
     * that contains this vehicle. These values are changed when the map
     * shifts (but the vehicle is not actually moved than, it also stays on
     * the same submap, only the relative coordinates in map::grid have changed).
     * These coordinates must always refer to the submap in map::grid that contains
     * this vehicle.
     * When the vehicle is really moved (by map::displace_vehicle), set_submap_moved
     * is called and updates these values, when the map is only shifted or when a submap
     * is loaded into the map the values are directly set. The vehicles position does
     * not change therefor no call to set_submap_moved is required.
     */
    int smx, smy;

    int init_veh_fuel;
    int init_veh_status;
    float alternator_load;
    int last_repair_turn = -1; // Turn it was last repaired, used to make consecutive repairs faster.

    // save values
    /**
     * Position of the vehicle *inside* the submap that contains the vehicle.
     * This will (nearly) always be in the range (0...SEEX-1).
     * Note that vehicles are "moved" by map::displace_vehicle. You should not
     * set them directly, except when initializing the vehicle or during mapgen.
     */
    int posx = 0;
    int posy = 0;
    tileray face;       // frame direction
    tileray move;       // direction we are moving
    int velocity = 0;       // vehicle current velocity, mph * 100
    int cruise_velocity = 0; // velocity vehicle's cruise control trying to acheive
    std::string music_id;    // what music storage device is in the stereo
    int om_id;          // id of the om_vehicle struct corresponding to this vehicle
    int turn_dir;       // direction, to wich vehicle is turning (player control). will rotate frame on next move

    int last_turn = 0;      // amount of last turning (for calculate skidding due to handbrake)
    //int moves;
    float of_turn;      // goes from ~1 to ~0 while proceeding every turn
    float of_turn_carry;// leftover from prev. turn
    int turret_mode = 0;    // turret firing mode: 0 = off, 1 = burst fire

    int lights_epower       = 0; // total power of components with LIGHT or CONE_LIGHT flag
    int overhead_epower     = 0; // total power of components with CIRCLE_LIGHT flag
    int tracking_epower     = 0; // total power consumed by tracking devices (why would you use more than one?)
    int fridge_epower       = 0; // total power consumed by fridges
    int alarm_epower        = 0;
    int dome_lights_epower  = 0;
    int aisle_lights_epower = 0;
    int recharger_epower    = 0; // total power consumed by rechargers
    int camera_epower       = 0; // power consumed by camera system

    // TODO: change these to a bitset + enum?
    bool cruise_on                  = true;  // cruise control on/off
    bool reactor_on                 = false; // reactor on/off
    bool engine_on                  = false; // at least one engine is on, of any type
    bool lights_on                  = false; // lights on/off
    bool stereo_on                  = false;
    bool tracking_on                = false; // vehicle tracking on/off
    bool is_locked                  = false; // vehicle has no key
    bool is_alarm_on                = false; // vehicle has alarm on
    bool camera_on                  = false;
    bool overhead_lights_on         = false; // circle lights on/off
    bool dome_lights_on             = false; // dome lights (rear view mirror lights) on
    bool aisle_lights_on            = false; // aisle lights on
    bool fridge_on                  = false; // fridge on/off
    bool recharger_on               = false; // recharger on/off
    bool skidding                   = false; // skidding mode
    bool check_environmental_effects= false; // has bloody or smoking parts
    bool insides_dirty              = true;  // "inside" flags are outdated and need refreshing
};

#endif<|MERGE_RESOLUTION|>--- conflicted
+++ resolved
@@ -374,14 +374,10 @@
     // Operate vehicle
     void use_controls();
 
-<<<<<<< HEAD
+    // Fold up the vehicle
+    bool fold_up();
+
     // Start the vehicle's engine, if there are any
-=======
-// Fold up the vehicle
-    bool fold_up();
-
-// Start the vehicle's engine, if there are any
->>>>>>> a4bb44f5
     void start_engine();
 
     // Honk the vehicle's horn, if there are any
