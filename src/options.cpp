#include "game.h"
#include "options.h"
#include "output.h"
#include "debug.h"
#include "translations.h"
#include "filesystem.h"
#include "cursesdef.h"
#include "path_info.h"
#include "mapsharing.h"
#include "input.h"
#include "worldfactory.h"
#include "catacharset.h"

#ifdef TILES
#include "cata_tiles.h"
#endif // TILES

#include <stdlib.h>
#include <fstream>
#include <string>
#include <locale>
#include <sstream>

bool trigdist;
bool use_tiles;
bool log_from_top;
bool fov_3d;

bool used_tiles_changed;
#ifdef TILES
extern cata_tiles *tilecontext;
#endif // TILES

std::map<std::string, std::string> TILESETS; // All found tilesets: <name, tileset_dir>
std::unordered_map<std::string, cOpt> OPTIONS;
std::unordered_map<std::string, cOpt> ACTIVE_WORLD_OPTIONS;
options_data optionsdata; // store extraneous options data that doesn't need to be in OPTIONS,
std::vector<std::pair<std::string, std::string> > vPages;
std::map<int, std::vector<std::string> > mPageItems;
std::map<std::string, int> mOptionsSort;
std::map<std::string, std::string> optionNames;
int iWorldOptPage;

options_data::options_data()
{
    enable_json("DEFAULT_REGION");
    // to allow class based init_data functions to add values to a 'string' type option, add:
    //   enable_json("OPTION_KEY_THAT_GETS_STRING_ENTRIES_ADDED_VIA_JSON");
    // also, in options.h, add this before 'class options_data'
    //   class my_class;
    // and inside options_data above public:
    //   friend class my_class;
    // then, in the my_class::load_json (or post-json setup) method:
    //   optionsdata.addme("OPTION_KEY_THAT_GETS_STRING_ENTRIES_ADDED_VIA_JSON", "thisvalue");
}

void options_data::enable_json(const std::string &lvar)
{
    post_json_verify[ lvar ] = std::string( 1, 001 ); // because "" might be valid
}

void options_data::add_retry(const std::string &lvar, const::std::string &lval)
{
    static const std::string blank_value( 1, 001 );
    std::map<std::string, std::string>::const_iterator it = post_json_verify.find(lvar);
    if ( it != post_json_verify.end() && it->second == blank_value ) {
        // initialized with impossible value: valid
        post_json_verify[ lvar ] = lval;
    }
}

void options_data::add_value( const std::string &lvar, const std::string &lval,
                              std::string lvalname )
{
    static const std::string blank_value( 1, 001 );

    std::map<std::string, std::string>::const_iterator it = post_json_verify.find(lvar);
    if ( it != post_json_verify.end() ) {
        auto ot = OPTIONS.find(lvar);
        if ( ot != OPTIONS.end() && ot->second.sType == "string" ) {
            for(std::vector<std::string>::const_iterator eit = ot->second.vItems.begin();
                eit != ot->second.vItems.end(); ++eit) {
                if ( *eit == lval ) { // already in
                    return;
                }
            }
            ot->second.vItems.push_back(lval);
            if ( optionNames.find(lval) == optionNames.end() ) {
                optionNames[ lval ] = ( lvalname == "" ? lval : lvalname );
            }
            // our value was saved, then set to default, so set it again.
            if ( it->second == lval ) {
                OPTIONS[ lvar ].setValue( lval );
            }
        }

    }
}

//Default constructor
cOpt::cOpt()
{
    sType = "VOID";
    sPage = "";
    hide = COPT_NO_HIDE;
}

//string constructor
cOpt::cOpt(const std::string sPageIn, const std::string sMenuTextIn, const std::string sTooltipIn,
           const std::string sItemsIn, std::string sDefaultIn, copt_hide_t opt_hide = COPT_NO_HIDE)
{
    sPage = sPageIn;
    sMenuText = sMenuTextIn;
    sTooltip = sTooltipIn;
    sType = "string";

    hide = opt_hide;

    std::stringstream ssTemp(sItemsIn);
    std::string sItem;
    while (std::getline(ssTemp, sItem, ',')) {
        vItems.push_back(sItem);
    }

    if (getItemPos(sDefaultIn) == -1) {
        sDefaultIn = vItems[0];
    }

    sDefault = sDefaultIn;
    sSet = sDefaultIn;

    setSortPos(sPageIn);
}

//bool constructor
cOpt::cOpt(const std::string sPageIn, const std::string sMenuTextIn, const std::string sTooltipIn,
           const bool bDefaultIn, copt_hide_t opt_hide = COPT_NO_HIDE)
{
    sPage = sPageIn;
    sMenuText = sMenuTextIn;
    sTooltip = sTooltipIn;
    sType = "bool";

    hide = opt_hide;

    bDefault = bDefaultIn;
    bSet = bDefaultIn;

    setSortPos(sPageIn);
}

//int constructor
cOpt::cOpt(const std::string sPageIn, const std::string sMenuTextIn, const std::string sTooltipIn,
           const int iMinIn, int iMaxIn, int iDefaultIn, copt_hide_t opt_hide = COPT_NO_HIDE)
{
    sPage = sPageIn;
    sMenuText = sMenuTextIn;
    sTooltip = sTooltipIn;
    sType = "int";

    hide = opt_hide;

    if (iMinIn > iMaxIn) {
        iMaxIn = iMinIn;
    }

    iMin = iMinIn;
    iMax = iMaxIn;

    if (iDefaultIn < iMinIn || iDefaultIn > iMaxIn) {
        iDefaultIn = iMinIn ;
    }

    iDefault = iDefaultIn;
    iSet = iDefaultIn;

    setSortPos(sPageIn);
}

//float constructor
cOpt::cOpt(const std::string sPageIn, const std::string sMenuTextIn, const std::string sTooltipIn,
           const float fMinIn, float fMaxIn, float fDefaultIn, float fStepIn,
           copt_hide_t opt_hide = COPT_NO_HIDE)
{
    sPage = sPageIn;
    sMenuText = sMenuTextIn;
    sTooltip = sTooltipIn;
    sType = "float";

    hide = opt_hide;

    if (fMinIn > fMaxIn) {
        fMaxIn = fMinIn;
    }

    fMin = fMinIn;
    fMax = fMaxIn;
    fStep = fStepIn;

    if (fDefaultIn < fMinIn || fDefaultIn > fMaxIn) {
        fDefaultIn = fMinIn ;
    }

    fDefault = fDefaultIn;
    fSet = fDefaultIn;

    setSortPos(sPageIn);
}

//helper functions
bool cOpt::is_hidden()
{
    switch(hide) {
    case COPT_NO_HIDE:
        return false;

    case COPT_SDL_HIDE:
#ifdef TILES
        return true;
#else
        return false;
#endif

    case COPT_CURSES_HIDE:
#ifndef TILES // If not defined. it's curses interface.
        return true;
#else
        return false;
#endif

    case COPT_POSIX_CURSES_HIDE:
        // Check if we on windows and using wincuses.
#if (defined TILES || defined _WIN32 || defined WINDOWS)
        return false;
#else
        return true;
#endif

    default:
        return false; // No hide on default
    }
}

void cOpt::setSortPos(const std::string sPageIn)
{
    if (!is_hidden()) {
        mOptionsSort[sPageIn]++;
        iSortPos = mOptionsSort[sPageIn] - 1;

    } else {
        iSortPos = -1;
    }
}

int cOpt::getSortPos()
{
    return iSortPos;
}

std::string cOpt::getPage()
{
    return sPage;
}

std::string cOpt::getMenuText()
{
    return sMenuText;
}

std::string cOpt::getTooltip()
{
    return sTooltip;
}

std::string cOpt::getType()
{
    return sType;
}

std::string cOpt::getValue()
{
    if (sType == "string") {
        return sSet;

    } else if (sType == "bool") {
        return (bSet) ? "true" : "false";

    } else if (sType == "int") {
        std::stringstream ssTemp;
        ssTemp << iSet;
        return ssTemp.str();

    } else if (sType == "float") {
        std::stringstream ssTemp;
        ssTemp.imbue(std::locale::classic());
        const int precision = (fStep >= 0.09) ? 1 : (fStep >= 0.009) ? 2 : (fStep >= 0.0009) ? 3 : 4;
        ssTemp.precision(precision);
        ssTemp << std::fixed << fSet;
        return ssTemp.str();
    }

    return "";
}

std::string cOpt::getValueName()
{
    if (sType == "string") {
        return optionNames[sSet];

    } else if (sType == "bool") {
        return (bSet) ? _("True") : _("False");
    }

    return getValue();
}

std::string cOpt::getDefaultText(const bool bTranslated)
{
    if (sType == "string") {
        std::string sItems = "";
        for( auto &elem : vItems ) {
            if (sItems != "") {
                sItems += _(", ");
            }
            sItems += ( bTranslated ) ? optionNames[elem] : elem;
        }
        return string_format(_("Default: %s - Values: %s"),
                             (bTranslated) ? optionNames[sDefault].c_str() : sDefault.c_str(), sItems.c_str());

    } else if (sType == "bool") {
        return (bDefault) ? _("Default: True") : _("Default: False");

    } else if (sType == "int") {
        return string_format(_("Default: %d - Min: %d, Max: %d"), iDefault, iMin, iMax);

    } else if (sType == "float") {
        return string_format(_("Default: %.2f - Min: %.2f, Max: %.2f"), fDefault, fMin, fMax);
    }

    return "";
}

int cOpt::getItemPos(const std::string sSearch)
{
    if (sType == "string") {
        for (size_t i = 0; i < vItems.size(); i++) {
            if (vItems[i] == sSearch) {
                return i;
            }
        }
    }

    return -1;
}

//set to next item
void cOpt::setNext()
{
    if (sType == "string") {
        int iNext = getItemPos(sSet) + 1;
        if (iNext >= (int)vItems.size()) {
            iNext = 0;
        }

        sSet = vItems[iNext];

    } else if (sType == "bool") {
        bSet = !bSet;

    } else if (sType == "int") {
        iSet++;
        if (iSet > iMax) {
            iSet = iMin;
        }

    } else if (sType == "float") {
        fSet += fStep;
        if (fSet > fMax) {
            fSet = fMin;
        }
    }
}

//set to prev item
void cOpt::setPrev()
{
    if (sType == "string") {
        int iPrev = getItemPos(sSet) - 1;
        if (iPrev < 0) {
            iPrev = vItems.size() - 1;
        }

        sSet = vItems[iPrev];

    } else if (sType == "bool") {
        bSet = !bSet;

    } else if (sType == "int") {
        iSet--;
        if (iSet < iMin) {
            iSet = iMax;
        }

    } else if (sType == "float") {
        fSet -= fStep;
        if (fSet < fMin) {
            fSet = fMax;
        }
    }
}

//set value
void cOpt::setValue(float fSetIn)
{
    if (sType != "float") {
        debugmsg("tried to set a float value to a %s option", sType.c_str());
        return;
    }
    fSet = fSetIn;
    if ( fSet < fMin || fSet > fMax ) {
        fSet = fDefault;
    }
}

//set value
void cOpt::setValue(std::string sSetIn)
{
    if (sType == "string") {
        if (getItemPos(sSetIn) != -1) {
            sSet = sSetIn;
        }

    } else if (sType == "bool") {
        bSet = (sSetIn == "True" || sSetIn == "true" || sSetIn == "T" || sSetIn == "t");

    } else if (sType == "int") {
        iSet = atoi(sSetIn.c_str());

        if ( iSet < iMin || iSet > iMax ) {
            iSet = iDefault;
        }

    } else if (sType == "float") {
        std::istringstream ssTemp(sSetIn);
        ssTemp.imbue(std::locale::classic());
        float tmpFloat;
        ssTemp >> tmpFloat;
        if(ssTemp) {
            setValue(tmpFloat);
        } else {
            debugmsg("invalid floating point option: %s", sSetIn.c_str());
        }
    }
}

//Set default class behaviour to float
cOpt::operator float() const
{
    if (sType == "string") {
        return (!sSet.empty() && sSet == sDefault) ? 1.0f : 0.0f;
    } else if (sType == "bool") {
        return (bSet) ? 1.0f : 0.0f;
    } else if (sType == "int") {
        return static_cast<float>(iSet);
    } else if (sType == "float") {
        return fSet;
    }

    return 0.0f;
}

cOpt::operator int() const
{
    if (sType == "string") {
        return (!sSet.empty() && sSet == sDefault) ? 1 : 0;
    } else if (sType == "bool") {
        return (bSet) ? 1 : 0;
    } else if (sType == "int") {
        return iSet;
    } else if (sType == "float") {
        return static_cast<int>(fSet);
    }

    return 0;
}

cOpt::operator bool() const
{
    return static_cast<float>(*this) != 0.0f;
}

// if (class == "string")
bool cOpt::operator==(const std::string sCompare) const
{
    return (sType == "string" && sSet == sCompare);
}

// if (class != "string")
bool cOpt::operator!=(const std::string sCompare) const
{
    return !(*this == sCompare);
}

/** Fill TILESETS mapping with values.
 * Scans all directores in FILENAMES["gfx"] directory for file named FILENAMES["tileset.txt"].
 * All founded values added in mapping TILESETS as name, tileset_dir.
 * Furthermore, it builds possible values list for cOpt class.
 * @return One string containing all found tilesets in form "tileset1,tileset2,tileset3,..."
 */
static std::string build_tilesets_list()
{
    const std::string defaultTilesets = "hoder,deon";
    std::string tileset_names;

    TILESETS.clear();

    auto const tilesets_dirs = get_directories_with(FILENAMES["tileset-conf"], FILENAMES["gfxdir"], true);

    for( auto &ts_dir : tilesets_dirs ) {
        std::ifstream fin;
        std::string file = ts_dir + "/" + FILENAMES["tileset-conf"];

        fin.open( file.c_str() );
        if(!fin.is_open()) {
            DebugLog( D_ERROR, DC_ALL ) << "Can't read tileset config from " << file;
        }

        std::string tileset_name;
        // should only have 2 values inside it, otherwise is going to only load the last 2 values
        while(!fin.eof()) {
            std::string sOption;
            fin >> sOption;

            if(sOption == "") {
                getline(fin, sOption);    // Empty line, chomp it
            } else if(sOption[0] == '#') { // # indicates a comment
                getline(fin, sOption);
            } else {
                if (sOption.find("NAME") != std::string::npos) {
                    tileset_name = "";
                    fin >> tileset_name;
                    if(tileset_names.empty()) {
                        tileset_names += tileset_name;
                    } else {
                        tileset_names += std::string(",");
                        tileset_names += tileset_name;
                    }
                } else if (sOption.find("VIEW") != std::string::npos) {
                    std::string viewName = "";
                    fin >> viewName;
                    optionNames[tileset_name] = viewName;
                    break;
                }
            }
        }
        fin.close();
        if (TILESETS.count(tileset_name) != 0) {
            DebugLog( D_ERROR, DC_ALL ) << "Found tileset dublicate with name " << tileset_name;
        } else {
            TILESETS.insert(std::pair<std::string,std::string>(tileset_name, ts_dir));
        }
    }

    if(tileset_names == "") {
        optionNames["deon"] = _("Deon's");          // more standards
        optionNames["hoder"] = _("Hoder's");
        return defaultTilesets;

    }

    return tileset_names;
}

void init_options()
{
    OPTIONS.clear();
    ACTIVE_WORLD_OPTIONS.clear();
    vPages.clear();
    mPageItems.clear();
    mOptionsSort.clear();
    optionNames.clear();

    vPages.push_back(std::make_pair("general", _("General")));
    vPages.push_back(std::make_pair("interface", _("Interface")));
    vPages.push_back(std::make_pair("graphics", _("Graphics")));
    // when sharing maps only admin is allowed to change these.
    if(!MAP_SHARING::isCompetitive() || MAP_SHARING::isAdmin()) {
        vPages.push_back(std::make_pair("debug", _("Debug")));
    }
    iWorldOptPage = vPages.size();
    // when sharing maps only admin is allowed to change these.
    if(!MAP_SHARING::isCompetitive() || MAP_SHARING::isAdmin()) {
        vPages.push_back(std::make_pair("world_default", _("World Defaults")));
    }

    std::string tileset_names;
    tileset_names = build_tilesets_list(); //get the tileset names and set the optionNames

    ////////////////////////////GENERAL//////////////////////////
    OPTIONS["AUTO_PICKUP"] = cOpt("general", _("Auto pickup enabled"),
                                  _("Enable item auto pickup. Change pickup rules with the Auto Pickup Manager in the Help Menu ?3"),
                                  false
                                 );

    OPTIONS["AUTO_PICKUP_ADJACENT"] = cOpt("general", _("Auto pickup adjacent"),
                                           _("If true, will enable to pickup items one tile around to the player. You can assign No Auto Pickup zones with the Zones Manager 'Y' key for eg. your homebase."),
                                           false
                                          );

    OPTIONS["AUTO_PICKUP_ZERO"] = cOpt("general", _("Auto pickup 0 vol light items"),
                                       _("Auto pickup items with 0 Volume, and weight less than or equal to [option] * 50 grams. '0' disables this option"),
                                       0, 20, 0
                                      );

    OPTIONS["AUTO_PICKUP_SAFEMODE"] = cOpt("general", _("Auto pickup safemode"),
                                           _("Auto pickup is disabled as long as you can see monsters nearby. This is affected by Safemode proximity distance."),
                                           false
                                          );

    mOptionsSort["general"]++;

    OPTIONS["DANGEROUS_PICKUPS"] = cOpt("general", _("Dangerous pickups"),
                                        _("If false, will cause player to drop new items that cause them to exceed the weight limit."),
                                        false
                                       );

    mOptionsSort["general"]++;

    OPTIONS["AUTOSAFEMODE"] = cOpt("general", _("Auto-safemode on by default"),
                                   _("If true, auto-safemode will be on after starting a new game or loading."),
                                   false
                                  );

    OPTIONS["AUTOSAFEMODETURNS"] = cOpt("general", _("Turns to re-enable safemode"),
                                        _("Number of turns after safemode is re-enabled if no hostiles are in safemodeproximity distance."),
                                        1, 100, 50
                                       );

    OPTIONS["SAFEMODE"] = cOpt("general", _("Safemode on by default"),
                               _("If true, safemode will be on after starting a new game or loading."),
                               true
                              );

    OPTIONS["SAFEMODEPROXIMITY"] = cOpt("general", _("Safemode proximity distance"),
                                        _("If safemode is enabled, distance to hostiles when safemode should show a warning. 0 = Max player viewdistance."),
                                        0, 50, 0
                                       );

    OPTIONS["SAFEMODEVEH"] = cOpt("general", _("Safemode when driving"),
                                  _("When true, safemode will alert you of hostiles while you are driving a vehicle."),
                                  false
                                 );

    mOptionsSort["general"]++;

    OPTIONS["AUTOSAVE"] = cOpt("general", _("Periodically autosave"),
                               _("If true, game will periodically save the map. Autosaves occur based on in-game turns or real-time minutes, whichever is larger."),
                               false
                              );

    OPTIONS["AUTOSAVE_TURNS"] = cOpt("general", _("Game turns between autosaves"),
                                     _("Number of game turns between autosaves"),
                                     10, 1000, 50
                                    );

    OPTIONS["AUTOSAVE_MINUTES"] = cOpt("general", _("Real minutes between autosaves"),
                                       _("Number of real time minutes between autosaves"),
                                       0, 127, 5
                                      );

    mOptionsSort["general"]++;

    OPTIONS["CIRCLEDIST"] = cOpt("general", _("Circular distances"),
                                 _("If true, the game will calculate range in a realistic way: light sources will be circles, diagonal movement will cover more ground and take longer. If disabled, everything is square: moving to the northwest corner of a building takes as long as moving to the north wall."),
                                 false
                                );

    optionNames["no"] = _("No");
    //~ containers
    optionNames["watertight"] = _("Watertight");
    optionNames["all"] = _("All");
    OPTIONS["DROP_EMPTY"] = cOpt("general", _("Drop empty containers"),
                                 _("Set to drop empty containers after use. No: Don't drop any. - Watertight: All except watertight containers. - All: Drop all containers."),
                                 "no,watertight,all", "no"
                                );

    OPTIONS["AUTO_NOTES"] = cOpt("general", _("Auto notes"),
                                 _("If true, automatically sets notes on places that have stairs that go up or down"),
                                 false
                                );

    optionNames["ask"]      = _("Ask");
    optionNames["always"]   = _("Always");
    optionNames["never"]    = _("Never");
    OPTIONS["DEATHCAM"]     = cOpt("general", _("DeathCam"),
                                _("Always: Always start deathcam. Ask: Query upon death. Never: Never show deathcam."),
                                "always,ask,never", "ask"
                                );

    ////////////////////////////INTERFACE////////////////////////
    // TODO: scan for languages like we do for tilesets.
    optionNames[""] = _("System language");
    // Note: language names are in their own language and are *not* translated at all.
    // Note: Somewhere in github PR was better link to msdn.microsoft.com with language names.
    // http://en.wikipedia.org/wiki/List_of_language_names
    optionNames["cs"] = R"(Čeština)";
    optionNames["en"] = R"(English)";
    optionNames["fi"] = R"(Suomi)";
    optionNames["fr"] =  R"(Français)";
    optionNames["de"] = R"(Deutsch)";
    optionNames["it_IT"] = R"(Italiano)";
    optionNames["el"] = R"(Ελληνικά)";
    optionNames["es_AR"] = R"(Español (Argentina))";
    optionNames["es_ES"] = R"(Español (España))";
    optionNames["ja"] = R"(日本語)";
    optionNames["ko"] = R"(한국어)";
    optionNames["pl"] = R"(Polski)";
    optionNames["pt_BR"] = R"(Português (Brasil))";
    optionNames["pt_PT"] = R"(Português (Portugal))";
    optionNames["ru"] = R"(Русский)";
    optionNames["sr"] = R"(Srpski)";
    optionNames["vi"] = R"(Tiếng Việt)";
    optionNames["zh_CN"] = R"(中文(天朝))";
    optionNames["zh_TW"] = R"(中文(台灣))";
    OPTIONS["USE_LANG"] = cOpt("interface", _("Language"), _("Switch Language. Requires restart."),
                               ",cs,en,fi,fr,de,it_IT,el,es_AR,es_ES,ja,ko,pl,pt_BR,pt_PT,ru,sr,vi,zh_CN,zh_TW",
                               ""
                              );

    mOptionsSort["interface"]++;

    optionNames["fahrenheit"] = _("Fahrenheit");
    optionNames["celsius"] = _("Celsius");
    OPTIONS["USE_CELSIUS"] = cOpt("interface", _("Temperature units"),
                                  _("Switch between Celsius and Fahrenheit."),
                                  "fahrenheit,celsius", "fahrenheit"
                                 );

    optionNames["mph"] = _("mph");
    optionNames["km/h"] = _("km/h");
    OPTIONS["USE_METRIC_SPEEDS"] = cOpt("interface", _("Speed units"),
                                        _("Switch between km/h and mph."),
                                        "mph,km/h", "mph"
                                       );

    optionNames["lbs"] = _("lbs");
    optionNames["kg"] = _("kg");
    OPTIONS["USE_METRIC_WEIGHTS"] = cOpt("interface", _("Mass units"),
                                         _("Switch between kg and lbs."),
                                         "lbs,kg", "lbs"
                                        );

    //~ 12h time, e.g. 11:59pm
    optionNames["12h"] = _("12h");
    //~ Military time, e.g. 2359
    optionNames["military"] = _("Military");
    //~ 24h time, e.g. 23:59
    optionNames["24h"] = _("24h");
    OPTIONS["24_HOUR"] = cOpt("interface", _("Time format"),
                              _("12h: AM/PM, eg: 7:31 AM - Military: 24h Military, eg: 0731 - 24h: Normal 24h, eg: 7:31"),
                              "12h,military,24h", "12h"
                             );

    mOptionsSort["interface"]++;

    OPTIONS["FORCE_CAPITAL_YN"] = cOpt("interface", _("Force Y/N in prompts"),
                                       _("If true, Y/N prompts are case-sensitive and y and n are not accepted."),
                                       true
                                      );

    OPTIONS["SNAP_TO_TARGET"] = cOpt("interface", _("Snap to target"),
                                     _("If true, automatically follow the crosshair when firing/throwing."),
                                     false
                                    );

    OPTIONS["SAVE_SLEEP"] = cOpt("interface", _("Ask to save before sleeping"),
                                 _("If true, game will ask to save the map before sleeping."),
                                 false
                                );

    OPTIONS["QUERY_DISASSEMBLE"] = cOpt("interface", _("Query on disassembly"),
                                        _("If true, will query before disassembling items."),
                                        true
                                       );

    OPTIONS["QUERY_KEYBIND_REMOVAL"] = cOpt("interface",
                                            _("Query on keybinding removal"),
                                            _("If true, will query before removing a keybinding from a hotkey."),
                                            true
                                           );

    OPTIONS["CLOSE_ADV_INV"] = cOpt("interface", _("Close advanced inventory on move all"),
                                    _("If true, will close the advanced inventory when the move all items command is used."),
                                    false
                                   );

    mOptionsSort["interface"]++;

    OPTIONS["VEHICLE_ARMOR_COLOR"] = cOpt("interface", _("Vehicle plating changes part color"),
                                          _("If true, vehicle parts will change color if they are armor plated"),
                                          true
                                         );

    OPTIONS["DRIVING_VIEW_OFFSET"] = cOpt("interface", _("Auto-shift the view while driving"),
                                          _("If true, view will automatically shift towards the driving direction"),
                                          true
                                         );

    OPTIONS["VEHICLE_DIR_INDICATOR"] = cOpt("interface", _("Draw vehicle facing indicator"),
                                            _("If true, when controlling a vehicle, a white 'X' (in curses version) or a crosshair (in tiles version) at distance 10 from the center will display its current facing."),
                                            false
                                           );

    mOptionsSort["interface"]++;

    //~ sidebar position
    optionNames["left"] = _("Left");
    optionNames["right"] = _("Right");
    OPTIONS["SIDEBAR_POSITION"] = cOpt("interface", _("Sidebar position"),
                                       _("Switch between sidebar on the left or on the right side. Requires restart."),
                                       "left,right", "right"
                                      );
    //~ sidebar style
    optionNames["wider"] = _("Wider");
    optionNames["narrow"] = _("Narrow");
    OPTIONS["SIDEBAR_STYLE"] = cOpt("interface", _("Sidebar style"),
                                    _("Switch between a narrower or wider sidebar. Requires restart."),
                                    "wider,narrow", "narrow"
                                   );

    //~ sidebar message log flow direction
    optionNames["new_top"] = _("Top");
    optionNames["new_bottom"] = _("Bottom");
    OPTIONS["SIDEBAR_LOG_FLOW"] = cOpt("interface", _("Sidebar log flow"),
                                       _("Where new sidebar log messages should show."),
                                       "new_top,new_bottom", "new_bottom"
                                      );

    //~ style of vehicle interaction menu; vertical is old one.
    optionNames["vertical"] = _("Vertical");
    optionNames["horizontal"] = _("Horizontal");
    optionNames["hybrid"] = _("Hybrid");
    OPTIONS["VEH_MENU_STYLE"] = cOpt("interface", _("Vehicle menu style"),
                                     _("Switch between two different styles of vehicle interaction menu or combination of them."),
                                     "vertical,horizontal,hybrid", "vertical"
                                    );

    mOptionsSort["interface"]++;

    OPTIONS["MOVE_VIEW_OFFSET"] = cOpt("interface", _("Move view offset"),
                                       _("Move view by how many squares per keypress."),
                                       1, 50, 1
                                      );

    OPTIONS["MENU_SCROLL"] = cOpt("interface", _("Centered menu scrolling"),
                                  _("If true, menus will start scrolling in the center of the list, and keep the list centered."),
                                  true
                                 );

    optionNames["false"] = _("False");
    optionNames["centered"] = _("Centered");
    optionNames["edge"] = _("To edge");
    OPTIONS["SHIFT_LIST_ITEM_VIEW"] = cOpt("interface", _("Shift list item view"),
                                           _("Centered or to edge, shift the view toward the selected item if it is outside of your current viewport."),
                                           "false,centered,edge",  "centered"
                                          );

    OPTIONS["AUTO_INV_ASSIGN"] = cOpt("interface", _("Auto inventory letters"),
                                        _("If false, new inventory items will only get letters assigned if they had one before."),
                                        true
                                       );

    OPTIONS["ITEM_HEALTH_BAR"] = cOpt("interface", _("Show item health bars"),
                                     _("If true, show item health bars instead of reinforced, scratched etc. text."),
                                     true
                                    );
    OPTIONS["ITEM_SYMBOLS"] = cOpt("interface", _("Show item symbols"),
                                     _("If true, show item symbols in inventory and pick up menu."),
                                     false
                                    );

    mOptionsSort["interface"]++;

    OPTIONS["ENABLE_JOYSTICK"] = cOpt("interface", _("Enable Joystick"),
                                      _("Enable input from joystick."),
                                      true, COPT_CURSES_HIDE
                                     );

    //~ show mouse cursor
    optionNames["show"] = _("Show");
    //~ hide mouse cursor
    optionNames["hide"] = _("Hide");
    //~ hide mouse cursor when keyboard is used
    optionNames["hidekb"] = _("HideKB");
    OPTIONS["HIDE_CURSOR"] = cOpt("interface", _("Hide mouse cursor"),
                                  _("Show: Cursor is always shown. Hide: Cursor is hidden. HideKB: Cursor is hidden on keyboard input and unhidden on mouse movement."),
                                  "show,hide,hidekb", "show", COPT_CURSES_HIDE
                                 );

    ////////////////////////////GRAPHICS/////////////////////////
    OPTIONS["ANIMATIONS"] = cOpt("graphics", _("Animations"),
                                 _("If true, will display enabled animations."),
                                 true
                                );

    OPTIONS["ANIMATION_RAIN"] = cOpt("graphics", _("Rain animation"),
                                     _("If true, will display weather animations."),
                                     true
                                    );

    OPTIONS["ANIMATION_SCT"] = cOpt("graphics", _("SCT animation"),
                                    _("If true, will display scrolling combat text animations."),
                                    true
                                   );

    OPTIONS["ANIMATION_DELAY"] = cOpt("graphics", _("Animation delay"),
                                      _("The amount of time to pause between animation frames in ms."),
                                      0, 100, 10
                                     );

    mOptionsSort["graphics"]++;

    OPTIONS["TERMINAL_X"] = cOpt("graphics", _("Terminal width"),
                                 _("Set the size of the terminal along the X axis. Requires restart."),
                                 80, 242, 80, COPT_POSIX_CURSES_HIDE
                                );

    OPTIONS["TERMINAL_Y"] = cOpt("graphics", _("Terminal height"),
                                 _("Set the size of the terminal along the Y axis. Requires restart."),
                                 24, 187, 24, COPT_POSIX_CURSES_HIDE
                                );

    mOptionsSort["graphics"]++;

    OPTIONS["USE_TILES"] = cOpt("graphics", _("Use tiles"),
                                _("If true, replaces some TTF rendered text with tiles."),
                                true, COPT_CURSES_HIDE
                               );

    OPTIONS["TILES"] = cOpt("graphics", _("Choose tileset"),
                            _("Choose the tileset you want to use."),
                            tileset_names, "ChestHole", COPT_CURSES_HIDE
                           ); // populate the options dynamically

    mOptionsSort["graphics"]++;

    OPTIONS["FULLSCREEN"] = cOpt("graphics", _("Fullscreen"),
                                 _("Starts Cataclysm in fullscreen-mode. Requires restart."),
                                 false, COPT_CURSES_HIDE
                                );

    OPTIONS["SOFTWARE_RENDERING"] = cOpt("graphics", _("Software rendering"),
                                         _("Use software renderer instead of graphics card acceleration."),
                                         false, COPT_CURSES_HIDE
                                        );

    mOptionsSort["graphics"]++;

    OPTIONS["MUSIC_VOLUME"] = cOpt("graphics", _("Music Volume"),
                                   _("Adjust the volume of the music being played in the background."),
                                   0, 200, 100, COPT_CURSES_HIDE
                                  );
    OPTIONS["SOUND_EFFECT_VOLUME"] = cOpt("graphics", _("Sound Effect Volume"),
                                   _("Adjust the volume of sound effects being played by the game."),
                                   0, 200, 0, COPT_CURSES_HIDE
                                  );

    ////////////////////////////DEBUG////////////////////////////
    OPTIONS["DISTANCE_INITIAL_VISIBILITY"] = cOpt("debug", _("Distance initial visibility"),
            _("Determines the scope, which is known in the beginning of the game."),
            3, 20, 15
                                                 );

    mOptionsSort["debug"]++;

    OPTIONS["INITIAL_POINTS"] = cOpt("debug", _("Initial points"),
                                     _("Initial points available on character generation."),
                                     0, 1000, 6
                                    );

    OPTIONS["MAX_TRAIT_POINTS"] = cOpt("debug", _("Maximum trait points"),
                                       _("Maximum trait points available for character generation."),
                                       0, 1000, 12
                                      );

    mOptionsSort["debug"]++;

    //~ plain, default, normal
    optionNames["vanilla"] = _("Vanilla");
    //~ capped at a value
    optionNames["capped"] = _("Capped");
    //~ based on intelligence
    optionNames["int"] = _("Int");
    //~ based on intelligence and capped
    optionNames["intcap"] = _("IntCap");
    optionNames["off"] = _("Off");
    OPTIONS["SKILL_RUST"] = cOpt("debug", _("Skill rust"),
                                 _("Set the level of skill rust. Vanilla: Vanilla Cataclysm - Capped: Capped at skill levels 2 - Int: Intelligence dependent - IntCap: Intelligence dependent, capped - Off: None at all."),
                                 "vanilla,capped,int,intcap,off", "int"
                                );

    mOptionsSort["debug"]++;

    OPTIONS["FOV_3D"] = cOpt("debug", _("Experimental 3D Field of Vision"),
                                 _("If false, vision is limited to current z-level. If true and the world is in z-level mode, the vision will extend beyond current z-level. Currently quite/very slow and incomplete!"),
                                 false
                                );

    ////////////////////////////WORLD DEFAULT////////////////////
    optionNames["no"] = _("No");
    optionNames["yes"] = _("Yes");
    optionNames["query"] = _("Query");
    OPTIONS["DELETE_WORLD"] = cOpt("world_default", _("Delete world"),
                                   _("Delete the world when the last active character dies."),
                                   "no,yes,query", "no"
                                  );

    mOptionsSort["world_default"]++;

    OPTIONS["CITY_SIZE"] = cOpt("world_default", _("Size of cities"),
                                _("A number determining how large cities are. Warning, large numbers lead to very slow mapgen. 0 disables cities and roads."),
                                0, 16, 4
                               );

    OPTIONS["SPAWN_DENSITY"] = cOpt("world_default", _("Spawn rate scaling factor"),
                                    _("A scaling factor that determines density of monster spawns."),
                                    0.0, 50.0, 1.0, 0.1
                                   );

    OPTIONS["ITEM_SPAWNRATE"] = cOpt("world_default", _("Item spawn scaling factor"),
                                     _("A scaling factor that determines density of item spawns."),
                                     0.01, 10.0, 1.0, 0.01
                                    );

    OPTIONS["NPC_DENSITY"] = cOpt("world_default", _("NPC spawn rate scaling factor"),
                                    _("A scaling factor that determines density of dynamic NPC spawns."),
                                    0.0, 100.0, 1.0, 0.01
                                   );
    OPTIONS["MONSTER_UPGRADE_FACTOR"] = cOpt("world_default", _("Monster half-life scaling factor"),
                                    _("A scaling factor that determines average time in days between monster upgrades. Set to 0.00 to turn off monster upgrades."),
                                    0.0, 100, 1.0, 0.01
                                   );

    mOptionsSort["world_default"]++;

    std::string region_ids("default");
    optionNames["default"] = "default";
    OPTIONS["DEFAULT_REGION"] = cOpt("world_default", _("Default region type"),
                                     _("(WIP feature) Determines terrain, shops, plants, and more."),
                                     region_ids, "default"
                                    );

    mOptionsSort["world_default"]++;

    OPTIONS["INITIAL_TIME"] = cOpt("world_default", _("Initial time"),
                                   _("Initial starting time of day on character generation."),
                                   0, 23, 8
                                  );

    optionNames["spring"] = _("Spring");
    optionNames["summer"] = _("Summer");
    optionNames["autumn"] = _("Autumn");
    optionNames["winter"] = _("Winter");
    OPTIONS["INITIAL_SEASON"] = cOpt("world_default", _("Initial season"),
                                     _("Season the player starts in. Options other than the default delay spawn of the character, so food decay and monster spawns will have advanced."),
                                     "spring,summer,autumn,winter", "spring");

    OPTIONS["SEASON_LENGTH"] = cOpt("world_default", _("Season length"),
                                    _("Season length, in days."),
                                    14, 127, 14
                                   );

    OPTIONS["CONSTRUCTION_SCALING"] = cOpt("world_default", _("Construction scaling"),
                                           _("Multiplies the speed of construction by the given percentage. '0' automatically scales construction to match the world's season length."),
                                           0, 1000, 100
                                           );

    mOptionsSort["world_default"]++;

    OPTIONS["STATIC_SPAWN"] = cOpt("world_default", _("Static spawn"),
                                   _("Spawn zombies at game start instead of during game. Must reset world directory after changing for it to take effect."),
                                   true
                                  );

    OPTIONS["WANDER_SPAWNS"] = cOpt("world_default", _("Wander spawns"),
                                    _("Emulation of zombie hordes. Zombie spawn points wander around cities and may go to noise. Must reset world directory after changing for it to take effect."),
                                    false
                                   );

    OPTIONS["CLASSIC_ZOMBIES"] = cOpt("world_default", _("Classic zombies"),
                                      _("Only spawn classic zombies and natural wildlife. Requires a reset of save folder to take effect. This disables certain buildings."),
                                      false
                                     );

    OPTIONS["BLACK_ROAD"] = cOpt("world_default", _("Surrounded start"),
                                 _("If true, spawn zombies at shelters. Makes the starting game a lot harder."),
                                 false
                                );

    mOptionsSort["world_default"]++;

    OPTIONS["STATIC_NPC"] = cOpt("world_default", _("Static npcs"),
                                 _("If true, the game will spawn static NPC at the start of the game, requires world reset."),
                                 false
                                );

    OPTIONS["RANDOM_NPC"] = cOpt("world_default", _("Random npcs"),
                                 _("If true, the game will randomly spawn NPC during gameplay."),
                                 false
                                );

    mOptionsSort["world_default"]++;

    OPTIONS["RAD_MUTATION"] = cOpt("world_default", _("Mutations by radiation"),
                                   _("If true, radiation causes the player to mutate."),
                                   true
                                  );

    mOptionsSort["world_default"]++;

    OPTIONS["ZLEVELS"] = cOpt( "world_default", _("Experimental z-levels"),
                               _("If true, experimental z-level maps will be enabled. This feature is not finished yet and turning it on will only slow the game down."),
                               false );

    for (unsigned i = 0; i < vPages.size(); ++i) {
        mPageItems[i].resize(mOptionsSort[vPages[i].first]);
    }

    for( auto &elem : OPTIONS ) {
        for (unsigned i = 0; i < vPages.size(); ++i) {
            if( vPages[i].first == ( elem.second ).getPage() &&
                ( elem.second ).getSortPos() > -1 ) {
                mPageItems[i][( elem.second ).getSortPos()] = elem.first;
                break;
            }
        }
    }

    //Sort out possible double empty lines after options are hidden
    for (unsigned i = 0; i < vPages.size(); ++i) {
        bool bLastLineEmpty = false;
        while (mPageItems[i][0] == "") {
            //delete empty lines at the beginning
            mPageItems[i].erase(mPageItems[i].begin());
        }

        while (mPageItems[i][mPageItems[i].size() - 1] == "") {
            //delete empty lines at the end
            mPageItems[i].erase(mPageItems[i].end() - 1);
        }

        for (unsigned j = mPageItems[i].size() - 1; j > 0; --j) {
            bool bThisLineEmpty = (mPageItems[i][j] == "");

            if (bLastLineEmpty == true && bThisLineEmpty == true) {
                //delete empty lines in between
                mPageItems[i].erase(mPageItems[i].begin() + j);
            }

            bLastLineEmpty = bThisLineEmpty;
        }
    }
}

void show_options(bool ingame)
{
    auto OPTIONS_OLD = OPTIONS;
    auto WOPTIONS_OLD = ACTIVE_WORLD_OPTIONS;
    if ( world_generator->active_world == NULL ) {
        ingame = false;
    }

    const int iTooltipHeight = 4;
    const int iContentHeight = FULL_SCREEN_HEIGHT - 3 - iTooltipHeight;

    const int iOffsetX = (TERMX > FULL_SCREEN_WIDTH) ? (TERMX - FULL_SCREEN_WIDTH) / 2 : 0;
    const int iOffsetY = (TERMY > FULL_SCREEN_HEIGHT) ? (TERMY - FULL_SCREEN_HEIGHT) / 2 : 0;

    std::map<int, bool> mapLines;
    mapLines[4] = true;
    mapLines[60] = true;

    WINDOW *w_options_border = newwin(FULL_SCREEN_HEIGHT, FULL_SCREEN_WIDTH, iOffsetY, iOffsetX);

    WINDOW *w_options_tooltip = newwin(iTooltipHeight, FULL_SCREEN_WIDTH - 2, 1 + iOffsetY,
                                       1 + iOffsetX);
    WINDOW *w_options_header = newwin(1, FULL_SCREEN_WIDTH - 2, 1 + iTooltipHeight + iOffsetY,
                                      1 + iOffsetX);
    WINDOW *w_options = newwin(iContentHeight, FULL_SCREEN_WIDTH - 2,
                               iTooltipHeight + 2 + iOffsetY, 1 + iOffsetX);

    draw_border(w_options_border);
    mvwputch(w_options_border, iTooltipHeight + 1,  0, BORDER_COLOR, LINE_XXXO); // |-
    mvwputch(w_options_border, iTooltipHeight + 1, 79, BORDER_COLOR, LINE_XOXX); // -|

    for( auto &mapLine : mapLines ) {
        mvwputch( w_options_border, FULL_SCREEN_HEIGHT - 1, mapLine.first + 1, BORDER_COLOR,
                  LINE_XXOX ); // _|_
    }

    mvwprintz(w_options_border, 0, 36, c_ltred, _(" OPTIONS "));
    wrefresh(w_options_border);

    for (int i = 0; i < 78; i++) {
        if (mapLines[i]) {
            mvwputch(w_options_header, 0, i, BORDER_COLOR, LINE_OXXX);
        } else {
            mvwputch(w_options_header, 0, i, BORDER_COLOR, LINE_OXOX); // Draw header line
        }
    }

    wrefresh(w_options_header);

    int iCurrentPage = 0;
    int iLastPage = 0;
    int iCurrentLine = 0;
    int iStartPos = 0;
    bool bStuffChanged = false;
    bool bWorldStuffChanged = false;
    input_context ctxt("OPTIONS");
    ctxt.register_cardinal();
    ctxt.register_action("QUIT");
    ctxt.register_action("NEXT_TAB");
    ctxt.register_action("PREV_TAB");
    ctxt.register_action("CONFIRM");
    ctxt.register_action("HELP_KEYBINDINGS");

    std::stringstream sTemp;

    used_tiles_changed = false;

    while(true) {
        auto &cOPTIONS = ( ingame && iCurrentPage == iWorldOptPage ?
                           ACTIVE_WORLD_OPTIONS : OPTIONS );

        //Clear the lines
        for (int i = 0; i < iContentHeight; i++) {
            for (int j = 0; j < 79; j++) {
                if (mapLines[j]) {
                    mvwputch(w_options, i, j, BORDER_COLOR, LINE_XOXO);
                } else {
                    mvwputch(w_options, i, j, c_black, ' ');
                }

                if (i < iTooltipHeight) {
                    mvwputch(w_options_tooltip, i, j, c_black, ' ');
                }
            }
        }

        calcStartPos(iStartPos, iCurrentLine, iContentHeight, mPageItems[iCurrentPage].size());

        // where the column with the names starts
        const size_t name_col = 5;
        // where the column with the values starts
        const size_t value_col = 62;
        // 2 for the space between name and value column, 3 for the ">> "
        const size_t name_width = value_col - name_col - 2 - 3;
        const size_t value_width = getmaxx( w_options ) - value_col;
        //Draw options
        size_t iBlankOffset = 0; // Offset when blank line is printed.
        for (int i = iStartPos; i < iStartPos + ((iContentHeight > (int)mPageItems[iCurrentPage].size()) ?
                (int)mPageItems[iCurrentPage].size() : iContentHeight); i++) {

            int line_pos; // Current line position in window.
            nc_color cLineColor = c_ltgreen;
            cOpt *current_opt = &(cOPTIONS[mPageItems[iCurrentPage][i]]);

            line_pos = i - iStartPos;

            sTemp.str("");
            sTemp << i + 1 - iBlankOffset;
            mvwprintz(w_options, line_pos, 1, c_white, sTemp.str().c_str());

            if (iCurrentLine == i) {
                mvwprintz(w_options, line_pos, name_col, c_yellow, ">> ");
            } else {
                mvwprintz(w_options, line_pos, name_col, c_yellow, "   ");
            }
            const std::string name = utf8_truncate( current_opt->getMenuText(), name_width );
            mvwprintz(w_options, line_pos, name_col + 3, c_white, "%s", name.c_str());

            if (current_opt->getValue() == "false") {
                cLineColor = c_ltred;
            }

            const std::string value = utf8_truncate( current_opt->getValueName(), value_width );
            mvwprintz(w_options, line_pos, value_col, (iCurrentLine == i) ? hilite(cLineColor) :
                      cLineColor, "%s", value.c_str());
        }

        //Draw Scrollbar
        draw_scrollbar(w_options_border, iCurrentLine, iContentHeight,
                       mPageItems[iCurrentPage].size(), iTooltipHeight + 2, 0, BORDER_COLOR);

        //Draw Tabs
        mvwprintz(w_options_header, 0, 7, c_white, "");
        for (int i = 0; i < (int)vPages.size(); i++) {
            if (!mPageItems[i].empty()) { //skip empty pages
                wprintz(w_options_header, c_white, "[");
                if ( ingame && i == iWorldOptPage ) {
                    wprintz(w_options_header,
                            (iCurrentPage == i) ? hilite(c_ltgreen) : c_ltgreen, _("Current world"));
                } else {
                    wprintz(w_options_header, (iCurrentPage == i) ?
                            hilite(c_ltgreen) : c_ltgreen, (vPages[i].second).c_str());
                }
                wprintz(w_options_header, c_white, "]");
                wputch(w_options_header, BORDER_COLOR, LINE_OXOX);
            }
        }

        wrefresh(w_options_header);

#if (defined TILES || defined _WIN32 || defined WINDOWS)
        if (mPageItems[iCurrentPage][iCurrentLine] == "TERMINAL_X") {
            int new_terminal_x, new_window_width;
            std::stringstream value_conversion(OPTIONS[mPageItems[iCurrentPage][iCurrentLine]].getValueName());

            value_conversion >> new_terminal_x;
            new_window_width = projected_window_width(new_terminal_x);

            fold_and_print(w_options_tooltip, 0, 0, 78, c_white,
                           ngettext("%s #%s -- The window will be %d pixel wide with the selected value.",
                                    "%s #%s -- The window will be %d pixels wide with the selected value.",
                                    new_window_width),
                           OPTIONS[mPageItems[iCurrentPage][iCurrentLine]].getTooltip().c_str(),
                           OPTIONS[mPageItems[iCurrentPage][iCurrentLine]].getDefaultText().c_str(),
                           new_window_width);
        } else if (mPageItems[iCurrentPage][iCurrentLine] == "TERMINAL_Y") {
            int new_terminal_y, new_window_height;
            std::stringstream value_conversion(OPTIONS[mPageItems[iCurrentPage][iCurrentLine]].getValueName());

            value_conversion >> new_terminal_y;
            new_window_height = projected_window_height(new_terminal_y);

            fold_and_print(w_options_tooltip, 0, 0, 78, c_white,
                           ngettext("%s #%s -- The window will be %d pixel tall with the selected value.",
                                    "%s #%s -- The window will be %d pixels tall with the selected value.",
                                    new_window_height),
                           OPTIONS[mPageItems[iCurrentPage][iCurrentLine]].getTooltip().c_str(),
                           OPTIONS[mPageItems[iCurrentPage][iCurrentLine]].getDefaultText().c_str(),
                           new_window_height);
        } else
#endif
        {
            fold_and_print(w_options_tooltip, 0, 0, 78, c_white, "%s #%s",
                           OPTIONS[mPageItems[iCurrentPage][iCurrentLine]].getTooltip().c_str(),
                           OPTIONS[mPageItems[iCurrentPage][iCurrentLine]].getDefaultText().c_str());
        }

        if ( iCurrentPage != iLastPage ) {
            iLastPage = iCurrentPage;
            if ( ingame && iCurrentPage == iWorldOptPage ) {
                mvwprintz( w_options_tooltip, 3, 3, c_ltred, "%s", _("Note: ") );
                wprintz(  w_options_tooltip, c_white, "%s",
                          _("Some of these options may produce unexpected results if changed."));
            }
        }
        wrefresh(w_options_tooltip);

        wrefresh(w_options);

        const std::string action = ctxt.handle_input();

        bool bChangedSomething = false;
        if (action == "DOWN") {
            do {
                iCurrentLine++;
                if (iCurrentLine >= (int)mPageItems[iCurrentPage].size()) {
                    iCurrentLine = 0;
                }
            } while( (cOPTIONS[mPageItems[iCurrentPage][iCurrentLine]].getMenuText() == ""));
        } else if (action == "UP") {
            do {
                iCurrentLine--;
                if (iCurrentLine < 0) {
                    iCurrentLine = mPageItems[iCurrentPage].size() - 1;
                }
            } while( (cOPTIONS[mPageItems[iCurrentPage][iCurrentLine]].getMenuText() == "")
                   );
        } else if (!mPageItems[iCurrentPage].empty() && action == "RIGHT") {
            cOPTIONS[mPageItems[iCurrentPage][iCurrentLine]].setNext();
            bChangedSomething = true;
        } else if (!mPageItems[iCurrentPage].empty() && action == "LEFT") {
            cOPTIONS[mPageItems[iCurrentPage][iCurrentLine]].setPrev();
            bChangedSomething = true;
        } else if (action == "NEXT_TAB") {
            iCurrentLine = 0;
            iStartPos = 0;
            iCurrentPage++;
            if (iCurrentPage >= (int)vPages.size()) {
                iCurrentPage = 0;
            }
        } else if (action == "PREV_TAB") {
            iCurrentLine = 0;
            iStartPos = 0;
            iCurrentPage--;
            if (iCurrentPage < 0) {
                iCurrentPage = vPages.size() - 1;
            }
        } else if (!mPageItems[iCurrentPage].empty() && action == "CONFIRM") {
            cOpt &cur_opt = cOPTIONS[mPageItems[iCurrentPage][iCurrentLine]];
            if (cur_opt.getType() == "bool" || cur_opt.getType() == "string") {
                cur_opt.setNext();
                bChangedSomething = true;
            } else {
                const bool is_int = cur_opt.getType() == "int";
                const bool is_float = cur_opt.getType() == "float";
                const std::string old_opt_val = cur_opt.getValueName();
                const std::string opt_val = string_input_popup(
                                                cur_opt.getMenuText(), 80, old_opt_val, "", "", -1, is_int);
                if (!opt_val.empty() && opt_val != old_opt_val) {
                    if (is_float) {
                        std::istringstream ssTemp(opt_val);
                        ssTemp.imbue(std::locale(""));
                        // This uses the current locale, to allow the users
                        // to use their own decimal format.
                        float tmpFloat;
                        ssTemp >> tmpFloat;
                        if (ssTemp) {
                            cur_opt.setValue(tmpFloat);
                            bChangedSomething = true;
                        } else {
                            popup(_("Invalid input: not a number"));
                        }
                    } else {
                        // option is of type "int": string_input_popup
                        // has taken care that the string contains
                        // only digits, parsing is done in setValue
                        cur_opt.setValue(opt_val);
                        bChangedSomething = true;
                    }
                }
            }
        } else if (action == "QUIT") {
            break;
        }
        if(bChangedSomething) {
            bStuffChanged = true;
            if ( iCurrentPage == iWorldOptPage ) {
                bWorldStuffChanged = true;
            }
        }
    }

    used_tiles_changed = (OPTIONS_OLD["TILES"].getValue() != OPTIONS["TILES"].getValue()) ||
                         (OPTIONS_OLD["USE_TILES"] != OPTIONS["USE_TILES"]);
    bool lang_changed = OPTIONS_OLD["USE_LANG"].getValue() != OPTIONS["USE_LANG"].getValue();
    if (bStuffChanged) {
        if(query_yn(_("Save changes?"))) {
            save_options(ingame && bWorldStuffChanged);
        } else {
            used_tiles_changed = false;
            OPTIONS = OPTIONS_OLD;
            if (ingame && bWorldStuffChanged) {
                ACTIVE_WORLD_OPTIONS = WOPTIONS_OLD;
            }
        }
    }
    if( lang_changed ) {
        set_language(false);
        g->mmenu_refresh_title();
        g->mmenu_refresh_motd();
        g->mmenu_refresh_credits();
    }
#ifdef TILES
    if( used_tiles_changed ) {
        //try and keep SDL calls limited to source files that deal specifically with them
        try {
            tilecontext->reinit();
            g->init_ui();
            if( ingame ) {
                g->refresh_all();
                tilecontext->do_tile_loading_report();
            }
        } catch( const std::exception &err ) {
            popup(_("Loading the tileset failed: %s"), err.what());
            use_tiles = false;
        }
    }
#endif // TILES
    delwin(w_options);
    delwin(w_options_border);
    delwin(w_options_header);
    delwin(w_options_tooltip);
}

void load_options()
{
    std::ifstream fin;
    bool legacy_options_loaded = false;
    fin.open(FILENAMES["options"].c_str());
    if(!fin.is_open()) {
        // Try at the legacy location.
        fin.open(FILENAMES["legacy_options"].c_str());
        if(!fin.is_open()) {
            // Create it since it doesn't seem to exist.
            assure_dir_exist(FILENAMES["config_dir"]);
            save_options();
            fin.open(FILENAMES["options"].c_str());
            if(!fin.is_open()) {
                DebugLog( D_ERROR, DC_ALL ) << "Could neither read nor create" << FILENAMES["options"];
                return;
            }
        } else {
            legacy_options_loaded = true;
        }
    }

    std::string sLine;
    while(!fin.eof()) {
        getline(fin, sLine);

        if(sLine != "" && sLine[0] != '#' && std::count(sLine.begin(), sLine.end(), ' ') == 1) {
            int iPos = sLine.find(' ');
            const std::string loadedvar = sLine.substr(0, iPos);
            const std::string loadedval = sLine.substr(iPos + 1, sLine.length());
            // option with values from post init() might get clobbered
            optionsdata.add_retry(loadedvar, loadedval); // stash it until update();

            OPTIONS[ loadedvar ].setValue( loadedval );
        }
    }

    fin.close();
    if( legacy_options_loaded ) {
        // Write out options file at new location.
        assure_dir_exist(FILENAMES["config_dir"]);
        save_options();
    }

    trigdist = OPTIONS["CIRCLEDIST"]; // cache to global due to heavy usage.
    use_tiles = OPTIONS["USE_TILES"]; // cache to global due to heavy usage.
    log_from_top = OPTIONS["SIDEBAR_LOG_FLOW"] == "new_top"; // cache to global due to heavy usage.
<<<<<<< HEAD
    fov_3d = OPTIONS["FOV_3D"];
    season_len = ACTIVE_WORLD_OPTIONS["SEASON_LENGTH"];
=======
    fov_3d = false; // OPTIONS["FOV_3D"];
>>>>>>> c1e4131a
}

std::string options_header()
{
    return "\
# This is the options file.  The format is\n\
# <option name> <option value>\n\
# <option value> may be any number, positive or negative.  If you use a\n\
# negative sign, do not put a space between it and the number.\n\
#\n\
# If # is at the start of a line, it is considered a comment and is ignored.\n\
# In-line commenting is not allowed.  I think.\n\
#\n\
# If you want to restore the default options, simply delete this file.\n\
# A new options.txt will be created next time you play.\n\
\n\
";
}

void save_options(bool ingame)
{
    std::ofstream fout;
    const auto path = FILENAMES["options"];
    fout.open(path.c_str());
    if(!fout.is_open()) {
        popup( _( "Could not open the options file %s, check file permissions." ), path.c_str() );
        return;
    }

    fout << options_header() << std::endl;

    for( size_t j = 0; j < vPages.size(); ++j ) {
        bool update_wopt = (ingame && (int)j == iWorldOptPage );
        for( auto &elem : mPageItems[j] ) {
            if( OPTIONS[elem].getDefaultText() != "" ) {
                fout << "#" << OPTIONS[elem].getTooltip() << std::endl;
                fout << "#" << OPTIONS[elem].getDefaultText( false ) << std::endl;
                fout << elem << " " << OPTIONS[elem].getValue() << std::endl << std::endl;
                if ( update_wopt ) {
                    world_generator->active_world->world_options[elem] = ACTIVE_WORLD_OPTIONS[elem];
                }
            }
        }
        if( update_wopt ) {
            calendar::set_season_length( ACTIVE_WORLD_OPTIONS["SEASON_LENGTH"] );
        }
    }

    fout.close();
    if( fout.fail() ) {
        popup( _( "Failed to save the options to %s." ), path.c_str() );
    }
    if ( ingame ) {
        world_generator->save_world( world_generator->active_world, false );
    }
    trigdist = OPTIONS["CIRCLEDIST"]; // update trigdist as well
    use_tiles = OPTIONS["USE_TILES"]; // and use_tiles
    log_from_top = OPTIONS["SIDEBAR_LOG_FLOW"] == "new_top"; // cache to global due to heavy usage.
<<<<<<< HEAD
    fov_3d = OPTIONS["FOV_3D"];
    season_len = ACTIVE_WORLD_OPTIONS["SEASON_LENGTH"];
=======
    fov_3d = false; // OPTIONS["FOV_3D"];
>>>>>>> c1e4131a
}

bool use_narrow_sidebar()
{
    return TERMY < 25 || g->narrow_sidebar;
}<|MERGE_RESOLUTION|>--- conflicted
+++ resolved
@@ -1533,12 +1533,7 @@
     trigdist = OPTIONS["CIRCLEDIST"]; // cache to global due to heavy usage.
     use_tiles = OPTIONS["USE_TILES"]; // cache to global due to heavy usage.
     log_from_top = OPTIONS["SIDEBAR_LOG_FLOW"] == "new_top"; // cache to global due to heavy usage.
-<<<<<<< HEAD
     fov_3d = OPTIONS["FOV_3D"];
-    season_len = ACTIVE_WORLD_OPTIONS["SEASON_LENGTH"];
-=======
-    fov_3d = false; // OPTIONS["FOV_3D"];
->>>>>>> c1e4131a
 }
 
 std::string options_header()
@@ -1597,12 +1592,7 @@
     trigdist = OPTIONS["CIRCLEDIST"]; // update trigdist as well
     use_tiles = OPTIONS["USE_TILES"]; // and use_tiles
     log_from_top = OPTIONS["SIDEBAR_LOG_FLOW"] == "new_top"; // cache to global due to heavy usage.
-<<<<<<< HEAD
     fov_3d = OPTIONS["FOV_3D"];
-    season_len = ACTIVE_WORLD_OPTIONS["SEASON_LENGTH"];
-=======
-    fov_3d = false; // OPTIONS["FOV_3D"];
->>>>>>> c1e4131a
 }
 
 bool use_narrow_sidebar()
