--- conflicted
+++ resolved
@@ -8,11 +8,8 @@
 #include "trap.h"
 #include "math.h"
 #include "translations.h"
-<<<<<<< HEAD
+#include "weather_gen.h"
 #include "sounds.h"
-=======
-#include "weather_gen.h"
->>>>>>> bdc5de30
 
 #include <vector>
 #include <sstream>
