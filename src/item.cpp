--- conflicted
+++ resolved
@@ -567,21 +567,6 @@
     };
 
     if( !is_null() ) {
-<<<<<<< HEAD
-        dump->push_back(iteminfo("BASE", _("Volume: "), "", volume(), true, "", false, true));
-        dump->push_back(iteminfo("BASE", space + _("Weight: "),
-                                 string_format("<num> %s",
-                                               OPTIONS["USE_METRIC_WEIGHTS"].getValue() == "lbs" ?
-                                               _("lbs") : _("kg")),
-                                 convert_weight(weight()), false, "", true, true));
-        dump->push_back(iteminfo("BASE", _("Bash: "), "", damage_bash(), true, "", false));
-        if( has_flag("SPEAR") ) {
-            dump->push_back(iteminfo("BASE", _(" Pierce: "), "", damage_cut(), true, "", false));
-        } else if (has_flag("STAB")) {
-            dump->push_back(iteminfo("BASE", _(" Stab: "), "", damage_cut(), true, "", false));
-        } else {
-            dump->push_back(iteminfo("BASE", _(" Cut: "), "", damage_cut(), true, "", false));
-=======
         info.push_back( iteminfo( "BASE", _( "Category: " ), "<header>" + get_category().name + "</header>",
                                   -999, true, "", false ) );
         info.push_back( iteminfo( "BASE", space + _( "Price: " ), "<num>",
@@ -593,7 +578,7 @@
                                   string_format( "<num> %s",
                                           OPTIONS["USE_METRIC_WEIGHTS"].getValue() == "lbs" ?
                                           _( "lbs" ) : _( "kg" ) ),
-                                  g->u.convert_weight( weight() ), false, "", true, true ) );
+                                  convert_weight( weight() ), false, "", true, true ) );
 
         if( damage_bash() > 0 || damage_cut() > 0 ) {
             info.push_back( iteminfo( "BASE", _( "Bash: " ), "", damage_bash(), true, "", false ) );
@@ -609,7 +594,6 @@
                                       type->m_to_hit, true, "" ) );
             info.push_back( iteminfo( "BASE", _( "Moves per attack: " ), "",
                                       attack_time(), true, "", true, true ) );
->>>>>>> afbf0959
         }
 
         insert_separation_line();
