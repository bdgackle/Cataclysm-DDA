--- conflicted
+++ resolved
@@ -11540,26 +11540,21 @@
     } else {
         sleepy += int((fatigue - 192) / 16);
     }
-<<<<<<< HEAD
-
-    sleepy -= 2 * stim;
-    return sleepy;
-}
-
-bool player::can_sleep()
-{
-    int sleepy = sleep_spot( pos3() );
-    sleepy += rng(-8, 8);
-
-=======
-    sleepy += rng(-8, 8);
-    if( !has_trait("INSOMNIA") ) {
+
+    if( stim > 0 || !has_trait("INSOMNIA") ) {
         sleepy -= 2 * stim;
     } else {
         // Make it harder for insomniac to get around the trait
         sleepy -= stim;
     }
->>>>>>> 67ba3761
+
+    return sleepy;
+}
+
+bool player::can_sleep()
+{
+    int sleepy = sleep_spot( pos3() );
+    sleepy += rng(-8, 8);
     if (sleepy > 0) {
         return true;
     }
