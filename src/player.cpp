--- conflicted
+++ resolved
@@ -7705,13 +7705,8 @@
                     return false;
                 }
             }
-<<<<<<< HEAD
             int charge = (to_eat->volume() + to_eat->weight()) / 9;
-            if (to_eat->type->m1 == "leather" || to_eat->type->m2 == "leather") {
-=======
-            int charge = (to_eat->volume() + to_eat->weight()) / 225;
             if (to_eat->made_of("leather")) {
->>>>>>> 00257359
                 charge /= 4;
             }
             if (to_eat->made_of("wood")) {
