#include <algorithm>
#include "start_location.h"
#include "output.h"
#include "debug.h"
#include "map.h"
#include "game.h"
#include "overmapbuffer.h"
#include "enums.h"
#include "json.h"
#include "overmap.h"

static location_map _locations;

start_location::start_location()
{
    _ident = "";
    _name = "null";
    _target = "shelter";
}

start_location::start_location( std::string ident, std::string name,
                                std::string target )
{
    _ident = ident;
    _name = name;
    _target = target;
}

std::string start_location::ident() const
{
    return _ident;
}

std::string start_location::name() const
{
    return _name;
}

std::string start_location::target() const
{
    return _target;
}

location_map::iterator start_location::begin()
{
    return _locations.begin();
}

location_map::iterator start_location::end()
{
    return _locations.end();
}

start_location *start_location::find( const std::string ident )
{
    location_map::iterator found = _locations.find( ident );
    if(found != _locations.end()) {
        return &(found->second);
    } else {
        debugmsg("Tried to get invalid location: %s", ident.c_str());
        static start_location null_location;
        return &null_location;
    }
}

const std::set<std::string> &start_location::flags() const {
    return _flags;
}

void start_location::load_location( JsonObject &jsonobj )
{
    start_location new_location;

    new_location._ident = jsonobj.get_string("ident");
    new_location._name = jsonobj.get_string("name");
    new_location._target = jsonobj.get_string("target");
    new_location._flags = jsonobj.get_tags("flags");

    _locations[new_location._ident] = new_location;
}

// check if tile at p should be boarded with some kind of furniture.
void add_boardable( map &m, const tripoint &p, std::vector<tripoint> &vec )
{
    if( m.has_furn( p ) ) {
        // Don't need to board this up, is already occupied
        return;
    }
    if( m.ter( p ) != t_floor ) {
        // Other terrain (door, wall, ...), not boarded either
        return;
    }
    if( m.is_outside( p ) ) {
        // Don't board up the outside
        return;
    }
    if( std::find( vec.begin(), vec.end(), p ) != vec.end() ) {
        // Already registered to be boarded
        return;
    }
    vec.push_back( p );
}

tripoint get_random_from_vec( std::vector<tripoint> &vec )
{
    if( vec.empty() ) {
        return tripoint_min;
    }
    const size_t i = rng( 0, vec.size() - 1 );
    const tripoint p = vec[i];
    vec.erase( vec.begin() + i );
    return p;
}

void board_up( map &m, const tripoint &start, const tripoint &end )
{
    std::vector<tripoint> furnitures1;
    std::vector<tripoint> furnitures2;
    std::vector<tripoint> boardables;
    tripoint p;
    p.z = m.get_abs_sub().z;
    int &x = p.x;
    int &y = p.y;
    int &z = p.z;
    for( x = start.x; x < end.x; x++ ) {
        for( y = start.y; y < end.y; y++ ) {
            bool must_board_around = false;
            const ter_id t = m.ter( x, y );
            if( t == t_window_domestic || t == t_window ) {
                // Windows are always to the outside and must be boarded
                must_board_around = true;
                m.ter_set( p, t_window_boarded );
            } else if( t == t_door_c || t == t_door_locked || t == t_door_c_peep ) {
                // Only board up doors that lead to the outside
                if( m.is_outside( tripoint( x + 1, y, z ) ) ||
                    m.is_outside( tripoint( x - 1, y, z ) ) ||
                    m.is_outside( tripoint( x, y + 1, z ) ) ||
                    m.is_outside( tripoint( x, y - 1, z ) ) ) {
                    m.ter_set( p, t_door_boarded );
                    must_board_around = true;
                } else {
                    // internal doors are opened instead
                    m.ter_set( p, t_door_o );
                }
            }
            if( must_board_around ) {
                // Board up the surroundings of the door/window
                add_boardable( m, tripoint( x + 1, y, z ), boardables );
                add_boardable( m, tripoint( x - 1, y, z ), boardables );
                add_boardable( m, tripoint( x, y + 1, z ), boardables );
                add_boardable( m, tripoint( x, y - 1, z ), boardables );
                add_boardable( m, tripoint( x + 1, y + 1, z ), boardables );
                add_boardable( m, tripoint( x - 1, y + 1, z ), boardables );
                add_boardable( m, tripoint( x + 1, y - 1, z ), boardables );
                add_boardable( m, tripoint( x - 1, y - 1, z ), boardables );
            }
        }
    }
    // Find all furniture that can be used to board up some place
    for( x = start.x; x < end.x; x++ ) {
        for( y = start.y; y < end.y; y++ ) {
            if( std::find( boardables.begin(), boardables.end(), p ) != boardables.end() ) {
                continue;
            }
            if( !m.has_furn( p ) ) {
                continue;
            }
            // If the furniture is movable and the character can move it, use it to barricade
            // g->u is workable here as NPCs by definition are not starting the game.  (Let's hope.)
            if( m.furn_at( p ).move_str_req > 0 && m.furn_at( p ).move_str_req < g->u.get_str() ) {
                if( m.furn_at( p ).movecost == 0 ) {
                    // Obstacles are better, prefer them
                    furnitures1.push_back( p );
                } else {
                    furnitures2.push_back( p );
                }
            }
        }
    }
    while( ( !furnitures1.empty() || !furnitures2.empty() ) && !boardables.empty() ) {
        const tripoint fp = furnitures1.empty() ?
            get_random_from_vec( furnitures2 ) : get_random_from_vec( furnitures1 );
        const tripoint bp = get_random_from_vec( boardables );
        m.furn_set( bp, m.furn( fp ) );
        m.furn_set( fp, f_null );
        auto destination_items = m.i_at( bp );
        for( auto moved_item : m.i_at( fp ) ) {
            destination_items.push_back( moved_item );
        }
        m.i_clear( fp );
    }
}

void start_location::prepare_map( tinymap &m ) const
{
    const int z = m.get_abs_sub().z;
    if( flags().count( "BOARDED" ) > 0 ) {
        m.build_outside_cache( z );
        board_up( m, tripoint( 0, 0, z ), tripoint( m.getmapsize() * SEEX, m.getmapsize() * SEEY, z ) );
    } else {
        m.translate( t_window_domestic, t_curtains );
    }
}

tripoint start_location::setup() const
{
    // We start in the (0,0,0) overmap.
    overmap &initial_overmap = overmap_buffer.get( 0, 0 );
    tripoint omtstart = initial_overmap.find_random_omt( target() );
    if( omtstart == overmap::invalid_tripoint ) {
        // TODO (maybe): either regenerate the overmap (conflicts with existing characters there,
        // that has to be checked. Or look at the neighboring overmaps, but one has to stop
        // looking for it sometimes.
        debugmsg( "Could not find starting overmap terrain %s", target().c_str() );
        omtstart = tripoint( 0, 0, 0 );
    }

    // Now prepare the initial map (change terrain etc.)
    const point player_location = overmapbuffer::omt_to_sm_copy( omtstart.x, omtstart.y );
    tinymap player_start;
    player_start.load( player_location.x, player_location.y, omtstart.z, false );
    prepare_map( player_start );
    player_start.save();

    return omtstart;
}

/** Helper for place_player
 * Flood-fills the area from a given point, then returns the area it found.
 * Considers unpassable tiles passable if they can be bashed down or opened.
 * Will return INT_MAX if it reaches upstairs or map edge.
 * We can't really use map::route here, because it expects a destination
 * Maybe TODO: Allow "picking up" items or parts of bashable furniture
 *             and using them to help with bash attempts.
 */
int rate_location( map &m, const tripoint &p, const bool must_be_inside,
                   const int bash_str, const int attempt,
                   int (&checked)[MAPSIZE*SEEX][MAPSIZE*SEEY] )
{
    if( ( must_be_inside && m.is_outside( p ) ) ||
        m.move_cost( p ) == 0 ||
        checked[p.x][p.y] > 0 ) {
        return 0;
    }

    // Vector that will be used as a stack
    std::vector<tripoint> st;
    st.reserve( MAPSIZE*SEEX * MAPSIZE*SEEY );
    st.push_back( p );

    // If not checked yet and either can be moved into, can be bashed down or opened,
    // add it on the top of the stack.
    const auto maybe_add = [&]( const int x, const int y, const tripoint &from ) {
        if( checked[x][y] >= attempt ) {
            return;
        }

        const tripoint pt( x, y, p.z );
        if( m.move_cost( pt ) > 0 ||
            m.bash_resistance( pt ) <= bash_str ||
            m.open_door( pt, !m.is_outside( from ), true ) ) {
            st.push_back( pt );
        }
    };

    int area = 0;
    while( !st.empty() ) {
        area++;
        const tripoint cur = st.back();
        st.pop_back();

        checked[cur.x][cur.y] = attempt;
        if( cur.x == 0 || cur.x == SEEX * MAPSIZE - 1 ||
            cur.y == 0 || cur.y == SEEY * MAPSIZE - 1 ||
            m.has_flag( "GOES_UP", cur ) ) {
            return INT_MAX;
        }

        maybe_add( cur.x - 1, cur.y, cur );
        maybe_add( cur.x, cur.y - 1, cur );
        maybe_add( cur.x + 1, cur.y, cur );
        maybe_add( cur.x, cur.y + 1, cur );
        maybe_add( cur.x - 1, cur.y - 1, cur );
        maybe_add( cur.x + 1, cur.y - 1, cur );
        maybe_add( cur.x - 1, cur.y + 1, cur );
        maybe_add( cur.x + 1, cur.y + 1, cur );
    }

    return area;
}

void start_location::place_player( player &u ) const
{
    // Need the "real" map with it's inside/outside cache and the like.
    map &m = g->m;
    // Start us off somewhere in the center of the map
    u.setx( SEEX * int( MAPSIZE / 2 ) + 5 );
    u.sety( SEEY * int( MAPSIZE / 2 ) + 6 );
    u.setz( g->get_levz() );

    m.build_map_cache( m.get_abs_sub().z );
    const bool must_be_inside = flags().count( "ALLOW_OUTSIDE" ) == 0;
    const int bash = u.get_str(); // TODO: Allow using items here

    // Remember biggest found location
    // Sometimes it may be impossible to automatically found an ideal location
    // but the player may be more creative than this algorithm and do away with just "good"
    int best_rate = 0;
    // In which attempt did this area get checked?
    // We can overwrite earlier attempts, but not start in them
    int checked[SEEX * MAPSIZE][SEEY * MAPSIZE];
    std::fill_n( &checked[0][0], SEEX * MAPSIZE * SEEY * MAPSIZE, 0 );

    bool found_good_spot = false;
    // Try some random points at start

    int tries = 0;
    const auto check_spot = [&]( const tripoint &pt ) {
        tries++;
        const int rate = rate_location( m, pt, must_be_inside, bash, tries, checked );
        if( best_rate < rate ) {
            best_rate = rate;
            u.setpos( pt );
            if( rate == INT_MAX ) {
                found_good_spot = true;
            }
        }
    };

    while( !found_good_spot && tries < 100 ) {
        tripoint rand_point( ( SEEX * int( MAPSIZE / 2 ) ) + rng( 0, SEEX * 2 ),
                             ( SEEY * int( MAPSIZE / 2 ) ) + rng( 0, SEEY * 2 ),
                             u.posz() );
        check_spot( rand_point );
    }
    // If we haven't got a good location by now, screw it and brute force it
    // This only happens in exotic locations (deep of a science lab), but it does happen
    if( !found_good_spot ) {
        tripoint tmp = u.pos();
        int &x = tmp.x;
        int &y = tmp.y;
        for( x = 0; x < SEEX * MAPSIZE; x++ ) {
            for( y = 0; y < SEEY * MAPSIZE; y++ ) {
                check_spot( tmp );
            }
        }
    }

    if( !found_good_spot ) {
<<<<<<< HEAD
        debugmsg( "Could not find starting good place for character" );
=======
        debugmsg( "Could not find a good starting place for character" );
>>>>>>> a0213033
    }
}

void start_location::burn( const tripoint &omtstart,
                           const size_t count, const int rad ) const {
    const tripoint player_location = overmapbuffer::omt_to_sm_copy( omtstart );
    tinymap m;
    m.load( player_location.x, player_location.y, player_location.z, false );
    m.build_outside_cache( m.get_abs_sub().z );
    const int ux = g->u.posx() % (SEEX * int( MAPSIZE / 2 ));
    const int uy = g->u.posy() % (SEEY * int( MAPSIZE / 2 ));
    std::vector<tripoint> valid;
    tripoint p = player_location;
    int &x = p.x;
    int &y = p.y;
    for( x = 0; x < m.getmapsize() * SEEX; x++ ) {
        for ( y = 0; y < m.getmapsize() * SEEY; y++ ) {
            if ( !(m.has_flag_ter( "DOOR", p ) ||
                   m.has_flag_ter( "OPENCLOSE_INSIDE", p ) ||
                   m.is_outside( p ) ||
                   (x >= ux - rad && x <= ux + rad && y >= uy - rad && y <= uy + rad )) ) {
                if ( m.has_flag( "FLAMMABLE", p ) || m.has_flag("FLAMMABLE_ASH", p ) ) {
                    valid.push_back( p );
                }
            }
        }
    }
    random_shuffle( valid.begin(), valid.end() );
    for ( size_t i = 0; i < std::min( count, valid.size() ); i++ ) {
        m.add_field( valid[i], fd_fire, 3, 0 );
    }
    m.save();
}<|MERGE_RESOLUTION|>--- conflicted
+++ resolved
@@ -347,11 +347,7 @@
     }
 
     if( !found_good_spot ) {
-<<<<<<< HEAD
-        debugmsg( "Could not find starting good place for character" );
-=======
         debugmsg( "Could not find a good starting place for character" );
->>>>>>> a0213033
     }
 }
 
