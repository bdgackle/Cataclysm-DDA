--- conflicted
+++ resolved
@@ -99,90 +99,6 @@
 
 };
 
-<<<<<<< HEAD
-/**
-*   enum used by comp_selection to indicate where a component should be consumed from.
-*/
-enum usage {
-    use_from_map = 1,
-    use_from_player = 2,
-    use_from_both = 1 | 2,
-    use_from_none = 4,
-    cancel = 8 // FIXME: hacky.
-};
-
-/**
-*   Struct that represents a selection of a component for crafting.
-*/
-template<typename CompType = component>
-struct comp_selection {
-    /** Tells us where the selected component should be used from. */
-    usage use_from = use_from_none;
-    CompType comp;
-
-    /** provides a translated name for 'comp', suffixed with it's location e.g '(nearby)'. */
-    std::string nname() const;
-};
-
-/**
-*   Class that describes a crafting job.
-*
-*   The class has functions to execute the crafting job.
-*/
-class craft_command {
-    public:
-        /** Instantiates an empty craft_command, which can't be executed. */
-        craft_command() {}
-        craft_command( const recipe *to_make, int batch_size, bool is_long, player *crafter ) :
-            rec( to_make ), batch_size( batch_size ), is_long( is_long ), crafter( crafter ) {}
-
-        /** Selects components to use for the craft, then assigns the crafting activity to 'crafter'. */
-        void execute();
-        /** Consumes the selected components. Must be called after execute(). */
-        std::list<item> consume_components();
-
-        bool has_cached_selections() const
-        {
-            return !item_selections.empty() || !tool_selections.empty();
-        }
-
-        bool empty() const
-        {
-            return rec == nullptr;
-        }
-    private:
-        const recipe *rec = nullptr;
-        int batch_size = 0;
-        /** Indicates the activity_type for this crafting job, Either ACT_CRAFT or ACT_LONGCRAFT. */
-        bool is_long = false;
-        player *crafter; // This is mainly here for maintainability reasons.
-
-        std::vector<comp_selection<item_comp>> item_selections;
-        std::vector<comp_selection<tool_comp>> tool_selections;
-
-        /** Checks if tools we selected in a previous call to execute() are still available. */
-        std::vector<comp_selection<item_comp>>
-            check_item_components_missing( const inventory &map_inv ) const;
-        /** Checks if items we selected in a previous call to execute() are still available. */
-        std::vector<comp_selection<tool_comp>>
-            check_tool_components_missing( const inventory &map_inv ) const;
-
-        /** Does a string join with ', ' of the components in the passed vector and inserts into 'str' */
-        template<typename T = component>
-        void component_list_string( std::stringstream &str,
-                                    const std::vector<comp_selection<T>> &components );
-
-        /** Selects components to use */
-        void select_components( inventory & map_inv );
-
-        /** Creates a continue pop up asking to continue crafting and listing the missing components */
-        bool query_continue( const std::vector<comp_selection<item_comp>> &missing_items,
-                             const std::vector<comp_selection<tool_comp>> &missing_tools );
-};
-extern recipe_dictionary recipe_dict;
-
-=======
->>>>>>> 686be7c1
 // removes any (removable) ammo from the item and stores it in the
 // players inventory.
 void remove_ammo(item *dis_item, player &p);
