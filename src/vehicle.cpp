#include "vehicle.h"
#include "map.h"
#include "mapbuffer.h"
#include "output.h"
#include "game.h"
#include "item.h"
#include "item_group.h"
#include "veh_interact.h"
#include <fstream>
#include <sstream>
#include <stdlib.h>
#include <set>
#include "cursesdef.h"
#include "catacharset.h"
#include "overmapbuffer.h"
#include "messages.h"
#include "ui.h"
#include "debug.h"

/*
 * Speed up all those if ( blarg == "structure" ) statements that are used everywhere;
 *   assemble "structure" once here instead of repeatedly later.
 */
static const std::string fuel_type_gasoline("gasoline");
static const std::string fuel_type_diesel("diesel");
static const std::string fuel_type_battery("battery");
static const std::string fuel_type_plutonium("plutonium");
static const std::string fuel_type_plasma("plasma");
static const std::string fuel_type_water("water");
static const std::string fuel_type_muscle("muscle");
static const std::string part_location_structure("structure");

const ammotype fuel_types[num_fuel_types] = {
	fuel_type_gasoline, fuel_type_diesel, fuel_type_battery, 
    fuel_type_plutonium, fuel_type_plasma, fuel_type_water,
    fuel_type_muscle };
const nc_color fuel_colors[num_fuel_types] = {
	c_ltred, c_brown, c_yellow, c_ltgreen, c_ltblue, c_ltcyan, c_white};
const int fuel_coeff[num_fuel_types] = {
    100, 100, 1, 1, 100, 1, 0};


enum vehicle_controls {
 toggle_cruise_control,
 toggle_lights,
 toggle_overhead_lights,
 toggle_turrets,
 toggle_stereo,
 toggle_tracker,
 activate_horn,
 release_control,
 control_cancel,
 convert_vehicle,
 toggle_reactor,
 toggle_engine,
 toggle_fridge,
 toggle_recharger,
 cont_engines,
 try_disarm_alarm,
 trigger_alarm,
 toggle_doors
};

vehicle::vehicle(std::string type_id, int init_veh_fuel, int init_veh_status): type(type_id)
{
    posx = 0;
    posy = 0;
    velocity = 0;
    turn_dir = 0;
    face.init(0);
    move.init(0);
    last_turn = 0;
    last_repair_turn = -1;
    of_turn_carry = 0;
    turret_mode = 0;
    lights_epower = 0;
    overhead_epower = 0;
    fridge_epower = 0;
    recharger_epower = 0;
    tracking_epower = 0;
    alarm_epower = 0;
    cruise_velocity = 0;
    security = 0;
    music_id = "";
    skidding = false;
    cruise_on = true;
    lights_on = false;
    stereo_on = false;
    tracking_on = false;
    overhead_lights_on = false;
    fridge_on = false;
    recharger_on = false;
    insides_dirty = true;
    reactor_on = false;
    engine_on = false;
<<<<<<< HEAD
=======
    has_pedals = false;
    has_paddles = false;
    has_hand_rims = false;
    is_locked = false;
    is_alarm_on = false;

>>>>>>> 535dd1eb
    //type can be null if the type_id parameter is omitted
    if(type != "null") {
      if(g->vtypes.count(type) > 0) {
        //If this template already exists, copy it
        *this = *(g->vtypes[type]);
        init_state(init_veh_fuel, init_veh_status);
      }
    }
    precalc_mounts(0, face.dir());
    refresh();
}

vehicle::~vehicle()
{
}

bool vehicle::player_in_control (player *p)
{
    int veh_part;
    vehicle *veh = g->m.veh_at (p->posx, p->posy, veh_part);

    if( veh != nullptr && veh == this &&
        part_with_feature(veh_part, VPFLAG_CONTROLS, false) >= 0 && p->controlling_vehicle ) {
        return true;
    }

    return remote_controlled( p );
}

bool vehicle::remote_controlled (player *p)
{
    std::stringstream remote_veh_string( g->u.get_value( "remote_controlling_vehicle" ) );
    if( remote_veh_string.str() == "" ) {
        return false;
    }

    int vx, vy;
    remote_veh_string >> vx >> vy;
    vehicle *veh = g->m.veh_at( vx, vy );
    if( veh == NULL || veh != this ) {
        return false;
    }

    if( rl_dist( p->posx, p->posy, global_x(), global_y() ) > 40 ) {
        add_msg(m_bad, _("Lost connection with the vehicle due to distance!"));
        p->remove_value( "remote_controlling_vehicle" );
        return false;
    }

    return true;
}

void vehicle::load (std::ifstream &stin)
{
    getline(stin, type);

    if ( type.size() > 1 && ( type[0] == '{' || type[1] == '{' ) ) {
        std::stringstream derp;
        derp << type;
        JsonIn jsin(derp);
        try {
            deserialize(jsin);
        } catch (std::string jsonerr) {
            debugmsg("Bad vehicle json\n%s", jsonerr.c_str() );
        }
    } else {
        load_legacy(stin);
    }
    refresh(); // part index lists are lost on save??
    shift_if_needed();
}

/** Checks all parts to see if frames are missing (as they might be when
 * loading from a game saved before the vehicle construction rules overhaul). */
void vehicle::add_missing_frames()
{
    //No need to check the same (x, y) spot more than once
    std::set< std::pair<int, int> > locations_checked;
    for (auto &i : parts) {
        int next_x = i.mount_dx;
        int next_y = i.mount_dy;
        std::pair<int, int> mount_location = std::make_pair(next_x, next_y);

        if(locations_checked.count(mount_location) == 0) {
            std::vector<int> parts_here = parts_at_relative(next_x, next_y, false);
            bool found = false;
            for( auto &elem : parts_here ) {
                if( part_info( elem ).location == part_location_structure ) {
                    found = true;
                    break;
                }
            }
            if(!found) {
                //No frame here! Install one.
                vehicle_part new_part;
                new_part.setid("frame_vertical");
                new_part.mount_dx = next_x;
                new_part.mount_dy = next_y;
                new_part.hp = vehicle_part_types["frame_vertical"].durability;
                new_part.amount = 0;
                new_part.blood = 0;
                new_part.bigness = 0;
                parts.push_back (new_part);
            }
        }

        locations_checked.insert(mount_location);
    }
}

void vehicle::save (std::ofstream &stout)
{
    serialize(stout);
    stout << std::endl;
    return;
}

void vehicle::init_state(int init_veh_fuel, int init_veh_status)
{
    bool destroySeats = false;
    bool destroyControls = false;
    bool destroyTank = false;
    bool destroyEngine = false;
    bool destroyTires = false;
    bool blood_covered = false;
    bool blood_inside = false;
    bool has_no_key = false;
    bool destroyAlarm = false;

    std::map<std::string, int> consistent_bignesses;

    // veh_fuel_multiplier is percentage of fuel
    // 0 is empty, 100 is full tank, -1 is random 1% to 7%
    int veh_fuel_mult = init_veh_fuel;
    if (init_veh_fuel == - 1) {
        veh_fuel_mult = rng (1,7);
    }
    if (init_veh_fuel > 100) {
        veh_fuel_mult = 100;
    }

    // veh_status is initial vehicle damage
    // -1 = light damage (DEFAULT)
    //  0 = undamaged
    //  1 = disabled, destroyed tires OR engine
    int veh_status = -1;
    if (init_veh_status == 0) {
        veh_status = 0;
    }
    if (init_veh_status == 1) {
        int rand = rng( 1, 100 );
        veh_status = 1;

        if( rand <= 5 ) {          //  seats are destroyed 5%
            destroySeats = true;
        } else if( rand <= 15 ) {  // controls are destroyed 10%
            destroyControls = true;
        } else if( rand <= 23 ) {  // battery, minireactor or gasoline tank are destroyed 8%
            destroyTank = true;
        } else if( rand <= 29 ) {  // engine are destroyed 6%
            destroyEngine = true;
        } else if( rand <= 66 ) {  // tires are destroyed 37%
            destroyTires = true;
        } else {                   // vehicle locked 34%
            has_no_key = true;
        }
    }
    // if locked, 16% chance something damaged
    if( one_in(6) && has_no_key ) {
        if( one_in(3) ) {
            destroyTank = true;
        } else if( one_in(2) ) {
            destroyEngine = true;
        } else {
            destroyTires = true;
        }
    } else if( !one_in(3) ){
        //most cars should have a desroyed alarm
        destroyAlarm = true;
    }

    //Provide some variety to non-mint vehicles
    if( veh_status != 0 ) {
        //Leave engine running in some vehicles, if the engine has not been destroyed
<<<<<<< HEAD
        if(veh_fuel_mult > 0
                && all_parts_with_feature("ENGINE", true).size() > 0
                && one_in(8)
                && !destroyEngine && has_engine_type_not(fuel_type_muscle, true)) {
=======
        if( veh_fuel_mult > 0 && all_parts_with_feature("ENGINE", true).size() > 0 &&
            one_in(8) && !destroyEngine && !has_no_key ) {
>>>>>>> 535dd1eb
            engine_on = true;
        }

        //Turn on lights on some vehicles
        if( one_in(20) ) {
            lights_on = true;
        }

        //Turn flasher/overhead lights on separately (more likely since these are rarer)
        if( one_in(4) ) {
            overhead_lights_on = true;
        }

        if( one_in(10) ) {
            blood_covered = true;
        }

        if( one_in(8) ) {
            blood_inside = true;
        }

        //Fridge should always start out activated if present
        if( all_parts_with_feature("FRIDGE").size() > 0 ) {
            fridge_on = true;
        }
    }

    // Reactor should always start out activated if present
    std::vector<int> fuel_tanks = all_parts_with_feature(VPFLAG_FUEL_TANK);
    for( auto &fuel_tank : fuel_tanks ) {
        if( part_info( fuel_tank ).fuel_type == fuel_type_plutonium ) {
            reactor_on = true;
            break;
        }
    }

    bool blood_inside_set = false;
    int blood_inside_x = 0;
    int blood_inside_y = 0;
    for( size_t p = 0; p < parts.size(); p++ ) {
        if( part_flag(p, "VARIABLE_SIZE") ) { // generate its bigness attribute.?
            if( consistent_bignesses.count(parts[p].id) < 1 ) {
                //generate an item for this type, & cache its bigness
                item tmp (part_info(p).item, 0);
                consistent_bignesses[parts[p].id] = tmp.bigness;
            }
            parts[p].bigness = consistent_bignesses[parts[p].id];
        }
        if( part_flag(p, "FUEL_TANK") ) {   // set fuel status
            parts[p].amount = part_info(p).size * veh_fuel_mult / 100;
        }

        if (part_flag(p, "OPENABLE")) {    // doors are closed
            if(!parts[p].open && one_in(4)) {
              open(p);
            }
        }
        if (part_flag(p, "BOARDABLE")) {      // no passengers
            parts[p].remove_flag(vehicle_part::passenger_flag);
        }

        // initial vehicle damage
        if (veh_status == 0) {
            // Completely mint condition vehicle
            parts[p].hp = part_info(p).durability;
        } else {
            //a bit of initial damage :)
            //clamp 4d8 to the range of [8,20]. 8=broken, 20=undamaged.
            int broken = 8;
            int unhurt = 20;
            int roll = dice( 4, 8 );
            if(roll < unhurt){
                if (roll <= broken) {
                    parts[p].hp = 0;
                    parts[p].amount = 0; //empty broken batteries and fuel tanks
                } else {
                    parts[p].hp = ((float)(roll - broken) /
                                   (unhurt - broken)) * part_info(p).durability;
                }
            } else {
                parts[p].hp= part_info(p).durability;
            }
            if ((destroySeats && (part_flag(p, "SEAT") || part_flag(p, "SEATBELT"))) ||
                (destroyControls && (part_flag(p, "CONTROLS") || part_flag(p, "SECURITY"))) ||
                (destroyEngine && part_flag(p, "ENGINE")) ||
                (destroyTires && part_flag(p, VPFLAG_WHEEL)) ||
                (destroyAlarm && part_flag(p, "SECURITY"))) {
                parts[p].hp = 0;
            }

            // Fuel tanks should be emptied as well
            if (destroyTank && (part_flag(p, "FUEL_TANK") || part_flag(p, "NEEDS_BATTERY_MOUNT"))){
                parts[p].hp = 0;
                parts[p].amount = 0;
            }

            //Solar panels have 25% of being destroyed
            if (part_flag(p, "SOLAR_PANEL") && one_in(4)) {
                parts[p].hp = 0;
            }


            /* Bloodsplatter the front-end parts. Assume anything with x > 0 is
            * the "front" of the vehicle (since the driver's seat is at (0, 0).
            * We'll be generous with the blood, since some may disappear before
            * the player gets a chance to see the vehicle. */
            if(blood_covered && parts[p].mount_dx > 0) {
                if(one_in(3)) {
                    //Loads of blood. (200 = completely red vehicle part)
                    parts[p].blood = rng(200, 600);
                } else {
                    //Some blood
                    parts[p].blood = rng(50, 200);
                }
            }

            if(blood_inside) {
                // blood is splattered around (blood_inside_x, blood_inside_y),
                // coords relative to mount point; the center is always a seat
                if (blood_inside_set) {
                    int distSq = std::pow((blood_inside_x - parts[p].mount_dx), 2) +
                        std::pow((blood_inside_y - parts[p].mount_dy), 2);
                    if (distSq <= 1) {
                        parts[p].blood = rng(200, 400) - distSq * 100;
                    }
                } else if (part_flag(p, "SEAT")) {
                    // Set the center of the bloody mess inside
                    blood_inside_x = parts[p].mount_dx;
                    blood_inside_y = parts[p].mount_dy;
                    blood_inside_set = true;
                }
            }
        }
        //sets the vehicle to locked, if there is no key and an alarm part exists
        if (part_flag(p, "SECURITY") && (has_no_key) && parts[p].hp > 0) {
            is_locked = true;
        }
    }

    security = 0;
}
/**
 * Smashes up a vehicle that has already been placed; used for generating
 * very damaged vehicles. Additionally, any spot where two vehicles overlapped
 * (ie, any spot with multiple frames) will be completely destroyed, as that
 * was the collision point.
 */
void vehicle::smash() {
    for (size_t part_index = 0; part_index < parts.size(); part_index++) {
        //Skip any parts already mashed up or removed.
        if(parts[part_index].hp == 0 || parts[part_index].removed) {
            continue;
        }

        vehicle_part next_part = parts[part_index];
        std::vector<int> parts_in_square = parts_at_relative(next_part.mount_dx, next_part.mount_dy);
        int structures_found = 0;
        for (auto &square_part_index : parts_in_square) {
            if (part_info(square_part_index).location == part_location_structure) {
                structures_found++;
            }
        }

        if(structures_found > 1) {
            //Destroy everything in the square
            for (auto &square_part_index : parts_in_square) {
                parts[square_part_index].hp = 0;
            }
            continue;
        }

        //Everywhere else, drop by 10-120% of max HP (anything over 100 = broken)
        int damage = (int) (dice(1, 12) * 0.1 * part_info(part_index).durability);
        parts[part_index].hp -= damage;
        if (parts[part_index].hp <= 0) {
            parts[part_index].hp = 0;
            parts[part_index].amount = 0;
        }
    }
}

void vehicle::control_doors() {
        bool toggled = false;
        int px = g->u.view_offset_x;
        int py = g->u.view_offset_y;
        point toggle_target;
        toggle_target = g->look_around();
        int dx = toggle_target.x - global_x();
        int dy = toggle_target.y - global_y();
        for (size_t i = 0; i < parts.size(); i++) {
            if (parts[i].precalc_dx[0] == dx && parts[i].precalc_dy[0] == dy &&
                part_flag( i, "OPENABLE" ) && parts[i].hp > 0) {
                open_or_close( i, !(parts[i].open) );
                toggled = true;
                break;
            }
        }

        if( !toggled ) {
            popup(_("No doors here!"));
        }

        g->u.view_offset_x = px;
        g->u.view_offset_y = py;
}

void vehicle::control_engines() {
    int e_toggle = 0;
    //count active engines
    int active_count = 0;
    for (size_t e = 0; e < engines.size(); ++e){
        if (is_engine_on(e)){
            active_count++;
        }
    }

    //show menu until user finishes
    while( e_toggle >= 0 && e_toggle < (int)engines.size() ) {
        e_toggle = select_engine();
        if( e_toggle >= 0 && e_toggle < (int)engines.size() &&
            (active_count > 1 || !is_engine_on(e_toggle)) ){
            active_count += (!is_engine_on(e_toggle)) ? 1 : -1;
            toggle_specific_engine(e_toggle, !is_engine_on(e_toggle));

            add_msg(_("Switched %s %s"),part_info(engines[e_toggle]).name.c_str(),
                    (is_engine_on(e_toggle)?_("on"):_("off")));
        }
    }
    // if current velocity greater than new configuration safe speed
    // drop down cruise velocity.
    int safe_vel = safe_velocity();
    if( velocity > safe_vel ) {
        cruise_velocity = safe_vel;
    }
}

int vehicle::select_engine() {
    uimenu tmenu;
    std::string name;
    tmenu.text = _("Toggle which?");
    for( size_t e = 0; e < engines.size(); ++e ) {
        name = part_info(engines[e]).name;
        tmenu.addentry(e, true, -1, "[%s] %s",
                        ((parts[engines[e]].enabled) ? "x" : " ") , name.c_str());
        
    }

    tmenu.addentry(-1, true, 'q', _("Finish"));
    tmenu.query();
    return tmenu.ret;
}

void vehicle::toggle_specific_engine(int e,bool on) {
    toggle_specific_part(engines[e],on);
}
void vehicle::toggle_specific_part(int p,bool on) {
    parts[p].enabled = on;
}
bool vehicle::is_engine_type_on(int e, const ammotype  & ft) {
    return is_engine_on(e) && is_engine_type(e, ft);
}

bool vehicle::has_engine_type(const ammotype  & ft, bool enabled) {
    for (size_t e=0; e<engines.size(); ++e) {
            if (is_engine_type(e, ft) && 
                (!enabled || is_engine_on(e))) 
                return true;
    }
    return false;
}
bool vehicle::has_engine_type_not(const ammotype  & ft, bool enabled) {
    for (size_t e=0; e<engines.size(); ++e) {
            if (!is_engine_type(e, ft) && 
                (!enabled || is_engine_on(e))) 
                return true;
    }
    return false;
}

void vehicle::msg_start_engine_fail() {
    if (total_power (false) <= 0) {
        add_msg (m_info, _("The %s doesn't have an engine!"), name.c_str());
    } else if (has_engine_type(fuel_type_muscle, true)) {
        add_msg (m_info, _("The %s's mechanism is out of reach!"), name.c_str());
    } else if (!engine_on) {
        add_msg (_("The %s's engine isn't on!"), name.c_str());
    } else {
        add_msg (_("The %s's engine emits a sneezing sound."), name.c_str());
    }
}

bool vehicle::is_engine_type(int e, const ammotype  & ft) {
    return part_info(engines[e]).fuel_type == ft;
}

bool vehicle::is_engine_on(int e) {
    return (parts[engines[e]].hp > 0) && is_part_on(engines[e]);
}

bool vehicle::is_part_on(int p) {
    return parts[p].enabled;
}

bool vehicle::is_active_engine_at(int x,int y) {
    for( size_t e = 0; e < engines.size(); ++e ) {
        if( is_engine_on(e) &&
            parts[engines[e]].mount_dx == x &&
            parts[engines[e]].mount_dy == y ) {
            return true;
        }
    }
    return false;
}

bool vehicle::is_alternator_on(int a) {
    return (parts[alternators[a]].hp > 0)  && is_active_engine_at(
        parts[alternators[a]].mount_dx, parts[alternators[a]].mount_dy );
}
bool vehicle::has_security_working(){
    bool found_security = false;
    for (size_t s = 0; s < speciality.size(); s++){
        if (part_flag(speciality[s], "SECURITY") && parts[speciality[s]].hp > 0){
            found_security = true;
            break;
        }
    }
    return found_security;
}

bool vehicle::interact_vehicle_locked()
{
    if (is_locked){
        inventory crafting_inv = (g->u).crafting_inventory();
        add_msg(_("You don't find any keys in the %s."), name.c_str());
        if (crafting_inv.has_tools("screwdriver", 1)){
            if (query_yn(_("You don't find any keys in the %s. Attempt to hotwire vehicle?"),
                            name.c_str())) {

                int mechanics_skill = (g->u).skillLevel("mechanics");
                int hotwire_time = 6000 / ((mechanics_skill > 0)? mechanics_skill : 1);
                //assign long activity
                (&g->u)->assign_activity(ACT_HOTWIRE_CAR, hotwire_time, -1, INT_MIN, _("Hotwire"));
                (&g->u)->activity.values.push_back(global_x());//[0]
                (&g->u)->activity.values.push_back(global_y());//[1]
                (&g->u)->activity.values.push_back((g->u).skillLevel("mechanics"));//[2]
            } else {
                if( has_security_working() && query_yn(_("Trigger the %s's Alarm?"), name.c_str()) ) {
                    is_alarm_on = true;
                } else {
                    add_msg(_("You leave the controls alone."));
                }
            }
        } else {
            add_msg(_("You could use a screwdriver to hotwire it."));
        }
    }

    return !(is_locked);
}

void vehicle::smash_security_system(){

    //get security and controls location
    int s = -1;
    int c = -1;
    for (size_t d = 0; d < speciality.size(); d++){
        int p = speciality[d];
        if (part_flag(p, "SECURITY") && parts[p].hp > 0){
            s = p;
            c = part_with_feature(s, "CONTROLS");
            break;
        }
    }
    //controls and security must both be valid
    if (c >= 0 && s >= 0){
        int skill = g->u.skillLevel("mechanics");
        int percent_controls = 70 / (1 + skill);
        int percent_alarm = (skill+3) * 10;
        int rand = rng(1,100);

        if (percent_controls > rand) {
            damage_direct (c, part_info(c).durability / 4);

            if (parts[c].removed || parts[c].hp <= 0){
                g->u.controlling_vehicle = false;
                is_alarm_on = false;
                add_msg(_("You destroy the controls..."));
            } else {
                add_msg(_("You damage the controls."));
            }
        }
        if (percent_alarm > rand) {
            damage_direct (s, part_info(s).durability / 5);
            //chance to disable alarm immediately
            if (percent_alarm / 4 > rand) {
                is_alarm_on = false;
            }
        }
        add_msg((is_alarm_on) ? _("The alarm keeps going.") : _("The alarm stops."));
    } else {
        debugmsg("No security system found on vehicle.");
    }
}

void vehicle::use_controls()
{
    std::vector<vehicle_controls> options_choice;
    std::vector<uimenu_entry> options_message;
    int vpart;

    if (!interact_vehicle_locked()) return;
    // Always have this option
    // Let go without turning the engine off.
    if (g->u.controlling_vehicle &&
        g->m.veh_at(g->u.posx, g->u.posy, vpart) == this) {
        options_choice.push_back(release_control);
        options_message.push_back(uimenu_entry(_("Let go of controls"), 'l'));
    }


    bool has_lights = false;
    bool has_stereo = false;
    bool has_overhead_lights = false;
    bool has_horn = false;
    bool has_turrets = false;
    bool has_tracker = false;
    bool has_reactor = false;
    bool has_engine = false;
    bool has_mult_engine = false;
    bool has_fridge = false;
    bool has_recharger = false;
    bool can_trigger_alarm = false;
    bool has_doors = false;

    for( size_t p = 0; p < parts.size(); p++ ) {
        if (part_flag(p, "CONE_LIGHT")) {
            has_lights = true;
        }
        if (part_flag(p, "CIRCLE_LIGHT")) {
            has_overhead_lights = true;
        }
        if (part_flag(p, "LIGHT")) {
            has_lights = true;
        }
        else if (part_flag(p, "TURRET")) {
            has_turrets = true;
        }
        else if (part_flag(p, "HORN")) {
            has_horn = true;
        }
        else if (part_flag(p, "TRACK")) {
            has_tracker = true;
        }
        else if (part_flag(p, "STEREO")) {
            has_stereo = true;
        }
        else if (part_flag(p, VPFLAG_FUEL_TANK) &&
                 part_info(p).fuel_type == fuel_type_plutonium) {
            has_reactor = true;
        }
        else if (part_flag(p, "ENGINE")) {
            has_mult_engine = has_engine;
            has_engine = true;
        }
        else if (part_flag(p, "FRIDGE")) {
            has_fridge = true;
        }
        else if (part_flag(p, "RECHARGE")) {
            has_recharger = true;
        } else if (part_flag(p, "SECURITY") && !is_alarm_on && parts[p].hp > 0) {
            can_trigger_alarm = true;
        }
        else if (part_flag(p, "OPENABLE")) {
            has_doors = true;
        }
    }

    // Toggle engine on/off, stop driving if we are driving.
    if (has_engine) {
        options_choice.push_back(toggle_engine);
        if (g->u.controlling_vehicle) {
            options_message.push_back(uimenu_entry(_("Stop driving"), 's'));
        } else if (has_engine_type_not(fuel_type_muscle, true)){
            options_message.push_back(uimenu_entry((engine_on) ? 
                        _("Turn off the engine") : _("Turn on the engine"), 'e'));
        }
    }

    if (is_alarm_on && velocity == 0){
        options_choice.push_back(try_disarm_alarm);
        options_message.push_back(uimenu_entry(_("Try to disarm alarm."), 'z'));
    }

    options_choice.push_back(toggle_cruise_control);
    options_message.push_back(uimenu_entry((cruise_on) ? _("Disable cruise control") :
                                           _("Enable cruise control"), 'c'));


    // Lights if they are there - Note you can turn them on even when damaged, they just don't work
    if (has_lights) {
        options_choice.push_back(toggle_lights);
        options_message.push_back(uimenu_entry((lights_on) ? _("Turn off headlights") :
                                               _("Turn on headlights"), 'h'));
    }

    if (has_stereo) {
        options_choice.push_back(toggle_stereo);
        options_message.push_back(uimenu_entry((stereo_on) ? _("Turn off stereo") :
                                               _("Turn on stereo"), 'm'));
    }

   if (has_overhead_lights) {
       options_choice.push_back(toggle_overhead_lights);
       options_message.push_back(uimenu_entry(overhead_lights_on ? _("Turn off overhead lights") :
                                              _("Turn on overhead lights"), 'v'));
   }

    //Honk the horn!
    if (has_horn) {
        options_choice.push_back(activate_horn);
        options_message.push_back(uimenu_entry(_("Honk horn"), 'o'));
    }

    // Turrets: off or burst mode
    if (has_turrets) {
        options_choice.push_back(toggle_turrets);
        options_message.push_back(uimenu_entry((0 == turret_mode) ? _("Switch turrets to burst mode") :
                                               _("Disable turrets"), 't'));
    }

    // Turn the fridge on/off
    if (has_fridge) {
        options_choice.push_back(toggle_fridge);
        options_message.push_back(uimenu_entry(fridge_on ? _("Turn off fridge") :
                                               _("Turn on fridge"), 'f'));
    }

    // Turn the recharging station on/off
    if (has_recharger) {
        options_choice.push_back(toggle_recharger);
        options_message.push_back(uimenu_entry(recharger_on ? _("Turn off recharger") :
                                               _("Turn on recharger"), 'r'));
    }

    // Tracking on the overmap
    if (has_tracker) {
        options_choice.push_back(toggle_tracker);
        options_message.push_back(uimenu_entry((tracking_on) ? _("Disable tracking device") :
                                                _("Enable tracking device"), 'g'));

    }

    const bool can_be_folded = is_foldable();
    const bool is_convertible = (tags.count("convertible") > 0);
    if( can_be_folded || is_convertible ) {
        options_choice.push_back(convert_vehicle);
        options_message.push_back(uimenu_entry(string_format(_("Fold %s"), name.c_str()), 'f'));
    }

    // Turn the reactor on/off
    if (has_reactor) {
        options_choice.push_back(toggle_reactor);
        options_message.push_back(uimenu_entry(reactor_on ? _("Turn off reactor") :
                                               _("Turn on reactor"), 'k'));
    }
    // Toggle doors remotely
    if (has_doors) {
        options_choice.push_back(toggle_doors);
        options_message.push_back(uimenu_entry(_("Toggle door"), 'k'));
    }
    // control an engine
    if (has_mult_engine) {
        options_choice.push_back(cont_engines);
        options_message.push_back(uimenu_entry(_("Control individual engines"), 'y'));
    }
    // start alarm
    if (can_trigger_alarm) {
        options_choice.push_back(trigger_alarm);
        options_message.push_back(uimenu_entry(_("Trigger alarm")));
    }

    options_choice.push_back(control_cancel);
    options_message.push_back(uimenu_entry(_("Do nothing"), ' '));

    uimenu selectmenu;
    selectmenu.return_invalid = true;
    selectmenu.text = _("Vehicle controls");
    selectmenu.entries = options_message;
    selectmenu.query();
    int select = selectmenu.ret;

    if (select < 0) {
        return;
    }

    switch(options_choice[select]) {
    case trigger_alarm:
        is_alarm_on = true;
        add_msg(_("You trigger the alarm"));
        break;
    case cont_engines:
        control_engines();
        break;
    case try_disarm_alarm:
        smash_security_system();
        break;
    case toggle_cruise_control:
        cruise_on = !cruise_on;
        add_msg((cruise_on) ? _("Cruise control turned on") : _("Cruise control turned off"));
        break;
    case toggle_lights:
        if(lights_on || fuel_left(fuel_type_battery, true) ) {
            lights_on = !lights_on;
            add_msg((lights_on) ? _("Headlights turned on") : _("Headlights turned off"));
        } else {
            add_msg(_("The headlights won't come on!"));
        }
        break;
    case toggle_stereo:
        if((stereo_on || fuel_left(fuel_type_battery, true))) {
            stereo_on = !stereo_on;
            int music_index = 0;
            std::vector<const item*> cd_inv = g->u.all_items_with_flag( "CD" );
            std::vector<itype_id> music_types;
            std::vector<std::string> music_names;
            add_msg((stereo_on) ? _("Loading...") : _("Ejecting..."));
            if( cd_inv.empty() && stereo_on ) {
                add_msg(_("You don't have anything to play!"));
                stereo_on = false;
            } else if (stereo_on == false) {
                item cd( music_id, 0 );
                add_msg(_("Ejected the %s"), cd.tname().c_str());
                g->u.i_add(cd);
            } else {
                for( auto &cd : cd_inv ) {
                    if( std::find( music_types.begin(), music_types.end(), cd->typeId() ) ==
                        music_types.end() ) {
                        music_types.push_back( cd->typeId() );
                        music_names.push_back( cd->tname() );
                    }
                }
            if (music_types.size() > 1) {
                music_names.push_back(_("Cancel"));
                music_index = menu_vec(false, _("Use which item?"), music_names) - 1;
            if (music_index == (int)music_names.size() - 1)
            music_index = -1;
            } else {
                music_index = 0;
            }

            if (music_index < 0) {
                add_msg(_("You decided not to play anything"));
                stereo_on = false;
                return;
            } else {
                add_msg(_("Inserted the %s"), music_names[music_index].c_str());
                g->u.use_amount( music_types[music_index], 1 );
                music_id = music_types[music_index];
            }
            }
        } else {
                add_msg(_("The stereo won't come on!"));
        }
        break;
    case toggle_overhead_lights:
        if( overhead_lights_on ) {
            overhead_lights_on = false;
            add_msg(_("Overhead lights turned off"));
        } else if( fuel_left(fuel_type_battery, true) ) {
            overhead_lights_on = true;
            add_msg(_("Overhead lights turned on"));
        } else {
            add_msg(_("The lights won't come on!"));
        }
        break;
    case activate_horn:
        honk_horn();
        break;
    case toggle_turrets:
        cycle_turret_mode();
        break;
    case toggle_fridge:
        if( fridge_on ) {
            fridge_on = false;
            add_msg(_("Fridge turned off"));
        } else if (fuel_left(fuel_type_battery, true)) {
            fridge_on = true;
            add_msg(_("Fridge turned on"));
        } else {
            add_msg(_("The fridge won't turn on!"));
        }
        break;
    case toggle_recharger:
        if( recharger_on ) {
            recharger_on = false;
            add_msg(_("Recharger turned off"));
        } else if (fuel_left(fuel_type_battery, true)) {
            recharger_on = true;
            add_msg(_("Recharger turned on"));
        } else {
            add_msg(_("The recharger won't turn on!"));
        }
        break;
    case toggle_reactor:
        if(!reactor_on || fuel_left(fuel_type_plutonium)) {
            reactor_on = !reactor_on;
            add_msg((reactor_on) ? _("Reactor turned on") :
                       _("Reactor turned off"));
        }
        else {
            add_msg(_("The reactor won't turn on!"));
        }
        break;
    case toggle_engine:
        if (g->u.controlling_vehicle) {
            //if we are controlling the vehicle, stop it.
            if (engine_on && has_engine_type_not(fuel_type_muscle, true)){
                add_msg(_("You turn the engine off and let go of the controls."));
            } else {
                add_msg(_("You let go of the controls."));
            }
            engine_on = false;
            g->u.controlling_vehicle = false;
        } else if (engine_on) {
            if (has_engine_type_not(fuel_type_muscle, true))
                add_msg(_("You turn the engine off."));
            engine_on = false;
        } else {
            if (total_power () < 1) {
                msg_start_engine_fail();
            }
            else {
                start_engine();
            }
        }
        break;
    case release_control:
        g->u.controlling_vehicle = false;
        add_msg(_("You let go of the controls."));
        break;
    case convert_vehicle:
    {
        if(g->u.controlling_vehicle) {
            add_msg(m_warning, _("As the pitiless metal bars close on your nether regions, you reconsider trying to fold the %s while riding it."), name.c_str());
            break;
        }
        add_msg(_("You painstakingly pack the %s into a portable configuration."), name.c_str());
        std::string itype_id = "folding_bicycle";
        for( const auto &elem : tags ) {
            if( elem.compare( 0, 12, "convertible:" ) == 0 ) {
                itype_id = elem.substr( 12 );
                break;
            }
        }
        // create a folding bicycle item
        item bicycle;
        if (can_be_folded) {
            bicycle.make( "generic_folded_vehicle" );
        } else {
            bicycle.make( "folding_bicycle" );
        }

        // Drop stuff in containers on ground
        for (size_t p = 0; p < parts.size(); p++) {
            if( part_flag( p, "CARGO" ) ) {
                for( auto &elem : parts[p].items ) {
                    g->m.add_item_or_charges( g->u.posx, g->u.posy, elem );
                }
                parts[p].items.clear();
            }
        }

        unboard_all();

        // Store data of all parts, iuse::unfold_bicyle only loads
        // some of them (like bigness), some are expect to be
        // vehicle specific and therefor constant (like id, mount_dx).
        // Writing everything here is easier to manage, as only
        // iuse::unfold_bicyle has to adopt to changes.
        try {
            std::ostringstream veh_data;
            JsonOut json(veh_data);
            json.write(parts);
            bicycle.item_vars["folding_bicycle_parts"] = veh_data.str();
        } catch(std::string e) {
            debugmsg("Error storing vehicle: %s", e.c_str());
        }
        if (can_be_folded) {
            std::ostringstream tmpstream;
            tmpstream.imbue(std::locale::classic());
            tmpstream << (total_mass() * 1000);
            bicycle.item_vars["weight"] = tmpstream.str();
            // TODO: how to calculate the volume?
            tmpstream.str(std::string());
            tmpstream << (total_folded_volume());
            bicycle.item_vars["volume"] = tmpstream.str();
            bicycle.item_vars["name"] = string_format(_("folded %s"), name.c_str());
            bicycle.item_vars["vehicle_name"] = name;
            // TODO: a better description?
            bicycle.item_vars["description"] = string_format(_("A folded %s."), name.c_str());
        }

        g->m.add_item_or_charges(g->u.posx, g->u.posy, bicycle);
        g->m.destroy_vehicle(this);

        g->u.moves -= 500;
        break;
    }
    case toggle_tracker:
        if (tracking_on)
        {
            overmap_buffer.remove_vehicle( this );
            tracking_on = false;
            add_msg(_("tracking device disabled"));
        } else if (fuel_left(fuel_type_battery, true))
        {
            overmap_buffer.add_vehicle( this );
            tracking_on = true;
            add_msg(_("tracking device enabled"));
        } else {
            add_msg(_("tracking device won't turn on"));
        }
        break;
    case toggle_doors:
        control_doors();
        break;
    case control_cancel:
        break;
    }
}

void vehicle::start_engine()
{
    bool failed_start = false;
    bool muscle_powered = false;
    // TODO: Make chance of success based on engine condition.
<<<<<<< HEAD
    // electric and plasma engines don't require anything special
    for( size_t e = 0; e < engines.size(); ++e ) {
        if(parts[engines[e]].hp > 0) {
            if(is_engine_type_on(e, fuel_type_gasoline)  || 
                is_engine_type_on(e, fuel_type_diesel)) {
                // Big engines can't be pull-started
                int engine_power = part_power(engines[e]);
                if(engine_power >= 50) {
=======
    for( auto &elem : engines ) {
        if( parts[elem].hp > 0 ) {
            if( part_info( elem ).fuel_type == fuel_type_gasoline ||
                part_info( elem ).fuel_type == fuel_type_diesel ) {
                int engine_power = part_power( elem );
                if(engine_power < 50) {
                    // Small engines can be pull-started
                    engine_on = true;
                } else {
>>>>>>> 535dd1eb
                    // Starter motor battery draw proportional to engine power
                    if(discharge_battery(engine_power / 10)) {
                        failed_start = true;
                    }
                }
<<<<<<< HEAD
            } else if (is_engine_type_on(e, fuel_type_muscle)) {
=======
            } else if( part_info( elem ).fuel_type == fuel_type_muscle ) {
>>>>>>> 535dd1eb
                muscle_powered = true;
            }
        }
    }
    
    if (failed_start) {
        add_msg (_("The %s's engine fails to start."), name.c_str());
    } else {
        if (!muscle_powered) {
            add_msg(_("The %s's engine starts up."), name.c_str());
        }
        //turn on engine since nothing bad happened
        engine_on = true;
    }
}

void vehicle::honk_horn()
{
    const bool no_power = ! fuel_left( fuel_type_battery, true );
    bool honked = false;

    for( size_t p = 0; p < parts.size(); ++p ) {
        if( ! part_flag( p, "HORN" ) ) {
            continue;
        }
        //Only bicycle horn doesn't need electricity to work
        vpart_info &horn_type = part_info( p );
        if( ( horn_type.id != "horn_bicycle" ) && no_power ) {
            continue;
        }
        if( ! honked ) {
            add_msg( _("You honk the horn!") );
            honked = true;
        }
        //Get global position of horn
        const int horn_x = global_x() + parts[p].precalc_dx[0];
        const int horn_y = global_y() + parts[p].precalc_dy[0];
        //Determine sound
        if( horn_type.bonus >= 40 ) {
            g->sound( horn_x, horn_y, horn_type.bonus, _("HOOOOORNK!") );
        } else if( horn_type.bonus >= 20 ) {
            g->sound( horn_x, horn_y, horn_type.bonus, _("BEEEP!") );
        } else {
            g->sound( horn_x, horn_y, horn_type.bonus, _("honk.") );
        }
    }

    if( ! honked ) {
        add_msg( _("You honk the horn, but nothing happens.") );
    }
}

void vehicle::play_music()
{
    for( size_t p = 0; p < parts.size(); ++p ) {
        if ( ! part_flag( p, "STEREO" ) )
            continue;
        // epower is negative for consumers
        if( drain( fuel_type_battery, -part_epower( p ) ) == 0 ) {
            stereo_on = false;
            return;
        }
        std::string sound = "";
        const int radio_x = global_x() + parts[p].precalc_dx[0];
        const int radio_y = global_y() + parts[p].precalc_dy[0];
        iuse::play_music( &(g->u), point(radio_x, radio_y), 15 );
    }
}
vpart_info& vehicle::part_info (int index, bool include_removed) const
{
    if (index < (int)parts.size()) {
        if (!parts[index].removed || include_removed) {
            return vehicle_part_int_types[parts[index].iid];
            // slow autovivification // vehicle_part_types[parts[index].id];
        }
    }
    return vehicle_part_int_types[0];//"null"];
}

// engines & alternators all have power.
// engines provide, whilst alternators consume.
int vehicle::part_power( int index, bool at_full_hp ) {
    if( !part_flag(index, VPFLAG_ENGINE) &&
        !part_flag(index, VPFLAG_ALTERNATOR) ) {
       return 0; // not an engine.
    }
    int pwr;
    if( part_flag (index, VPFLAG_VARIABLE_SIZE) ) { // example: 2.42-L V-twin engine
       pwr = parts[index].bigness;
    } else { // example: foot crank
       pwr = part_info(index).power;
    }
    if( pwr < 0 ) {
        return pwr; // Consumers always draw full power, even if broken
    }
    if( at_full_hp ) {
        return pwr; // Assume full hp
    }
    // The more damaged a part is, the less power it gives
    return pwr * parts[index].hp / part_info(index).durability;
 }

// alternators, solar panels, reactors, and accessories all have epower.
// alternators, solar panels, and reactors provide, whilst accessories consume.
int vehicle::part_epower( int index ) {
    int e = part_info(index).epower;
    if( e < 0 ) {
        return e; // Consumers always draw full power, even if broken
    }
    return e * parts[index].hp / part_info(index).durability;
}

int vehicle::epower_to_power (int epower) {
    // Convert epower units (watts) to power units
    // Used primarily for calculating battery charge/discharge
    // TODO: convert batteries to use energy units based on watts (watt-ticks?)
    const int conversion_factor = 373; // 373 epower == 373 watts == 1 power == 0.5 HP
    int power = epower / conversion_factor;
    // epower remainder results in chance at additional charge/discharge
    if (x_in_y(abs(epower % conversion_factor), conversion_factor)) {
        power += epower >= 0 ? 1 : -1;
    }
    return power;
}

int vehicle::power_to_epower (int power) {
    // Convert power units to epower units (watts)
    // Used primarily for calculating battery charge/discharge
    // TODO: convert batteries to use energy units based on watts (watt-ticks?)
    const int conversion_factor = 373; // 373 epower == 373 watts == 1 power == 0.5 HP
    return power * conversion_factor;
}

bool vehicle::has_structural_part(int dx, int dy)
{
    std::vector<int> parts_here = parts_at_relative(dx, dy, false);

    for( auto &elem : parts_here ) {
        if( part_info( elem ).location == part_location_structure &&
            !part_info( elem ).has_flag( "PROTRUSION" ) ) {
            return true;
        }
    }
    return false;
}

/**
 * Returns whether or not the vehicle part with the given id can be mounted in
 * the specified square.
 * @param dx The local x-coordinate to mount in.
 * @param dy The local y-coordinate to mount in.
 * @param id The id of the part to install.
 * @return true if the part can be mounted, false if not.
 */
bool vehicle::can_mount (int dx, int dy, std::string id)
{
    //The part has to actually exist.
    if(vehicle_part_types.count(id) == 0) {
        return false;
    }

    //It also has to be a real part, not the null part
    const vpart_info part = vehicle_part_types[id];
    if(part.has_flag("NOINSTALL")) {
        return false;
    }

    const std::vector<int> parts_in_square = parts_at_relative(dx, dy, false);

    //First part in an empty square MUST be a structural part
    if(parts_in_square.empty() && part.location != part_location_structure) {
        return false;
    }

    //No other part can be placed on a protrusion
    if(!parts_in_square.empty() && part_info(parts_in_square[0]).has_flag("PROTRUSION")) {
        return false;
    }

    //No part type can stack with itself, or any other part in the same slot
    for( const auto &elem : parts_in_square ) {
        const vpart_info other_part = vehicle_part_types[parts[elem].id];

        //Parts with no location can stack with each other (but not themselves)
        if(part.id == other_part.id ||
                (!part.location.empty() && part.location == other_part.location)) {
            return false;
        }
        // Until we have an interface for handling multiple components with CARGO space,
        // exclude them from being mounted in the same tile.
        if( part.has_flag( "CARGO" ) && other_part.has_flag( "CARGO" ) ) {
            return false;
        }

    }

    //All parts after the first must be installed on or next to an existing part
    if(!parts.empty()) {
        if(!has_structural_part(dx, dy) &&
                !has_structural_part(dx+1, dy) &&
                !has_structural_part(dx, dy+1) &&
                !has_structural_part(dx-1, dy) &&
                !has_structural_part(dx, dy-1)) {
            return false;
        }
    }

    // only one muscle engine allowed
    if(part.has_flag(VPFLAG_ENGINE) && part.fuel_type == fuel_type_muscle && 
        has_engine_type(fuel_type_muscle, false)) {
        return false;
    }

    // Alternators must be installed on a gas engine
    if(vehicle_part_types[id].has_flag(VPFLAG_ALTERNATOR)) {
        bool anchor_found = false;
<<<<<<< HEAD
        for(std::vector<int>::const_iterator it = parts_in_square.begin();
            it != parts_in_square.end(); ++it ) {
            if(part_info(*it).has_flag(VPFLAG_ENGINE) &&
               (part_info(*it).fuel_type == fuel_type_gasoline || 
                part_info(*it).fuel_type == fuel_type_diesel ||
                part_info(*it).fuel_type == fuel_type_muscle)) {
=======
        for( const auto &elem : parts_in_square ) {
            if( part_info( elem ).has_flag( VPFLAG_ENGINE ) &&
                ( part_info( elem ).fuel_type == fuel_type_gasoline ||
                  part_info( elem ).fuel_type == fuel_type_diesel ) ) {
>>>>>>> 535dd1eb
                anchor_found = true;
            }
        }
        if(!anchor_found) {
            return false;
        }
    }

    //Seatbelts must be installed on a seat
    if(vehicle_part_types[id].has_flag("SEATBELT")) {
        bool anchor_found = false;
        for( const auto &elem : parts_in_square ) {
            if( part_info( elem ).has_flag( "BELTABLE" ) ) {
                anchor_found = true;
            }
        }
        if(!anchor_found) {
            return false;
        }
    }

    //Internal must be installed into a cargo area.
    if(vehicle_part_types[id].has_flag("INTERNAL")) {
        bool anchor_found = false;
        for( const auto &elem : parts_in_square ) {
            if( part_info( elem ).has_flag( "CARGO" ) ) {
                anchor_found = true;
            }
        }
        if(!anchor_found) {
            return false;
        }
    }

    // curtains must be installed on (reinforced)windshields
    // TODO: do this automatically using "location":"on_mountpoint"
    if (vehicle_part_types[id].has_flag("CURTAIN")) {
        bool anchor_found = false;
        for( const auto &elem : parts_in_square ) {
            if( part_info( elem ).has_flag( "WINDOW" ) ) {
                anchor_found = true;
            }
        }
        if (!anchor_found) {
            return false;
        }
    }

    // Security system must be installed on controls
    if(vehicle_part_types[id].has_flag("ON_CONTROLS")) {
        bool anchor_found = false;
        for( std::vector<int>::const_iterator it = parts_in_square.begin();
             it != parts_in_square.end(); ++it ) {
            if(part_info(*it).has_flag("CONTROLS")) {
                anchor_found = true;
            }
        }
        if(!anchor_found) {
            return false;
        }
    }
    //Swappable storage battery must be installed on a BATTERY_MOUNT
    if(vehicle_part_types[id].has_flag("NEEDS_BATTERY_MOUNT")) {
        bool anchor_found = false;
        for( const auto &elem : parts_in_square ) {
            if( part_info( elem ).has_flag( "BATTERY_MOUNT" ) ) {
                anchor_found = true;
            }
        }
        if(!anchor_found) {
            return false;
        }
    }

    //Anything not explicitly denied is permitted
    return true;
}

bool vehicle::can_unmount (int p)
{
    if(p < 0 || p > (int)parts.size()) {
        return false;
    }

    int dx = parts[p].mount_dx;
    int dy = parts[p].mount_dy;

    std::vector<int> parts_in_square = parts_at_relative(dx, dy, false);

    // Can't remove an engine if there's still an alternator there
    if(part_flag(p, VPFLAG_ENGINE) && part_with_feature(p, VPFLAG_ALTERNATOR) >= 0) {
        return false;
    }

    //Can't remove a seat if there's still a seatbelt there
    if(part_flag(p, "BELTABLE") && part_with_feature(p, "SEATBELT") >= 0) {
        return false;
    }

    // Can't remove a window with curtains still on it
    if(part_flag(p, "WINDOW") && part_with_feature(p, "CURTAIN") >=0) {
        return false;
    }

    //Can't remove controls if there's something attached
    if(part_flag(p, "CONTROLS") && part_with_feature(p, "ON_CONTROLS") >= 0) {
        return false;
    }

    //Can't remove a battery mount if there's still a battery there
    if(part_flag(p, "BATTERY_MOUNT") && part_with_feature(p, "NEEDS_BATTERY_MOUNT") >= 0) {
        return false;
    }

    //Structural parts have extra requirements
    if(part_info(p).location == part_location_structure) {

        /* To remove a structural part, there can be only structural parts left
         * in that square (might be more than one in the case of wreckage) */
        for( auto &elem : parts_in_square ) {
            if( part_info( elem ).location != part_location_structure ) {
                return false;
            }
        }

        //If it's the last part in the square...
        if(parts_in_square.size() == 1) {

            /* This is the tricky part: We can't remove a part that would cause
             * the vehicle to 'break into two' (like removing the middle section
             * of a quad bike, for instance). This basically requires doing some
             * breadth-first searches to ensure previously connected parts are
             * still connected. */

            //First, find all the squares connected to the one we're removing
            std::vector<vehicle_part> connected_parts;

            for(int i = 0; i < 4; i++) {
                int next_x = i < 2 ? (i == 0 ? -1 : 1) : 0;
                int next_y = i < 2 ? 0 : (i == 2 ? -1 : 1);
                std::vector<int> parts_over_there = parts_at_relative(dx + next_x, dy + next_y, false);
                //Ignore empty squares
                if(!parts_over_there.empty()) {
                    //Just need one part from the square to track the x/y
                    connected_parts.push_back(parts[parts_over_there[0]]);
                }
            }

            /* If size = 0, it's the last part of the whole vehicle, so we're OK
             * If size = 1, it's one protruding part (ie, bicycle wheel), so OK
             * Otherwise, it gets complicated... */
            if(connected_parts.size() > 1) {

                /* We'll take connected_parts[0] to be the target part.
                 * Every other part must have some path (that doesn't involve
                 * the part about to be removed) to the target part, in order
                 * for the part to be legally removable. */
                for(auto &next_part : connected_parts) {
                    if(!is_connected(connected_parts[0], next_part, parts[p])) {
                        //Removing that part would break the vehicle in two
                        return false;
                    }
                }

            }

        }
    }
    //Anything not explicitly denied is permitted
    return true;
}

/**
 * Performs a breadth-first search from one part to another, to see if a path
 * exists between the two without going through the excluded part. Used to see
 * if a part can be legally removed.
 * @param to The part to reach.
 * @param from The part to start the search from.
 * @param excluded The part that is being removed and, therefore, should not
 *        be included in the path.
 * @return true if a path exists without the excluded part, false otherwise.
 */
bool vehicle::is_connected(vehicle_part &to, vehicle_part &from, vehicle_part &excluded)
{
    int target_x = to.mount_dx;
    int target_y = to.mount_dy;

    int excluded_x = excluded.mount_dx;
    int excluded_y = excluded.mount_dy;

    //Breadth-first-search components
    std::list<vehicle_part> discovered;
    vehicle_part current_part;
    std::list<vehicle_part> searched;

    //We begin with just the start point
    discovered.push_back(from);

    while(!discovered.empty()) {
        current_part = discovered.front();
        discovered.pop_front();
        int current_x = current_part.mount_dx;
        int current_y = current_part.mount_dy;

        for(int i = 0; i < 4; i++) {
            int next_x = current_x + (i < 2 ? (i == 0 ? -1 : 1) : 0);
            int next_y = current_y + (i < 2 ? 0 : (i == 2 ? -1 : 1));

            if(next_x == target_x && next_y == target_y) {
                //Success!
                return true;
            } else if(next_x == excluded_x && next_y == excluded_y) {
                //There might be a path, but we're not allowed to go that way
                continue;
            }

            std::vector<int> parts_there = parts_at_relative(next_x, next_y);

            if(!parts_there.empty()) {
                vehicle_part next_part = parts[parts_there[0]];
                //Only add the part if we haven't been here before
                bool found = false;
                for( auto &elem : discovered ) {
                    if( elem.mount_dx == next_x && elem.mount_dy == next_y ) {
                        found = true;
                        break;
                    }
                }
                if(!found) {
                    for( auto &elem : searched ) {
                        if( elem.mount_dx == next_x && elem.mount_dy == next_y ) {
                            found = true;
                            break;
                        }
                    }
                }
                if(!found) {
                    discovered.push_back(next_part);
                }
            }
        }
        //Now that that's done, we've finished exploring here
        searched.push_back(current_part);
    }
    //If we completely exhaust the discovered list, there's no path
    return false;
}

/**
 * Installs a part into this vehicle.
 * @param dx The x coordinate of where to install the part.
 * @param dy The y coordinate of where to install the part.
 * @param id The string ID of the part to install. (see vehicle_parts.json)
 * @param hp The starting HP of the part. If negative, default to max HP.
 * @param force true if the part should be installed even if not legal,
 *              false if illegal part installation should fail.
 * @return false if the part could not be installed, true otherwise.
 */
int vehicle::install_part (int dx, int dy, std::string id, int hp, bool force)
{
    if (!force && !can_mount (dx, dy, id)) {
        return -1;  // no money -- no ski!
    }
    item tmp(vehicle_part_types[id].item, 0);
    vehicle_part new_part(id, dx, dy, &tmp);
    if (hp >= 0) {
        new_part.hp = hp;
    }
    return install_part(dx, dy, new_part);
}

int vehicle::install_part (int dx, int dy, const std::string &id, const item &used_item)
{
    if (!can_mount (dx, dy, id)) {
        return -1;  // no money -- no ski!
    }
    vehicle_part new_part(id, dx, dy, &used_item);
    return install_part(dx, dy, new_part);
}

int vehicle::install_part( int dx, int dy, const vehicle_part &new_part )
{
    parts.push_back( new_part );
    parts.back().mount_dx = dx;
    parts.back().mount_dy = dy;
    refresh();
    return parts.size() - 1;
}

void vehicle_part::properties_from_item( const item &used_item )
{
    const vpart_info &vpinfo = vehicle_part_int_types[iid];
    if( used_item.is_var_veh_part() ) {
        bigness = used_item.bigness;
    }
    // item damage is 0,1,2,3, or 4. part hp is 1..durability.
    // assuming it rusts. other item materials disintegrate at different rates...
    int health = 5 - used_item.damage;
    health *= vpinfo.durability; //[0,dur]
    health /= 5;
    hp = std::max( 1, health );
    // Transfer fuel from item to tank
    const ammotype &desired_liquid = vpinfo.fuel_type;
    if( used_item.charges > 0 && desired_liquid == fuel_type_battery ) {
        amount = std::min<int>( used_item.charges, vpinfo.size );
    } else if( !used_item.contents.empty() ) {
        const item &liquid = used_item.contents[0];
        if( liquid.type->id == default_ammo( desired_liquid ) ) {
            amount = std::min<int>( liquid.charges, vpinfo.size );
        }
    }
}

item vehicle_part::properties_to_item() const
{
    const vpart_info &vpinfo = vehicle_part_int_types[iid];
    item tmp( vpinfo.item, calendar::turn );
    if( tmp.is_var_veh_part() ) {
        tmp.bigness = bigness;
    }
    // tools go unloaded to prevent user from exploiting this to
    // refill their (otherwise not refillable) tools
    if( tmp.is_tool() ) {
        tmp.charges = 0;
    }
    // Cables get special handling: their target coordinates need to remain
    // stored, and if a cable actually drops, it should be half-connected.
    if( tmp.has_flag("CABLE_SPOOL") ) {
        point local_pos = g->m.getlocal(target.first);
        if(g->m.veh_at(local_pos.x, local_pos.y) == nullptr) {
            tmp.item_tags.insert("NO_DROP"); // That vehicle ain't there no more.
        }

        tmp.item_vars["source_x"] = string_format("%d", target.first.x);
        tmp.item_vars["source_y"] = string_format("%d", target.first.y);
        tmp.item_vars["source_z"] = string_format("%d", g->levz);
        tmp.item_vars["state"] = "pay_out_cable";
        tmp.active = true;
    }
    // translate part damage to item damage.
    // max damage is 4, min damage 0.
    // this is very lossy.
    float hpofdur = ( float )hp / vpinfo.durability;
    tmp.damage = std::min( 4, std::max<int>( 0, ( 1 - hpofdur ) * 5 ) );
    // Transfer fuel back to tank
    if( !vpinfo.fuel_type.empty() && vpinfo.fuel_type != "NULL" && amount > 0 ) {
        const ammotype &desired_liquid = vpinfo.fuel_type;
        if( desired_liquid == fuel_type_battery ) {
            tmp.charges = amount;
        } else {
            item liquid( default_ammo( desired_liquid ), calendar::turn );
            liquid.charges = amount;
            tmp.put_in( liquid );
        }
    }
    return tmp;
}

/**
 * Mark a part as removed from the vehicle.
 * @return bool true if the vehicle's 0,0 point shifted.
 */
bool vehicle::remove_part (int p)
{
    if (p >= (int)parts.size()) {
        debugmsg("Tried to remove part %d but only %d parts!", p, parts.size());
        return false;
    }
    if (parts[p].removed) {
        debugmsg("Part already removed!");
        // Part already removed.
        return false;
    }
    if (part_flag(p, "TRACK")) {
        // disable tracking if there are no other trackers installed.
        if (tracking_on)
        {
            bool has_tracker = false;
            for (int i = 0; i != (int)parts.size(); i++){
                if (i != p && part_flag(i, "TRACK")){
                    has_tracker = true;
                    break;
                }
            }
            if (!has_tracker){ // disable tracking
                overmap_buffer.remove_vehicle( this );
                tracking_on = false;
            }
        }
    }

    // if a windshield is removed (usually destroyed) also remove curtains
    // attached to it.
    if(part_flag(p, "WINDOW")) {
        int curtain = part_with_feature(p, "CURTAIN", false);
        if (curtain >= 0) {
            int x = parts[curtain].precalc_dx[0], y = parts[curtain].precalc_dy[0];
            item it = parts[curtain].properties_to_item();
            g->m.add_item_or_charges(global_x() + x, global_y() + y, it, 2);
            remove_part(curtain);
        }
    }

    //Ditto for seatbelts
    if(part_flag(p, "SEAT")) {
        int seatbelt = part_with_feature(p, "SEATBELT", false);
        if (seatbelt >= 0) {
            int x = parts[seatbelt].precalc_dx[0], y = parts[seatbelt].precalc_dy[0];
            item it = parts[seatbelt].properties_to_item();
            g->m.add_item_or_charges(global_x() + x, global_y() + y, it, 2);
            remove_part(seatbelt);
        }
        // Also unboard entity if seat gets removed
        std::vector<int> bp = boarded_parts();
        for( auto &elem : bp ) {
            if( elem == p ) {
                g->m.unboard_vehicle( global_x() + parts[p].precalc_dx[0],
                                      global_y() + parts[p].precalc_dy[0] );
            }
        }
    }

    parts[p].removed = true;
    removed_part_count++;

    const int dx = global_x() + parts[p].precalc_dx[0];
    const int dy = global_y() + parts[p].precalc_dy[0];
    for (auto &i : parts[p].items) {
        g->m.add_item_or_charges(dx + rng(-3, +3), dy + rng(-3, +3), i);
    }
    g->m.dirty_vehicle_list.insert(this);
    refresh();
    return shift_if_needed();
}

void vehicle::part_removal_cleanup() {
    bool changed = false;
    for (std::vector<vehicle_part>::iterator it = parts.begin(); it != parts.end(); /* noop */) {
        if ((*it).removed) {
            it = parts.erase(it);
            changed = true;
        }
        else {
            ++it;
        }
    }
    removed_part_count = 0;
    if (changed || parts.empty()) {
        refresh();
        if(parts.empty()) {
            g->m.destroy_vehicle(this);
            return;
        } else {
            g->m.update_vehicle_cache(this, false);
        }
    }
    shift_if_needed();
    refresh(); // Rebuild cached indices
}

/**
 * Breaks the specified part into the pieces defined by its breaks_into entry.
 * @param p The index of the part to break.
 * @param x The map x-coordinate to place pieces at (give or take).
 * @param y The map y-coordinate to place pieces at (give or take).
 * @param scatter If true, pieces are scattered near the target square.
 */
void vehicle::break_part_into_pieces(int p, int x, int y, bool scatter) {
    std::vector<break_entry> break_info = part_info(p).breaks_into;
    for( auto &elem : break_info ) {
        int quantity = rng( elem.min, elem.max );
        for(int num = 0; num < quantity; num++) {
            const int actual_x = scatter ? x + rng(-SCATTER_DISTANCE, SCATTER_DISTANCE) : x;
            const int actual_y = scatter ? y + rng(-SCATTER_DISTANCE, SCATTER_DISTANCE) : y;
            item piece( elem.item_id, calendar::turn );
            g->m.add_item_or_charges(actual_x, actual_y, piece);
        }
    }
}

const std::vector<int> vehicle::parts_at_relative (const int dx, const int dy, bool use_cache)
{
    if ( use_cache == false ) {
        std::vector<int> res;
        for (size_t i = 0; i < parts.size(); i++) {
            if (parts[i].mount_dx == dx && parts[i].mount_dy == dy && !parts[i].removed) {
                res.push_back ((int)i);
            }
        }
        return res;
    } else {
        if ( relative_parts.find( point(dx, dy) ) != relative_parts.end() ) {
            return relative_parts[ point(dx, dy) ];
        } else {
            std::vector<int> res;
            return res;
        }
    }
}

int vehicle::part_with_feature (int part, const vpart_bitflags &flag, bool unbroken) {
    if (part_flag(part, flag)) {
        return part;
    }
    std::map<point, std::vector<int> >::const_iterator it =
        relative_parts.find( point( parts[part].mount_dx, parts[part].mount_dy ) );
    if ( it != relative_parts.end() ) {
        const std::vector<int> & parts_here = it->second;
        for (auto &i : parts_here) {
            if (part_flag(i, flag) && (!unbroken || parts[i].hp > 0)) {
                return i;
            }
        }
    }
    return -1;
}

int vehicle::part_with_feature (int part, const std::string &flag, bool unbroken)
{
    std::vector<int> parts_here = parts_at_relative(parts[part].mount_dx, parts[part].mount_dy);
    for( auto &elem : parts_here ) {
        if( part_flag( elem, flag ) && ( !unbroken || parts[elem].hp > 0 ) ) {
            return elem;
        }
    }
    return -1;
}

/**
 * Returns the label at the coordinates given (mount coordinates)
 */
const std::string vehicle::get_label(int x, int y) {
    std::set<label>::const_iterator it = labels.find(label(x, y));
    if (it != labels.end()) {
        return it->text;
    }
    return "";
}

/**
 * Sets the label at the coordinates given (mount coordinates)
 */
void vehicle::set_label(int x, int y, std::string text) {
    labels.erase(label(x, y));
    if (text != "") {
        labels.insert(label(x, y, text));
    }
}

int vehicle::next_part_to_close(int p, bool outside)
{
    std::vector<int> parts_here = parts_at_relative(parts[p].mount_dx, parts[p].mount_dy);

    // We want reverse, since we close the outermost thing first (curtains), and then the innermost thing (door)
    for(std::vector<int>::reverse_iterator part_it = parts_here.rbegin();
        part_it != parts_here.rend();
        ++part_it)
    {

        if(part_flag(*part_it, VPFLAG_OPENABLE)
           && parts[*part_it].hp > 0  // 0 HP parts can't be opened or closed
           && parts[*part_it].open == 1
           && (!outside || !part_flag(*part_it, "OPENCLOSE_INSIDE")) )
        {
            return *part_it;
        }
    }
    return -1;
}

int vehicle::next_part_to_open(int p, bool outside)
{
    std::vector<int> parts_here = parts_at_relative(parts[p].mount_dx, parts[p].mount_dy);

    // We want forwards, since we open the innermost thing first (curtains), and then the innermost thing (door)
    for( auto &elem : parts_here ) {
        if( part_flag( elem, VPFLAG_OPENABLE ) && parts[elem].hp > 0 && parts[elem].open == 0 &&
            ( !outside || !part_flag( elem, "OPENCLOSE_INSIDE" ) ) ) {
            return elem;
        }
    }
    return -1;
}

/**
 * Returns all parts in the vehicle with the given flag, optionally checking
 * to only return unbroken parts.
 * If performance becomes an issue, certain lists (such as wheels) could be
 * cached and fast-returned here, but this is currently linear-time with
 * respect to the number of parts in the vehicle.
 * @param feature The flag (such as "WHEEL" or "CONE_LIGHT") to find.
 * @param unbroken true if only unbroken parts should be returned, false to
 *        return all matching parts.
 * @return A list of indices to all the parts with the specified feature.
 */
std::vector<int> vehicle::all_parts_with_feature(const std::string& feature, bool unbroken)
{
    std::vector<int> parts_found;
    for( size_t part_index = 0; part_index < parts.size(); ++part_index ) {
        if(part_info(part_index).has_flag(feature) &&
                (!unbroken || parts[part_index].hp > 0)) {
            parts_found.push_back(part_index);
        }
    }
    return parts_found;
}

std::vector<int> vehicle::all_parts_with_feature(const vpart_bitflags & feature, bool unbroken)
{
    std::vector<int> parts_found;
    for( size_t part_index = 0; part_index < parts.size(); ++part_index ) {
        if(part_info(part_index).has_flag(feature) &&
                (!unbroken || parts[part_index].hp > 0)) {
            parts_found.push_back(part_index);
        }
    }
    return parts_found;
}

/**
 * Returns all parts in the vehicle that exist in the given location slot. If
 * the empty string is passed in, returns all parts with no slot.
 * @param location The location slot to get parts for.
 * @return A list of indices to all parts with the specified location.
 */
std::vector<int> vehicle::all_parts_at_location(const std::string& location)
{
    std::vector<int> parts_found;
    for( size_t part_index = 0; part_index < parts.size(); ++part_index ) {
        if(part_info(part_index).location == location && !parts[part_index].removed) {
            parts_found.push_back(part_index);
        }
    }
    return parts_found;
}

bool vehicle::part_flag (int part, const std::string &flag) const
{
    if (part < 0 || part >= (int)parts.size() || parts[part].removed) {
        return false;
    } else {
        return part_info(part).has_flag(flag);
    }
}

bool vehicle::part_flag( int part, const vpart_bitflags &flag) const
{
   if (part < 0 || part >= (int)parts.size() || parts[part].removed) {
        return false;
    } else {
        return part_info(part).has_flag(flag);
    }
}

int vehicle::part_at(int dx, int dy)
{
    for (size_t p = 0; p < parts.size(); p++) {
        if (parts[p].precalc_dx[0] == dx && parts[p].precalc_dy[0] == dy && !parts[p].removed) {
            return (int)p;
        }
    }
    return -1;
}

int vehicle::global_part_at(int x, int y)
{
 int dx = x - global_x();
 int dy = y - global_y();
 return part_at(dx,dy);
}

/**
 * Given a vehicle part which is inside of this vehicle, returns the index of
 * that part. This exists solely because activities relating to vehicle editing
 * require the index of the vehicle part to be passed around.
 * @param part The part to find.
 * @return The part index, -1 if it is not part of this vehicle.
 */
int vehicle::index_of_part(vehicle_part *part, bool check_removed)
{
  if(part != NULL) {
    for( size_t index = 0; index < parts.size(); ++index ) {
      // @note Doesn't this have a bunch of copy overhead?
      vehicle_part next_part = parts[index];
      if (!check_removed && next_part.removed) {
        continue;
      }
      if(part->id == next_part.id &&
              part->mount_dx == next_part.mount_dx &&
              part->mount_dy == next_part.mount_dy &&
              part->hp == next_part.hp) {
        return index;
      }
    }
  }
  return -1;
}

/**
 * Returns which part (as an index into the parts list) is the one that will be
 * displayed for the given square. Returns -1 if there are no parts in that
 * square.
 * @param local_x The local x-coordinate.
 * @param local_y The local y-coordinate.
 * @return The index of the part that will be displayed.
 */
int vehicle::part_displayed_at(int local_x, int local_y)
{
    // Z-order is implicitly defined in game::load_vehiclepart, but as
    // numbers directly set on parts rather than constants that can be
    // used elsewhere. A future refactor might be nice but this way
    // it's clear where the magic number comes from.
    const int ON_ROOF_Z = 9;

    std::vector<int> parts_in_square = parts_at_relative(local_x, local_y);

    if(parts_in_square.empty()) {
        return -1;
    }

    bool in_vehicle = g->u.in_vehicle;
    if (in_vehicle) {
        // They're in a vehicle, but are they in /this/ vehicle?
        std::vector<int> psg_parts = boarded_parts();
        in_vehicle = false;
        for( auto &psg_part : psg_parts ) {
            if( get_passenger( psg_part ) == &( g->u ) ) {
                in_vehicle = true;
                break;
            }
        }
    }

    int hide_z_at_or_above = (in_vehicle) ? (ON_ROOF_Z) : INT_MAX;

    int top_part = 0;
    for(size_t index = 1; index < parts_in_square.size(); index++) {
        if((part_info(parts_in_square[top_part]).z_order <
            part_info(parts_in_square[index]).z_order) &&
           (part_info(parts_in_square[index]).z_order <
            hide_z_at_or_above)) {
            top_part = index;
        }
    }

    return parts_in_square[top_part];
}

char vehicle::part_sym (int p)
{
    if (p < 0 || p >= (int)parts.size() || parts[p].removed) {
        return ' ';
    }

    int displayed_part = part_displayed_at(parts[p].mount_dx, parts[p].mount_dy);

    if (part_flag (displayed_part, VPFLAG_OPENABLE) && parts[displayed_part].open) {
        return '\''; // open door
    } else {
        return parts[displayed_part].hp <= 0 ?
            part_info(displayed_part).sym_broken : part_info(displayed_part).sym;
    }
}

// similar to part_sym(int p) but for use when drawing SDL tiles. Called only by cata_tiles during draw_vpart
// vector returns at least 1 element, max of 2 elements. If 2 elements the second denotes if it is open or damaged
std::string vehicle::part_id_string(int p, char &part_mod)
{
    part_mod = 0;
    std::string idinfo;
    if( p < 0 || p >= (int)parts.size() || parts[p].removed ) {
        return "";
    }

    int displayed_part = part_displayed_at(parts[p].mount_dx, parts[p].mount_dy);
    idinfo = parts[displayed_part].id;

    if (part_flag (displayed_part, VPFLAG_OPENABLE) && parts[displayed_part].open) {
        part_mod = 1; // open
    } else if (parts[displayed_part].hp <= 0){
        part_mod = 2; // broken
    }

    return idinfo;
}

nc_color vehicle::part_color (int p)
{
    if (p < 0 || p >= (int)parts.size()) {
        return c_black;
    }

    nc_color col;

    int parm = -1;

    //If armoring is present and the option is set, it colors the visible part
    if (OPTIONS["VEHICLE_ARMOR_COLOR"] == true)
      parm = part_with_feature(p, VPFLAG_ARMOR, false);

    if (parm >= 0) {
        col = part_info(parm).color;
    } else {

        int displayed_part = part_displayed_at(parts[p].mount_dx, parts[p].mount_dy);

        if (displayed_part < 0 || displayed_part >= (int)parts.size()) {
            return c_black;
        }
        if (parts[displayed_part].blood > 200) {
            col = c_red;
        } else if (parts[displayed_part].blood > 0) {
            col = c_ltred;
        } else if (parts[displayed_part].hp <= 0) {
            col = part_info(displayed_part).color_broken;
        } else {
            col = part_info(displayed_part).color;
        }

    }

    // curtains turn windshields gray
    int curtains = part_with_feature(p, VPFLAG_CURTAIN, false);
    if (curtains >= 0) {
        if (part_with_feature(p, VPFLAG_WINDOW, true) >= 0 && !parts[curtains].open)
            col = part_info(curtains).color;
    }

    //Invert colors for cargo parts with stuff in them
    int cargo_part = part_with_feature(p, VPFLAG_CARGO);
    if(cargo_part > 0 && !parts[cargo_part].items.empty()) {
        return invert_color(col);
    } else {
        return col;
    }
}

/**
 * Prints a list of all parts to the screen inside of a boxed window, possibly
 * highlighting a selected one.
 * @param w The window to draw in.
 * @param y1 The y-coordinate to start drawing at.
 * @param width The width of the window.
 * @param p The index of the part being examined.
 * @param hl The index of the part to highlight (if any).
 */
int vehicle::print_part_desc(WINDOW *win, int y1, int width, int p, int hl /*= -1*/)
{
    if (p < 0 || p >= (int)parts.size()) {
        return y1;
    }
    std::vector<int> pl = this->parts_at_relative(parts[p].mount_dx, parts[p].mount_dy);
    int y = y1;
    for (size_t i = 0; i < pl.size(); i++)
    {
        int dur = part_info (pl[i]).durability;
        int per_cond = parts[pl[i]].hp * 100 / (dur < 1? 1 : dur);
        nc_color col_cond = getDurabilityColor(per_cond);

        std::string partname;
        // part bigness, if that's relevant.
        if (part_flag(pl[i], "VARIABLE_SIZE") && part_flag(pl[i], "ENGINE")) {
            //~ 2.8-Liter engine
            partname = string_format(_("%4.2f-Liter %s"),
                                     (float)(parts[pl[i]].bigness) / 100,
                                     part_info(pl[i]).name.c_str());
        } else if (part_flag(pl[i], "VARIABLE_SIZE") && part_flag(pl[i], "WHEEL")) {
            //~ 14" wheel
            partname = string_format(_("%d\" %s"),
                                     parts[pl[i]].bigness,
                                     part_info(pl[i]).name.c_str());
        } else {
            partname = part_info(pl[i]).name;
        }
        if( part_flag( pl[i], "CARGO" ) ) {
            //~ used/total volume of a cargo vehicle part
            partname += string_format(_(" (vol: %d/%d)"), stored_volume( pl[i] ), max_volume( pl[i] ) );
        }

        bool armor = part_flag(pl[i], "ARMOR");
        std::string left_sym, right_sym;
        if(armor) {
            left_sym = "("; right_sym = ")";
        } else if(part_info(pl[i]).location == part_location_structure) {
            left_sym = "["; right_sym = "]";
        } else {
            left_sym = "-"; right_sym = "-";
        }

        mvwprintz(win, y, 1, (int)i == hl? hilite(c_ltgray) : c_ltgray, "%s", left_sym.c_str());
        mvwprintz(win, y, 2, (int)i == hl? hilite(col_cond) : col_cond, "%s", partname.c_str());
        mvwprintz(win, y, 2 + utf8_width(partname.c_str()), (int)i == hl? hilite(c_ltgray) : c_ltgray, "%s", right_sym.c_str());
//         mvwprintz(win, y, 3 + utf8_width(part_info(pl[i]).name), c_ltred, "%d", parts[pl[i]].blood);

        if (i == 0 && is_inside(pl[i])) {
            //~ indicates that a vehicle part is inside
            mvwprintz(win, y, width-2-utf8_width(_("In")), c_ltgray, _("In"));
        } else if (i == 0) {
            //~ indicates that a vehicle part is outside
            mvwprintz(win, y, width-2-utf8_width(_("Out")), c_ltgray, _("Out"));
        }
        y++;
    }

    // print the label for this location
    const std::string label = get_label(parts[p].mount_dx, parts[p].mount_dy);
    if (label != "") {
        mvwprintz(win, y + 1, 1, c_ltred, _("Label: %s"), label.c_str());
    }

    return y;
}

void vehicle::print_fuel_indicator (void *w, int y, int x, bool fullsize, bool verbose, bool desc, bool isHorizontal)
{
    WINDOW *win = (WINDOW *) w;

    const char fsyms[5] = { 'E', '\\', '|', '/', 'F' };
    nc_color col_indf1 = c_ltgray;
    int yofs = 0;
    int max_gauge = (isHorizontal) ? 12 : 5;
    int cur_gauge = 0;

    for (int i = 0; i < num_fuel_types; i++) {
        int cap = fuel_capacity(fuel_types[i]);
        if (cap > 0 && ( basic_consumption(fuel_types[i]) > 0 || fullsize ) ) {
            if (cur_gauge++ >= max_gauge) {
                wprintz(win, c_ltgray, "...", ammo_name(fuel_types[i]).c_str() );
                break;
            }
            mvwprintz(win, y + yofs, x, col_indf1, "E...F");
            int amnt = cap > 0? fuel_left(fuel_types[i]) * 99 / cap : 0;
            int indf = (amnt / 20) % 5;
            mvwprintz(win, y + yofs, x + indf, fuel_colors[i], "%c", fsyms[indf]);
            if (verbose) {
                if( debug_mode ) {
                    mvwprintz(win, y + yofs, x + 6, fuel_colors[i], "%d/%d", fuel_left(fuel_types[i]), cap);
                } else {
                    mvwprintz(win, y + yofs, x + 6, fuel_colors[i], "%d", (fuel_left(fuel_types[i]) * 100) / cap);
                    wprintz(win, c_ltgray, "%c", 045);
                }
            }
            if (desc) {
                wprintz(win, c_ltgray, " - %s", ammo_name(fuel_types[i]).c_str() );
            }
            if (fullsize) {
                yofs++;
            }
        }
    }
}

void vehicle::coord_translate (int reldx, int reldy, int &dx, int &dy)
{
    tileray tdir (face.dir());
    tdir.advance (reldx);
    dx = tdir.dx() + tdir.ortho_dx(reldy);
    dy = tdir.dy() + tdir.ortho_dy(reldy);
}

void vehicle::coord_translate (int dir, int reldx, int reldy, int &dx, int &dy)
{
    tileray tdir (dir);
    tdir.advance (reldx);
    dx = tdir.dx() + tdir.ortho_dx(reldy);
    dy = tdir.dy() + tdir.ortho_dy(reldy);
}

void vehicle::precalc_mounts (int idir, int dir)
{
    if (idir < 0 || idir > 1)
        idir = 0;
    for (auto &p : parts)
    {
        if (p.removed) {
            continue;
        }
        int dx, dy;
        coord_translate (dir, p.mount_dx, p.mount_dy, dx, dy);
        p.precalc_dx[idir] = dx;
        p.precalc_dy[idir] = dy;
    }
}

std::vector<int> vehicle::boarded_parts()
{
    std::vector<int> res;
    for (size_t p = 0; p < parts.size(); p++) {
        if (part_flag (p, VPFLAG_BOARDABLE) &&
                parts[p].has_flag(vehicle_part::passenger_flag)) {
            res.push_back ((int)p);
        }
    }
    return res;
}

int vehicle::free_seat()
{
    for (size_t p = 0; p < parts.size(); p++) {
        if (part_flag (p, VPFLAG_BOARDABLE) &&
               !parts[p].has_flag(vehicle_part::passenger_flag)) {
            return (int)p;
        }
    }
    return -1;
}

player *vehicle::get_passenger (int p)
{
    p = part_with_feature (p, VPFLAG_BOARDABLE, false);
    if (p >= 0 && parts[p].has_flag(vehicle_part::passenger_flag))
    {
     const int player_id = parts[p].passenger_id;
     if( player_id == g->u.getID()) {
      return &g->u;
     }
     int npcdex = g->npc_by_id (player_id);
     if (npcdex >= 0) {
      return g->active_npc[npcdex];
     }
    }
    return 0;
}

int vehicle::global_x() const
{
    return smx * SEEX + posx;
}

int vehicle::global_y() const
{
    return smy * SEEY + posy;
}

point vehicle::real_global_pos() const
{
    return g->m.getabs( global_x(), global_y() );
}

void vehicle::set_submap_moved( int x, int y )
{
    const point old_msp = real_global_pos();
    smx = x;
    smy = y;
    if( !tracking_on ) {
        return;
    }
    overmap_buffer.move_vehicle( this, old_msp );
}

int vehicle::total_mass()
{
    int m = 0;
    for (size_t i = 0; i < parts.size(); i++)
    {
        if (parts[i].removed) {
          continue;
        }
        m += item::find_type( part_info(i).item )->weight;
        for (auto &j : parts[i].items) {
            m += j.type->weight;
        }
        if (part_flag(i,VPFLAG_BOARDABLE) && parts[i].has_flag(vehicle_part::passenger_flag)) {
            m += 81500; // TODO: get real weight
        }
    }
    return m/1000;
}

int vehicle::total_folded_volume() const
{
    int m = 0;
    for( size_t i = 0; i < parts.size(); i++ ) {
        if( parts[i].removed ) {
            continue;
        }
        m += part_info(i).folded_volume;
    }
    return m;
}

void vehicle::center_of_mass(int &x, int &y)
{
    float xf = 0, yf = 0;
    int m_total = total_mass();
    for (size_t i = 0; i < parts.size(); i++)
    {
        if (parts[i].removed) {
          continue;
        }
        int m_part = 0;
        m_part += item::find_type( part_info(i).item )->weight;
        for (auto &j : parts[i].items) {
            m_part += j.type->weight;
        }
        if (part_flag(i,VPFLAG_BOARDABLE) && parts[i].has_flag(vehicle_part::passenger_flag)) {
            m_part += 81500; // TODO: get real weight
        }
        xf += parts[i].precalc_dx[0] * m_part / 1000;
        yf += parts[i].precalc_dy[0] * m_part / 1000;
    }
    xf /= m_total;
    yf /= m_total;
    x = int(xf + 0.5); //round to nearest
    y = int(yf + 0.5);
}

int vehicle::fuel_left (const ammotype & ftype, bool recurse)
{
    int fl = 0;
    for(auto &p : fuel) {
        if(ftype == part_info(p).fuel_type) {
            fl += parts[p].amount;
        }
    }

    if(recurse && ftype == fuel_type_battery) {
        auto fuel_counting_visitor = [&] (vehicle* veh, int amount, int) {
            return amount + veh->fuel_left(ftype, false);
        };

        // HAX: add 1 to the initial amount so traversal doesn't immediately stop just
        // 'cause we have 0 fuel left in the current vehicle. Subtract the 1 immediately
        // after traversal.
        fl = traverse_vehicle_graph(this, fl + 1, fuel_counting_visitor) - 1;
    }

    //muscle engines have infinite fuel
    if (ftype == fuel_type_muscle) {
        int part_under_player;
        g->m.veh_at(g->u.posx, g->u.posy, part_under_player);
        bool player_controlling = player_in_control(&(g->u));
        int p = part_with_feature(part_under_player, VPFLAG_ENGINE);
        //if the engine in the player tile is a muscle engine, and player is controlling vehicle
        if (part_info(p).fuel_type == fuel_type_muscle && player_controlling) {
            fl += INT_MAX;
        }
    }

    return fl;
}

int vehicle::fuel_capacity (const ammotype & ftype)
{
    int cap = 0;
    for(auto &p : fuel) {
        if(ftype == part_info(p).fuel_type) {
            cap += part_info(p).size;
        }
    }
    return cap;
}

int vehicle::refill (const ammotype & ftype, int amount)
{
    for (size_t p = 0; p < parts.size(); p++)
    {
        if (part_flag(p, VPFLAG_FUEL_TANK) &&
            part_info(p).fuel_type == ftype &&
            parts[p].amount < part_info(p).size &&
            parts[p].hp > 0)
        {
            int need = part_info(p).size - parts[p].amount;
            if (amount < need)
            {
                parts[p].amount += amount;
                return 0;
            }
            else
            {
                parts[p].amount += need;
                amount -= need;
            }
        }
    }
    return amount;
}

int vehicle::drain (const ammotype & ftype, int amount) {
    int drained = 0;

    for (auto &p : fuel) {
        vehicle_part &tank = parts[p];
        if (part_info(p).fuel_type == ftype && tank.amount > 0) {
            if (tank.amount > (amount - drained)) {
                tank.amount -= (amount - drained);
                drained = amount;
                break;
            } else {
                drained += tank.amount;
                tank.amount = 0;
            }
        }
    }

    return drained;
}

int vehicle::basic_consumption (const ammotype & ftype)
{
    int fcon = 0;
    for( size_t e = 0; e < engines.size(); ++e ) {
        if(is_engine_type_on(e, ftype)) {
            if(part_info(engines[e]).fuel_type == fuel_type_battery) {
                // electric engine - use epower instead
                fcon += abs(epower_to_power(part_epower(engines[e])));
            }
            else if (!is_engine_type(e, fuel_type_muscle)) {
                fcon += part_power(engines[e]);
            }
        }
    }
    return fcon;
}

int vehicle::total_power (bool fueled)
{
    static const std::string ftype_str_muscle(fuel_type_muscle);
    int pwr = 0;
    int cnt = 0;
    int part_under_player;
    g->m.veh_at(g->u.posx, g->u.posy, part_under_player);
    bool player_controlling = !remote_controlled( &g->u ) && player_in_control( &g->u );
    for (size_t e = 0; e < engines.size(); e++) {
        int p = engines[e];
        if (is_engine_on(e) && (fuel_left (part_info(p).fuel_type) || !fueled ||
              (is_engine_type(e, fuel_type_muscle) && player_controlling &&
              part_with_feature(part_under_player, VPFLAG_ENGINE) == (int)p))) {
            pwr += part_power(p);
            cnt++;
        }
    }
    for (size_t a = 0; a < alternators.size();a++){
        int p = alternators[a];
        if (is_alternator_on(a)) {
            pwr += part_power(p); // alternators have negative power
        }
    }
    if (cnt > 1) {
        pwr = pwr * 4 / (4 + cnt -1);
    }
    return pwr;
}

int vehicle::solar_epower (tripoint sm_loc)
{
    // this will obviosuly be wrong for vehicles spanning z-levels, when
    // that gets possible...
    if( sm_loc.z < 0 ) {
        return 0;
    }

    int epower = 0;
    for( auto &elem : solar_panels ) {
        if( parts[elem].hp > 0 ) {
            int px = posx + parts[elem].precalc_dx[0]; // veh. origin submap relative
            int py = posy + parts[elem].precalc_dy[0]; // as above
            //debugmsg("raw coords: sm %d,%d  sm-rel %d,%d", sm_loc.x, sm_loc.y, px, py);
            point pg = overmapbuffer::sm_to_ms_copy(sm_loc.x, sm_loc.y);
            pg.x += px;
            pg.y += py;
            point psm = overmapbuffer::ms_to_sm_remain(pg);
            // now psm points to proper submap, and pg gives the submap relative coords
            //debugmsg("fixed coords: sm %d,%d, sm-rel %d,%d", psm.x, psm.y, pg.x, pg.y);
            auto sm = MAPBUFFER.lookup_submap(psm.x, psm.y, sm_loc.z);
            if( sm == nullptr ) {
                debugmsg("solar_epower(): couldn't find submap");
                continue;
            }

            if( !(terlist[sm->ter[pg.x][pg.y]].has_flag(TFLAG_INDOORS) ||
                  furnlist[sm->get_furn(pg.x, pg.y)].has_flag(TFLAG_INDOORS)) ) {
                epower += ( part_epower( elem ) * g->ground_natural_light_level() ) / DAYLIGHT_LEVEL;
            }
        }
    }
    return epower;
}

int vehicle::acceleration (bool fueled)
{
    if ((engine_on && has_engine_type_not(fuel_type_muscle, true)) || skidding) {
        return (int) (safe_velocity (fueled) * k_mass() / (1 + strain ()) / 10);
    } else if ((has_engine_type(fuel_type_muscle, true))){
        //limit vehicle weight for muscle engines
        int mass = total_mass();
        int move_mass = std::max((g->u).str_cur * 25, 150);
        if (mass <= move_mass) {
            return (int) (safe_velocity (fueled) * k_mass() / (1 + strain ()) / 10);
        } else {
            return 0;
        }
    }
    else {
        return 0;
    }
}

int vehicle::max_velocity (bool fueled)
{
    return total_power (fueled) * 80;
}

bool vehicle::do_environmental_effects()
{
    bool needed = false;
    // check for smoking parts
    for( size_t p = 0; p < parts.size(); p++ ) {
        int part_x = global_x() + parts[p].precalc_dx[0];
        int part_y = global_y() + parts[p].precalc_dy[0];

        /* Only lower blood level if:
         * - The part is outside.
         * - The weather is any effect that would cause the player to be wet. */
        if( parts[p].blood > 0 && g->m.is_outside(part_x, part_y) && g->levz >= 0 ) {
            needed = true;
            if( g->weather >= WEATHER_DRIZZLE && g->weather <= WEATHER_ACID_RAIN ) {
                parts[p].blood--;
            }
        }
        if( part_flag(p, VPFLAG_ENGINE) && parts[p].hp <= 0 && parts[p].amount > 0 ) {
            needed = true;
            parts[p].amount--;
            for( int ix = -1; ix <= 1; ix++ ) {
                for( int iy = -1; iy <= 1; iy++ ) {
                    if( !rng(0, 2) ) {
                        g->m.add_field( part_x + ix, part_y + iy, fd_smoke, rng(2, 4) );
                    }
                }
            }
        }
    }
    return needed;
}

int vehicle::safe_velocity (bool fueled)
{
    int pwrs = 0;
    int cnt = 0;
    for (size_t e = 0; e < engines.size(); e++){
        if (is_engine_on(e) &&
            (!fueled || is_engine_type(e, fuel_type_muscle) || 
            fuel_left (part_info(engines[e]).fuel_type))) {
            int m2c = 100;

            if (is_engine_type(e, fuel_type_gasoline)) {
                m2c = 60;
            } else if(is_engine_type(e, fuel_type_diesel)) {
                m2c = 65;
            } else if(is_engine_type(e, fuel_type_plasma)) {
                m2c = 75;
            } else if(is_engine_type(e, fuel_type_battery)) {
                m2c = 90;
            } else if(is_engine_type(e, fuel_type_muscle)) {
                m2c = 45;
            }

            pwrs += part_power(engines[e]) * m2c / 100;
            cnt++;
        }
    }
    for (int a = 0; a < (int)alternators.size(); a++){
         if (is_alternator_on(a)){
            pwrs += part_power(alternators[a]); // alternator parts have negative power
         }
    }
    if (cnt > 0) {
        pwrs = pwrs * 4 / (4 + cnt -1);
    }
    return (int) (pwrs * k_dynamics() * k_mass()) * 80;
}

void vehicle::spew_smoke( double joules, int part )
{
    if( rng(1, 100000) > joules ) {
        return;
    }
    point p( parts[part].mount_dx, parts[part].mount_dy );
    int smoke = int(std::max(joules / 10000 , 1.0));
    // Move back from engine/muffler til we find an open space
    while( relative_parts.find(p) != relative_parts.end() ) {
        p.x += ( velocity < 0 ? 1 : -1 );
    }
    int rdx, rdy;
    coord_translate( p.x, p.y, rdx, rdy );
    g->m.add_field( global_x() + rdx, global_y() + rdy, fd_smoke, smoke );
}

/**
 * Generate noise or smoke from a vehicle with engines turned on
 * load = how hard the engines are working, from 0.0 til 1.0
 * time = how many seconds to generated smoke for
 */
void vehicle::noise_and_smoke( double load, double time )
{
    const int sound_levels[] = { 0, 15, 30, 60, 100, 140, 180, INT_MAX };
    const char *sound_msgs[] = { "", "hummm!", "whirrr!", "vroom!", "roarrr!", "ROARRR!",
                                 "BRRROARRR!!", "BRUMBRUMBRUMBRUM!!!" };
    double noise = 0.0;
    double mufflesmoke = 0.0;
    double muffle = 1.0, m;
    int exhaust_part = -1;
    for( size_t p = 0; p < parts.size(); p++ ) {
        if( part_flag(p, "MUFFLER") ) {
            m = 1.0 - (1.0 - part_info(p).bonus / 100.0) * parts[p].hp / part_info(p).durability;
            if( m < muffle ) {
                muffle = m;
                exhaust_part = int(p);
            }
        }
    }

    for( size_t e = 0; e < engines.size(); e++ ) {
        int p = engines[e];
        if( is_engine_on(e) &&
                (is_engine_type(e, fuel_type_muscle) || fuel_left (part_info(p).fuel_type)) ) {
            double pwr = 10.0; // Default noise if nothing else found, shouldn't happen
            double max_pwr = double(power_to_epower(part_power(p, true)))/40000;
            double cur_pwr = load * max_pwr;

            if( is_engine_type(e, fuel_type_gasoline) || is_engine_type(e, fuel_type_diesel)) {
                double j = power_to_epower(part_power(p, true)) * load * time * muffle;
                if( (exhaust_part == -1) && engine_on ) {
                    spew_smoke( j, p );
                } else {
                    mufflesmoke += j;
                }
                pwr = (cur_pwr*15 + max_pwr*3 + 5) * muffle;
            } else if(is_engine_type(e, fuel_type_plasma)) {
                pwr = (cur_pwr*9 + 1) * muffle;
            } else if(is_engine_type(e, fuel_type_battery)) {
                pwr = cur_pwr*3;
            } else if(is_engine_type(e, fuel_type_muscle)) {
                pwr = cur_pwr*5;
            }
            noise = std::max(noise, pwr); // Only the loudest engine counts.
        }
    }

    if( (exhaust_part != -1) && engine_on && 
        has_engine_type_not(fuel_type_muscle, true)) { // No engine, no smoke
        spew_smoke( mufflesmoke, exhaust_part );
    }
    // Even a vehicle with engines off will make noise traveling at high speeds
    noise = std::max( noise, double(fabs(velocity/500.0)) );
    int lvl = 0;
    if( one_in(4) && rng(0, 30) < noise && 
        has_engine_type_not(fuel_type_muscle, true)) {
       while( noise > sound_levels[lvl] ) {
           lvl++;
       }
    }
    g->ambient_sound( global_x(), global_y(), noise, sound_msgs[lvl] );
}

float vehicle::wheels_area (int *cnt)
{
    int count = 0;
    int total_area = 0;
    std::vector<int> wheel_indices = all_parts_with_feature(VPFLAG_WHEEL);
    for( auto &wheel_indice : wheel_indices ) {
        int p = wheel_indice;
        int width = part_info(p).wheel_width;
        int bigness = parts[p].bigness;
        // 9 inches, for reference, is about normal for cars.
        total_area += ((float)width / 9) * bigness;
        count++;
    }
    if (cnt) {
        *cnt = count;
    }

    if (all_parts_with_feature("FLOATS").size() > 0) {
        return 13;
    }

    return total_area;
}

float vehicle::k_friction ()
{
    // calculate safe speed reduction due to wheel friction
    float fr0 = 1000.0;
    float kf = ( fr0 / (fr0 + wheels_area()) );
    return kf;
}

float vehicle::k_aerodynamics ()
{
    const int max_obst = 13;
    int obst[max_obst];
    for( auto &elem : obst ) {
        elem = 0;
    }
    std::vector<int> structure_indices = all_parts_at_location(part_location_structure);
    for( auto &structure_indice : structure_indices ) {
        int p = structure_indice;
        int frame_size = part_with_feature(p, VPFLAG_OBSTACLE) ? 30 : 10;
        int pos = parts[p].mount_dy + max_obst / 2;
        if (pos < 0) {
            pos = 0;
        }
        if (pos >= max_obst) {
            pos = max_obst -1;
        }
        if (obst[pos] < frame_size) {
            obst[pos] = frame_size;
        }
    }
    int frame_obst = 0;
    for( auto &elem : obst ) {
        frame_obst += elem;
    }
    float ae0 = 200.0;

    // calculate aerodynamic coefficient
    float ka = ( ae0 / (ae0 + frame_obst) );
    return ka;
}

float vehicle::k_dynamics ()
{
    return ( k_aerodynamics() * k_friction() );
}

float vehicle::k_mass ()
{
    float wa = wheels_area();
    if (wa <= 0)
       return 0;

    float ma0 = 50.0;

    // calculate safe speed reduction due to mass
    float km = ma0 / (ma0 + (total_mass()) / (8 * (float) wa));

    return km;
}

float vehicle::strain ()
{
    int mv = max_velocity();
    int sv = safe_velocity();
    if (mv <= sv)
        mv = sv + 1;
    if (velocity < sv && velocity > -sv)
        return 0;
    else
        return (float) (abs(velocity) - sv) / (float) (mv - sv);
}

bool vehicle::valid_wheel_config ()
{
    std::vector<int> floats = all_parts_with_feature(VPFLAG_FLOATS);
    if( !floats.empty() ) {
        return floats.size() > 2;
    }

    int x1 = 0, y1 = 0, x2 = 0, y2 = 0;
    int count = 0;
    std::vector<int> wheel_indices = all_parts_with_feature(VPFLAG_WHEEL);
    if(wheel_indices.empty()) {
        //No wheels!
        return false;
    } else if(wheel_indices.size() == 1) {
        //Has to be a stable wheel
        if(part_info(wheel_indices[0]).has_flag("STABLE")) {
            //Valid only if the vehicle is 1 square in size (1 structural part)
            return (all_parts_at_location(part_location_structure).size() == 1);
        } else {
            return false;
        }
    }
    for (auto &w : wheel_indices) {
        if (!count) {
            x1 = x2 = parts[w].mount_dx;
            y1 = y2 = parts[w].mount_dy;
        }
        if (parts[w].mount_dx < x1) {
            x1 = parts[w].mount_dx;
        }
        if (parts[w].mount_dx > x2) {
            x2 = parts[w].mount_dx;
        }
        if (parts[w].mount_dy < y1) {
            y1 = parts[w].mount_dy;
        }
        if (parts[w].mount_dy > y2) {
            y2 = parts[w].mount_dy;
        }
        count++;
    }
    float xo = 0, yo = 0;
    float wo = 0, w2;
    // lets find vehicle's center of masses
    for (size_t p = 0; p < parts.size(); p++) {
        if (parts[p].removed) {
          continue;
        }
        w2 = item::find_type( part_info(p).item )->weight;
        if (w2 < 1)
            continue;
        xo = xo * wo / (wo + w2) + parts[p].mount_dx * w2 / (wo + w2);
        yo = yo * wo / (wo + w2) + parts[p].mount_dy * w2 / (wo + w2);
        wo += w2;
    }
//    add_msg("cm x=%.3f y=%.3f m=%d  x1=%d y1=%d x2=%d y2=%d", xo, yo, (int) wo, x1, y1, x2, y2);
    if ((int)xo < x1 || (int)xo > x2 || (int)yo < y1 || (int)yo > y2) {
        return false; // center of masses not inside support of wheels (roughly)
    }
    return true;
}

/**
 * Power for batteries are in W, but usage for rest is in 0.5*HP, so coeff is 373
 * This does not seem to match up for consumption, as old coeff is 100
 * Keeping coeff of 100, but should probably be adjusted later
 * http://en.wikipedia.org/wiki/Energy_density -> 46MJ/kg, 36MJ/l for gas
 * Gas tanks are 6000 and 30000, assuming that's in milliliters, so 36000J/ml
 * Battery sizes are 1k, 12k, 30k, 50k, and 100k. present day = 53kWh(200MJ) for 450kg
 * Efficiency tank to wheel is roughly 15% for gas, 85% for electric
 */
void vehicle::consume_fuel( double load = 1.0 )
{
    
    for( int ft = 0; ft < num_fuel_types; ft++ ) {
        // if no engines use this fuel, skip
        int amnt_fuel_use = basic_consumption(fuel_types[ft]);
        if (amnt_fuel_use == 0) continue;
        
        //get exact amount of fuel needed
        double amnt_precise = double(amnt_fuel_use) / fuel_coeff[ft];
        float st = strain() * 10;
        amnt_precise *= load * (1.0 + st * st);
        int amnt = int(amnt_precise);
        // consumption remainder results in chance at additional fuel consumption
        if( x_in_y(int(amnt_precise*1000) % 1000, 1000) ) {
            amnt += 1;
        }
<<<<<<< HEAD
        //find fuel needed and remove it
        for( size_t p = 0; p < fuel.size(); p++ ) {
            if( part_info(fuel[p]).fuel_type == fuel_types[ft] ) {
                if( parts[fuel[p]].amount >= amnt ) {
=======
        for( auto &elem : fuel ) {
            if( part_info( elem ).fuel_type == ftypes[ft] ) {
                if( parts[elem].amount >= amnt ) {
>>>>>>> 535dd1eb
                    // enough fuel located in this part
                    parts[elem].amount -= amnt;
                    break;
                } else {
                    amnt -= parts[elem].amount;
                    parts[elem].amount = 0;
                }
            }
        }
    }
    //do this with chance proportional to current load
    if (one_in((int)(1/load)) && has_engine_type(fuel_type_muscle, true)) {
        //charge bionics when using muscle engine
        if (g->u.has_bionic("bio_torsionratchet")) {
            g->u.charge_power(1);
        }
        //cost fatigue and hunger
        if (one_in(10)) {
            g->u.fatigue += 1;
            g->u.hunger += 1;
            g->u.thirst += 1;
        }
    }
}

void vehicle::power_parts (tripoint sm_loc)//TODO: more categories of powered part!
{
    int epower = 0;

    // Consumers of epower
    int gas_epower = 0;
    if(engine_on) {
        // Gas engines require epower to run for ignition system, ECU, etc.
        for( size_t e = 0; e < engines.size(); ++e ) {
            if(is_engine_type_on(e, fuel_type_gasoline) ||
               is_engine_type_on(e, fuel_type_diesel)) {
                gas_epower += part_info(engines[e]).epower;
            }
        }
        epower += gas_epower;
    }

    if(lights_on) epower += lights_epower;
    if(overhead_lights_on) epower += overhead_epower;
    if(tracking_on) epower += tracking_epower;
    if(fridge_on) epower += fridge_epower;
    if(recharger_on) epower += recharger_epower;
    if (is_alarm_on) epower += alarm_epower;

    // Producers of epower
    epower += solar_epower(sm_loc);

    if(engine_on) {
        // Plasma engines generate epower if turned on
        int plasma_epower = 0;
        for( size_t e = 0; e < engines.size(); ++e ) {
            if(is_engine_type_on(e, fuel_type_plasma)) {
                plasma_epower += part_info(engines[e]).epower;
            }
        }
        epower += plasma_epower;
    }

    int battery_discharge = power_to_epower(fuel_capacity(fuel_type_battery) - fuel_left(fuel_type_battery));
    if(engine_on) {
        // If the engine is on, the alternators are working.
        int alternators_epower = 0;
        int alternators_power = 0;
        for( size_t p = 0; p < alternators.size(); ++p ) {
            if(is_alternator_on(p)) {
                alternators_epower += part_info(alternators[p]).epower;
                alternators_power += part_power(alternators[p]);
            }
        }
        if(alternators_epower > 0) {
            alternator_load = (float)abs(alternators_power);
            epower += alternators_epower;
        }
    }

    if(reactor_on && battery_discharge - epower > 0) {
        // Still not enough surplus epower to fully charge battery
        // Produce additional epower from any reactors
        int reactors_epower = 0;
        int reactors_fuel_epower = 0;
        for( auto &elem : reactors ) {
            if( parts[elem].hp > 0 ) {
                reactors_epower += part_info( elem ).epower;
                reactors_fuel_epower += power_to_epower( parts[elem].amount );
            }
        }
        // check if enough fuel for full reactor output
        if(reactors_fuel_epower < reactors_epower) {
            // partial reactor output
            reactors_epower = reactors_fuel_epower;
        }
        if(reactors_epower > 0) {
            int reactors_output;
            if (battery_discharge - epower > reactors_epower) {
                reactors_output = reactors_epower;
            }
            else {
                reactors_output = battery_discharge - epower;
            }
            // calculate battery-equivalent fuel consumption
            int battery_consumed = epower_to_power(reactors_output);
            // 1 plutonium == 100 battery - divide consumption by 100
            int plutonium_consumed = battery_consumed / 100;
            // battery remainder results in chance at additional plutonium consumption
            if (x_in_y(battery_consumed % 100, 100)) {
                plutonium_consumed += 1;
            }
            for(auto &p : reactors) {
                int avail_plutonium = parts[p].amount;
                if(avail_plutonium < plutonium_consumed) {
                    plutonium_consumed -= avail_plutonium;
                    parts[p].amount = 0;
                    if (avail_plutonium <= 0) {
                        break;
                    }
                }
                else {
                    parts[p].amount -= plutonium_consumed;
                    plutonium_consumed = 0;
                    break;
                }
            }
            epower += reactors_output;
        }
        else {
            // all reactors out of fuel or destroyed
            reactor_on = false;
            if(player_in_control(&g->u) || g->u_see(global_x(), global_y())) {
                add_msg(_("The %s's reactor dies!"), name.c_str());
            }
        }
    }

    int battery_deficit = 0;
    if(epower > 0) {
        // store epower surplus in battery
        charge_battery(epower_to_power(epower));
    } else if(epower < 0) {
        // draw epower deficit from battery
        battery_deficit = discharge_battery(abs(epower_to_power(epower)));
    }

    if(battery_deficit) {
        is_alarm_on = false;
        lights_on = false;
        tracking_on = false;
        overhead_lights_on = false;
        fridge_on = false;
        stereo_on = false;
        recharger_on = false;
        if(player_in_control(&g->u) || g->u_see(global_x(), global_y())) {
            add_msg("The %s's battery dies!",name.c_str());
        }
        if(gas_epower < 0) {
            // Not enough epower to run gas engine ignition system
            engine_on = false;
            if(player_in_control(&g->u) || g->u_see(global_x(), global_y())) {
                add_msg("The %s's engine dies!",name.c_str());
            }
        }
    }
}

vehicle* vehicle::find_vehicle(point &where)
{
    // Is it in the reality bubble?
    point veh_local = g->m.getlocal(where);
    vehicle* veh = g->m.veh_at(veh_local.x, veh_local.y);

    if (veh != nullptr) {
        return veh;
    }

    // Nope. Load up its submap...
    point veh_in_sm = where;
    point veh_sm = overmapbuffer::ms_to_sm_remain(veh_in_sm);

    auto sm = MAPBUFFER.lookup_submap(veh_sm.x, veh_sm.y, g->levz);
    if(sm == nullptr) {
        return nullptr;
    }

    // ...find the right vehicle inside it...
    for( auto &elem : sm->vehicles ) {
        vehicle *found_veh = elem;
        point veh_location(found_veh->posx, found_veh->posy);

        if(veh_in_sm == veh_location) {
            veh = found_veh;
            break;
        }
    }

    // ...and hand it over.
    return veh;
}

template<typename Func>
int vehicle::traverse_vehicle_graph(vehicle* start_veh, int amount, Func action)
{
    // Breadth-first search! Initialize the queue with a pointer to ourselves and go!
    std::queue< std::pair<vehicle*, int> > connected_vehs;
    std::set<vehicle*> visited_vehs;
    connected_vehs.push(std::make_pair(start_veh, 0));

    while(amount > 0 && connected_vehs.size() > 0) {
        auto current_node = connected_vehs.front();
        vehicle* current_veh = current_node.first;
        int current_loss = current_node.second;

        visited_vehs.insert(current_veh);
        connected_vehs.pop();

        g->u.add_msg_if_player(m_debug, "Traversing graph with %d power", amount);

        for(auto &p : current_veh->loose_parts) {
            if(!current_veh->part_info(p).has_flag("POWER_TRANSFER")) {
                continue; // ignore loose parts that aren't power transfer cables
            }

            auto target_veh = find_vehicle(current_veh->parts[p].target.second);
            if(target_veh == nullptr || visited_vehs.count(target_veh) > 0) {
                // Either no destination here (that vehicle's rolled away or off-map) or
                // we've already looked at that vehicle.
                continue;
            }

            // Add this connected vehicle to the queue of vehicles to search next,
            // but only if we haven't seen this one before.
            if(visited_vehs.count(target_veh) < 1) {
                int target_loss = current_loss + current_veh->part_info(p).epower;
                connected_vehs.push(std::make_pair(target_veh, target_loss));

                float loss_amount = ((float)amount * (float)target_loss) / 100;
                g->u.add_msg_if_player(m_debug, "Visiting remote %p with %d power (loss %f, which is %d percent)",
                                        (void*)target_veh, amount, loss_amount, target_loss);

                amount = action(target_veh, amount, (int)loss_amount);
                g->u.add_msg_if_player(m_debug, "After remote %p, %d power", (void*)target_veh, amount);

                if(amount < 1) {
                    break; // No more charge to donate away.
                }
            }
        }
    }
    return amount;
}


int vehicle::charge_battery (int amount, bool include_other_vehicles)
{
    for(auto &f : fuel) {
        if(part_info(f).fuel_type == fuel_type_battery) {
            int empty = part_info(f).size - parts[f].amount;
            if(empty < amount) {
                amount -= empty;
                parts[f].amount = part_info(f).size;
                if (amount <= 0) {
                    break;
                }
            } else {
                parts[f].amount += amount;
                amount = 0;
                break;
            }
        }
    }

    auto charge_visitor = [] (vehicle* veh, int amount, int lost) {
        g->u.add_msg_if_player(m_debug, "CH: %d", amount - lost);
        return veh->charge_battery(amount - lost, false);
    };

    if(amount > 0 && include_other_vehicles) { // still a bit of charge we could send out...
        amount = traverse_vehicle_graph(this, amount, charge_visitor);
    }

    return amount;
}

int vehicle::discharge_battery (int amount, bool recurse)
{
    int avail_charge;

    for(auto &f : fuel) {
        if(part_info(f).fuel_type == fuel_type_battery) {
            avail_charge = parts[f].amount;
            if(avail_charge < amount) {
                amount -= avail_charge;
                parts[f].amount = 0;
                if (amount <= 0) {
                    break;
                }
            }
            else {
                parts[f].amount -= amount;
                amount = 0;
                break;
            }
        }
    }

    auto discharge_visitor = [] (vehicle* veh, int amount, int lost) {
        g->u.add_msg_if_player(m_debug, "CH: %d", amount + lost);
        return veh->discharge_battery(amount + lost, false);
    };
    if(amount > 0 && recurse) { // need more power!
        amount = traverse_vehicle_graph(this, amount, discharge_visitor);
    }

    return amount; // non-zero if we weren't able to fulfill demand.
}

void vehicle::do_engine_damage(size_t e, int strain) {
     if (is_engine_on(e) && !is_engine_type(e, fuel_type_muscle) && fuel_left(part_info(engines[e]).fuel_type) && 
        rng (1, 100) < strain) {
        int dmg = rng(strain * 2, strain * 4);
        damage_direct(engines[e], dmg, 0);
        if(one_in(2)) {
            add_msg(_("Your engine emits a high pitched whine."));
        } else {
            add_msg(_("Your engine emits a loud grinding sound."));
        }
    }
}

void vehicle::idle(bool on_map) {
    int engines_power = 0;
    float idle_rate;

    if (engine_on && total_power() > 0) {
        
        int strn = (int)(strain() * strain() * 100);
        for (size_t e = 0; e < engines.size(); e++){
            size_t p = engines[e];
            if (fuel_left(part_info(p).fuel_type) && is_engine_on(e)) {
                engines_power += part_power(engines[e]);
                do_engine_damage(e, strn);
            }
        }
        
        idle_rate = (float)alternator_load / (float)engines_power;
        if (idle_rate < 0.01) idle_rate = 0.01; // minimum idle is 1% of full throttle
        consume_fuel(idle_rate);

        if (on_map) {
            noise_and_smoke( idle_rate, 6.0 );
        }
<<<<<<< HEAD
    }
    else {
        if (g->u_see(global_x(), global_y()) && engine_on && 
            has_engine_type_not(fuel_type_muscle, true)) 
        {
=======
    } else {
        if (g->u_see(global_x(), global_y()) && engine_on) {
>>>>>>> 535dd1eb
            add_msg(_("The %s's engine dies!"), name.c_str());
        }
        engine_on = false;
    }

    if (stereo_on) {
        play_music();
    }

    if (on_map && is_alarm_on) {
        alarm();
    }
}

void vehicle::alarm(){
    if (one_in(4)) {
        //first check if the alarm is still installed
        bool found_alarm = has_security_working();

        //if alarm found, make noise, else set alarm disabled
        if (found_alarm){
            const char *sound_msgs[] = { "WHOOP WHOOP", "NEEeu NEEeu NEEeu", "BLEEEEEEP", "WREEP"};
            g->sound( global_x(), global_y(), (int) rng(45,80), sound_msgs[rng(0,3)]);
            if (one_in(1000)) is_alarm_on = false;
        } else{
            is_alarm_on = false;
        }
    }
}

void vehicle::slow_leak()
{
    //for each of your badly damaged tanks (lower than 50% health), leak a small amount of liquid
    // damaged batteries self-discharge without leaking
    for( auto &elem : fuel ) {
        vehicle_part &part = parts[elem];
        vpart_info pinfo = part_info( elem );
        if( pinfo.fuel_type != fuel_type_gasoline && pinfo.fuel_type != fuel_type_diesel &&
            pinfo.fuel_type != fuel_type_battery && pinfo.fuel_type != fuel_type_water ) {
            // Not a liquid fuel or battery
            continue;
        }
        float damage_ratio = ( float )part.hp / ( float )pinfo.durability;
        if( part.amount > 0 && damage_ratio < 0.5f ) {
            int leak_amount = ( 0.5 - damage_ratio ) * ( 0.5 - damage_ratio ) * part.amount / 10;
            int gx, gy;
            if( leak_amount < 1 ) {
                leak_amount = 1;
            }
            // Don't leak batteries from a damaged battery
            if( pinfo.fuel_type != fuel_type_battery ) {
                coord_translate( part.mount_dx, part.mount_dy, gx, gy );
                // m.spawn_item() will spawn water in bottles, so instead we create
                //   the leak manually and directly call m.add_item_or_charges().
                item leak( pinfo.fuel_type, calendar::turn );
                leak.charges = leak_amount;
                g->m.add_item_or_charges( global_x() + gx, global_y() + gy, leak );
            }
            part.amount -= leak_amount;
        }
    }
}

void vehicle::thrust (int thd) {
    //if vehicle is stopped, set target direction to forward. 
    //ensure it is not skidding. Set turns used to 0.
    if( velocity == 0 ) {
        turn_dir = face.dir();
        move = face;
        of_turn_carry = 0;
        last_turn = 0;
        skidding = false;
    }
    
    
    if (stereo_on == true) {
        play_music();
    }

    //no need to change velocity
    if( !thd ) {
        return;
    }

    bool pl_ctrl = player_in_control( &g->u );

    //no need to change velocity if there are no wheels
    if( !valid_wheel_config() && velocity == 0 ) {
        if (pl_ctrl) {
            if (all_parts_with_feature(VPFLAG_FLOATS).empty()) {
                add_msg(_("The %s doesn't have enough wheels to move!"), name.c_str());
            } else {
                add_msg(_("The %s is too leaky!"), name.c_str());
            }
        }
        return;
    }

    //accelerate (true) or brake (false)
    bool thrusting = true;
    if( velocity ) {
       int sgn = velocity < 0? -1 : 1;
       thrusting = (sgn == thd);
    }

    
    int accel = acceleration();
    int max_vel = max_velocity();
    //get braking power
    int brake = 30 * k_mass();
    int brk = abs(velocity) * brake / 100;
    if (brk < accel) {
        brk = accel;
    }
    if (brk < 10 * 100) {
        brk = 10 * 100;
    }
    //pos or neg if acc or brake
    int vel_inc = (thrusting? accel : brk) * thd;
    if( thd == -1 && thrusting ) {
        //accelerate 60% if going backward
        vel_inc = .6 * vel_inc;
    }

    // Keep exact cruise control speed
    if( cruise_on ) {
        if( thd > 0 ) {
            vel_inc = std::min( vel_inc, cruise_velocity - velocity );
        } else {
            vel_inc = std::max( vel_inc, cruise_velocity - velocity );
        }
    }
    
    //find power ratio used of engines max
    double load;
    if( cruise_on ) {
        load = ((float)abs(vel_inc)) / std::max((thrusting ? accel : brk),1);
    } else {
        load = (thrusting ? 1.0 : 0.0);
    }
    
    if( load < 0.01 ) {
        return;
    }
<<<<<<< HEAD
    
    // only consume resources if engine accelerating
    if (thrusting) {
        //abort if engines not operational
        if (total_power () <= 0 || !engine_on) {
            if (pl_ctrl) {
                msg_start_engine_fail();
            }
            cruise_velocity = 0;
            return;
        } 
=======
    // Ugly hack, use full engine power occasionally when thrusting slightly
    // up to cruise control speed. Loses some extra power when in reverse.
    if (thrusting && rng(1, accel) <= vel_inc ) {
        if (total_power() < 1) {
            if( pl_ctrl ) {
                if( total_power(false) < 1 ) {
                    add_msg (m_info, _("The %s doesn't have an engine!"), name.c_str());
                } else if( has_pedals ) {
                    add_msg (m_info, _("The %s's pedals are out of reach!"), name.c_str());
                } else if (has_paddles) {
                    add_msg(m_info, _("The %s's paddles are out of reach!"), name.c_str());
                } else if (has_hand_rims) {
                    add_msg (m_info, _("The %s's hand rims are out of reach!"), name.c_str());
                } else {
                    add_msg (m_info, _("The %s's engine emits a sneezing sound."), name.c_str());
                }
            }
            cruise_velocity = 0;
            return;
        } else if (!engine_on && !has_pedals && !has_hand_rims && !has_paddles) {
          add_msg (_("The %s's engine isn't on!"), name.c_str());
          cruise_velocity = 0;
          return;
        } else if( has_pedals || has_hand_rims || has_paddles ) {
            if( g->u.has_bionic( "bio_torsionratchet" ) 
                && calendar::turn.get_turn() % 60 == 0) {
                g->u.charge_power(1);
            }
        }

        noise_and_smoke( load );
        consume_fuel ();
>>>>>>> 535dd1eb

        //make noise and consume fuel
        noise_and_smoke (load);
        consume_fuel (load);
    
        //break the engines a bit, if going too fast.
        int strn = (int) (strain () * strain() * 100);
        for (size_t e = 0; e < engines.size(); e++){
<<<<<<< HEAD
            do_engine_damage(e, strn);
=======
            size_t p = engines[e];
            if( is_engine_on(e) && fuel_left(part_info(p).fuel_type) &&
                rng (1, 100) < strn ) {
                int dmg = rng (strn * 2, strn * 4);
                damage_direct (p, dmg, 0);
                if(one_in(2)) {
                 add_msg(_("Your engine emits a high pitched whine."));
                } else {
                 add_msg(_("Your engine emits a loud grinding sound."));
                }
            }
>>>>>>> 535dd1eb
        }
    }
    
    //wheels aren't facing the right way to change velocity properly
    //lower down, since engines should be getting damaged anyway
    if (skidding) {
        return;
    }
    
    //change vehicles velocity
    if ((velocity > 0 && velocity + vel_inc < 0) ||
        (velocity < 0 && velocity + vel_inc > 0)) {
        //velocity within braking distance of 0
        stop ();
    } else if (!(velocity > max_vel)) { // check engines didn't just explode
        // Increase velocity up to max_vel or min_vel, but not above.
        const int min_vel = -max_vel / 4;
        velocity += vel_inc;
        if (velocity > 0) {
            velocity = std::min(velocity, max_vel);
        } else {
            velocity = std::max(velocity, min_vel);
        }
    }
}

void vehicle::cruise_thrust (int amount)
{
    if (!amount) {
        return;
    }
    int safe_vel = safe_velocity();
    int max_vel = max_velocity();
    int max_rev_vel = -max_vel / 4;

    //if the safe velocity is between the cruise velocity and its next value, set to safe velocity
    if( (cruise_velocity < safe_vel && safe_vel < (cruise_velocity + amount)) ||
        (cruise_velocity > safe_vel && safe_vel > (cruise_velocity + amount)) ){
        cruise_velocity = safe_vel;
    } else {
        //if coming down from safe_velocity or max_velocity
        //then take one, so cruise_velocity scales down a multiple of amount
        if (amount < 0 && (cruise_velocity == safe_vel || cruise_velocity == max_vel)){
            cruise_velocity += -1;
        }
        //if not going up from max reverse velocity, increase by amount
        else if ((amount > 0 && cruise_velocity == max_rev_vel) == false){
            cruise_velocity += amount;
        }
        //integer round to lowest multiple of amount
        //the result is always equal to the original or closer to zero
        //even if negative
        cruise_velocity = cruise_velocity / abs(amount) * abs(amount);
    }
    //can't have a cruise speed faster than max speed
    //or reverse speed faster than max reverse speed
    if (cruise_velocity > max_vel) {
        cruise_velocity = max_vel;
    } else if (cruise_velocity < max_rev_vel) {
        cruise_velocity = max_rev_vel;
    }
}

void vehicle::turn (int deg)
{
    if (deg == 0) {
        return;
    }
    if (velocity < 0) {
        deg = -deg;
    }
    last_turn = deg;
    turn_dir += deg;
    if (turn_dir < 0) {
        turn_dir += 360;
    }
    if (turn_dir >= 360) {
        turn_dir -= 360;
    }
}

void vehicle::stop ()
{
    velocity = 0;
    skidding = false;
    move = face;
    last_turn = 0;
    of_turn_carry = 0;
}

bool vehicle::collision( std::vector<veh_collision> &veh_veh_colls,
                         std::vector<veh_collision> &veh_misc_colls, int dx, int dy,
                         bool &can_move, int &imp, bool just_detect )
{
    std::vector<int> structural_indices = all_parts_at_location(part_location_structure);
    for( size_t i = 0; i < structural_indices.size() && can_move; i++ ) {
        const int p = structural_indices[i];
        // coords of where part will go due to movement (dx/dy)
        // and turning (precalc_dx/dy [1])
        const int dsx = global_x() + dx + parts[p].precalc_dx[1];
        const int dsy = global_y() + dy + parts[p].precalc_dy[1];
        veh_collision coll = part_collision( p, dsx, dsy, just_detect );
        if( coll.type != veh_coll_nothing && just_detect ) {
            return true;
        } else if( coll.type == veh_coll_veh ) {
            veh_veh_colls.push_back( coll );
        } else if( coll.type != veh_coll_nothing ) { //run over someone?
            veh_misc_colls.push_back(coll);
            if( can_move ) {
                imp += coll.imp;
            }
            if( velocity == 0 ) {
                can_move = false;
            }
        }
    }
    return false;
}

veh_collision vehicle::part_collision (int part, int x, int y, bool just_detect)
{
    bool pl_ctrl = player_in_control (&g->u);
    int mondex = g->mon_at(x, y);
    int npcind = g->npc_at(x, y);
    bool u_here = x == g->u.posx && y == g->u.posy && !g->u.in_vehicle;
    monster *z = mondex >= 0? &g->zombie(mondex) : NULL;
    player *ph = (npcind >= 0? g->active_npc[npcind] : (u_here? &g->u : 0));

    // if in a vehicle assume it's this one
    if (ph && ph->in_vehicle) {
        ph = 0;
    }

    int target_part = -1;
    vehicle *oveh = g->m.veh_at (x, y, target_part);
    bool is_veh_collision = oveh && (oveh->posx != posx || oveh->posy != posy);
    bool is_body_collision = ph || mondex >= 0;

    veh_coll_type collision_type = veh_coll_nothing;
    std::string obs_name = g->m.name(x, y).c_str();

    // vehicle collisions are a special case. just return the collision.
    // the map takes care of the dynamic stuff.
    if (is_veh_collision) {
       veh_collision ret;
       ret.type = veh_coll_veh;
       //"imp" is too simplistic for veh-veh collisions
       ret.part = part;
       ret.target = oveh;
       ret.target_part = target_part;
       ret.target_name = oveh->name.c_str();
       return ret;
    }

    //Damage armor before damaging any other parts
    int parm = part_with_feature (part, VPFLAG_ARMOR);
    if (parm < 0) {
        parm = part;
    }
    int dmg_mod = part_info(parm).dmg_mod;
    // let's calculate type of collision & mass of object we hit
    float mass = total_mass();
    float mass2=0;
    float e= 0.3; // e = 0 -> plastic collision
    // e = 1 -> inelastic collision
    int part_dens = 0; //part density

    if (is_body_collision) {
        // then, check any monster/NPC/player on the way
        collision_type = veh_coll_body; // body
        e=0.30;
        part_dens = 15;
        if (z) {
            switch (z->type->size) {
            case MS_TINY:    // Rodent
                mass2 = 1;
                break;
            case MS_SMALL:   // Half human
                mass2 = 41;
                break;
            default:
            case MS_MEDIUM:  // Human
                mass2 = 82;
                break;
            case MS_LARGE:   // Cow
                mass2 = 120;
                break;
            case MS_HUGE:     // TAAAANK
                mass2 = 200;
                break;
            }
        } else {
            mass2 = 82;// player or NPC
        }
    } else if ( g->m.is_bashable_ter_furn(x, y) && g->m.move_cost_ter_furn( x, y ) != 2 &&
                // Don't collide with tiny things, like flowers, unless we have a wheel in our space.
                (part_with_feature(part, VPFLAG_WHEEL) >= 0 ||
                 !g->m.has_flag_ter_or_furn("TINY", x, y)) &&
                // Protrusions don't collide with short terrain.
                // Tiny also doesn't, but it's already excluded unless there's a wheel present.
                !(part_with_feature(part, "PROTRUSION") >= 0 &&
                  g->m.has_flag_ter_or_furn("SHORT", x, y)) &&
                // These are bashable, but don't interact with vehicles.
                !g->m.has_flag_ter_or_furn("NOCOLLIDE", x, y) ) {
        // movecost 2 indicates flat terrain like a floor, no collision there.
        collision_type = veh_coll_bashable;
        e = 0.30;
        //Just a rough rescale for now to obtain approximately equal numbers
        mass2 = 10 + std::max(0, g->m.bash_strength(x, y) - 30);
        part_dens = 10 + int(float(g->m.bash_strength(x, y)) / 300 * 70);
    } else if (g->m.move_cost_ter_furn(x, y) == 0) {
        collision_type = veh_coll_other; // not destructible
        mass2 = 1000;
        e=0.10;
        part_dens = 80;
    }

    if (collision_type == veh_coll_nothing) {  // hit nothing
        veh_collision ret;
        ret.type = veh_coll_nothing;
        return ret;
    } else if( just_detect ) {
        veh_collision ret;
        ret.type = collision_type;
        return ret;
    }

    int degree = rng (70, 100);

    //Calculate damage resulting from d_E
    const itype *type = item::find_type( part_info( parm ).item );
    std::vector<std::string> vpart_item_mats = type->materials;
    int vpart_dens = 0;
    for (auto mat_id : vpart_item_mats) {
        vpart_dens += material_type::find_material(mat_id)->density();
    }
    vpart_dens /= vpart_item_mats.size(); // average

    //k=100 -> 100% damage on part
    //k=0 -> 100% damage on obj
    float material_factor = (part_dens - vpart_dens)*0.5;
    if ( material_factor >= 25) material_factor = 25; //saturation
    if ( material_factor < -25) material_factor = -25;
    float weight_factor;
    //factor = -25 if mass is much greater than mass2
    if ( mass >= mass2 ) weight_factor = -25 * ( log(mass) - log(mass2) ) / log(mass);
    //factor = +25 if mass2 is much greater than mass
    else weight_factor = 25 * ( log(mass2) - log(mass) ) / log(mass2) ;

    float k = 50 + material_factor + weight_factor;
    if(k > 90) k = 90;  //saturation
    if(k < 10) k = 10;

    bool smashed = true;
    std::string snd;
    float part_dmg = 0.0;
    float dmg = 0.0;
    //Calculate Impulse of car
    const float prev_velocity = velocity / 100;
    int turns_stunned = 0;

    do {
        //Impulse of object
        const float vel1 = velocity / 100;

        //Assumption: velocity of hit object = 0 mph
        const float vel2 = 0;
        //lost energy at collision -> deformation energy -> damage
        const float d_E = ((mass*mass2)*(1-e)*(1-e)*(vel1-vel2)*(vel1-vel2)) / (2*mass + 2*mass2);
        //velocity of car after collision
        const float vel1_a = (mass2*vel2*(1+e) + vel1*(mass - e*mass2)) / (mass + mass2);
        //velocity of object after collision
        const float vel2_a = (mass*vel1*(1+e) + vel2*(mass2 - e*mass)) / (mass + mass2);

        //Damage calculation
        //damage dealt overall
        dmg += std::abs(d_E / k_mvel);
        //damage for vehicle-part - only if not a hallucination
        if(!z || !z->is_hallucination()) {
            part_dmg = dmg * k / 100;
        }
        //damage for object
        const float obj_dmg  = dmg * (100-k)/100;

        if (collision_type == veh_coll_other) {
            smashed = false;
        } else if (collision_type == veh_coll_bashable) {
            // something bashable -- use map::bash to determine outcome
            smashed = g->m.bash(x, y, obj_dmg, false, false, this).second;
            if (smashed) {
                if (g->m.is_bashable_ter_furn(x, y)) {
                    // There's new terrain there to smash
                    smashed = false;
                    e = 0.30;
                    //Just a rough rescale for now to obtain approximately equal numbers
                    mass2 = 10 + std::max(0, g->m.bash_strength(x, y) - 30);
                    part_dens = 10 + int(float(g->m.bash_strength(x, y)) / 300 * 70);
                } else if (g->m.move_cost_ter_furn(x, y) == 0) {
                    // There's new terrain there, but we can't smash it!
                    smashed = false;
                    collision_type = veh_coll_other;
                    mass2 = 1000;
                    e=0.10;
                    part_dens = 80;
                }
            }
        } else if (collision_type == veh_coll_body) {
            int dam = obj_dmg*dmg_mod/100;
            if (z) {
                int z_armor = part_flag(part, "SHARP")? z->type->armor_cut : z->type->armor_bash;
                if (z_armor < 0) {
                    z_armor = 0;
                }
                dam -= z_armor;
            }
            if (dam < 0) { dam = 0; }

            //No blood from hallucinations
            if(z && !z->is_hallucination()) {
                if (part_flag(part, "SHARP")) {
                    parts[part].blood += (20 + dam) * 5;
                } else if (dam > rng (10, 30)) {
                    parts[part].blood += (10 + dam / 2) * 5;
                }
                check_environmental_effects = true;
            }

            turns_stunned = rng (0, dam) > 10? rng (1, 2) + (dam > 40? rng (1, 2) : 0) : 0;
            if (part_flag(part, "SHARP")) {
                turns_stunned = 0;
            }
            if (turns_stunned > 6) {
                turns_stunned = 6;
            }
            if (turns_stunned > 0 && z) {
                z->add_effect("stunned", turns_stunned);
            }

            int angle = (100 - degree) * 2 * (one_in(2)? 1 : -1);
            if (z) {
                z->apply_damage( nullptr, bp_torso, dam); // TODO: get the driver and make them responsible.

            } else {
                ph->hitall (dam, 40);
            }
            if (vel2_a > rng (10, 20)) {
                g->fling_creature( z != nullptr ? static_cast<Creature*>( z)  : ph,
                                   move.dir() + angle, vel2_a );
            }
        }

        velocity = vel1_a*100;

    } while( !smashed && velocity != 0 );

    // Apply special effects from collision.
    if (!is_body_collision) {
        if (pl_ctrl) {
            if (snd.length() > 0) {
                add_msg (m_warning, _("Your %s's %s rams into a %s with a %s"), name.c_str(),
                            part_info(part).name.c_str(), obs_name.c_str(), snd.c_str());
            } else {
                add_msg (m_warning, _("Your %s's %s rams into a %s."), name.c_str(),
                            part_info(part).name.c_str(), obs_name.c_str());
            }
        } else if (snd.length() > 0) {
            add_msg (m_warning, _("You hear a %s"), snd.c_str());
        }
        g->sound(x, y, smashed? 80 : 50, "");
    } else {
        std::string dname;
        if (z) {
            dname = z->name().c_str();
        } else {
            dname = ph->name;
        }
        if (pl_ctrl) {
            add_msg (m_warning, _("Your %s's %s rams into %s%s!"),
                        name.c_str(), part_info(part).name.c_str(), dname.c_str(),
                        turns_stunned > 0 && z? _(" and stuns it") : "");
        }

        if (part_flag(part, "SHARP")) {
            g->m.adjust_field_strength(point(x, y), fd_blood, 1 );
        } else {
            g->sound(x, y, 20, "");
        }
    }

    if( smashed ) {

        int turn_amount = rng (1, 3) * sqrt ((double)dmg);
        turn_amount /= 15;
        if (turn_amount < 1) {
            turn_amount = 1;
        }
        turn_amount *= 15;
        if (turn_amount > 120) {
            turn_amount = 120;
        }
        int turn_roll = rng (0, 100);
        //probability of skidding increases with higher delta_v
        if (turn_roll < std::abs(prev_velocity - (float)(velocity / 100)) * 2 ) {
            //delta_v = vel1 - vel1_a
            //delta_v = 50 mph -> 100% probability of skidding
            //delta_v = 25 mph -> 50% probability of skidding
            skidding = true;
            turn (one_in (2)? turn_amount : -turn_amount);
        }
    }
    damage (parm, part_dmg, 1);

    veh_collision ret;
    ret.part = part;
    ret.type = collision_type;
    ret.imp = part_dmg;
    return ret;
}

void vehicle::handle_trap (int x, int y, int part)
{
    int pwh = part_with_feature (part, VPFLAG_WHEEL);
    if (pwh < 0) {
        return;
    }
    trap_id t = g->m.tr_at(x, y);
    if (t == tr_null || t == tr_goo || t == tr_portal || t == tr_telepad || t == tr_temple_flood ||
        t == tr_temple_toggle ) {
        return;
    }
    int noise = 0;
    int chance = 100;
    int expl = 0;
    int shrap = 0;
    int part_damage = 0;
    std::string snd;
    // todo; make trapfuncv?

    if ( t == tr_bubblewrap ) {
        noise = 18;
        snd = _("Pop!");
    } else if ( t == tr_beartrap || t == tr_beartrap_buried ) {
        noise = 8;
        snd = _("SNAP!");
        part_damage = 300;
        g->m.remove_trap(x, y);
        g->m.spawn_item(x, y, "beartrap");
    } else if ( t == tr_nailboard || t == tr_caltrops ) {
        part_damage = 300;
    } else if ( t == tr_blade ) {
        noise = 1;
        snd = _("Swinnng!");
        part_damage = 300;
    } else if ( t == tr_crossbow ) {
        chance = 30;
        noise = 1;
        snd = _("Clank!");
        part_damage = 300;
        g->m.remove_trap(x, y);
        g->m.spawn_item(x, y, "crossbow");
        g->m.spawn_item(x, y, "string_6");
        if (!one_in(10)) {
            g->m.spawn_item(x, y, "bolt_steel");
        }
    } else if ( t == tr_shotgun_2 || t == tr_shotgun_1 ) {
        noise = 60;
        snd = _("Bang!");
        chance = 70;
        part_damage = 300;
        if (t == tr_shotgun_2) {
            g->m.add_trap(x, y, tr_shotgun_1);
        } else {
            g->m.remove_trap(x, y);
            g->m.spawn_item(x, y, "shotgun_sawn");
            g->m.spawn_item(x, y, "string_6");
        }
    } else if ( t == tr_landmine_buried || t == tr_landmine ) {
        expl = 10;
        shrap = 8;
        g->m.remove_trap(x, y);
        part_damage = 1000;
    } else if ( t == tr_boobytrap ) {
        expl = 18;
        shrap = 12;
        part_damage = 1000;
    } else if ( t == tr_dissector ) {
        noise = 10;
        snd = _("BRZZZAP!");
        part_damage = 500;
    } else if ( t == tr_sinkhole || t == tr_pit || t == tr_spike_pit || t == tr_ledge || t == tr_glass_pit ) {
        part_damage = 500;
    }
    if( g->u_see(x, y) ) {
        if( g->u.knows_trap(x, y) ) {
            add_msg(m_bad, _("The %s's %s runs over %s."), name.c_str(),
                    part_info(part).name.c_str(), traplist[t]->name.c_str() );
        } else {
            add_msg(m_bad, _("The %s's %s runs over something."), name.c_str(),
                    part_info(part).name.c_str() );
        }
    }
    if (noise > 0) {
        g->sound(x, y, noise, snd);
    }
    if( part_damage && chance >= rng (1, 100) ) {
        // Hit the wheel directly since it ran right over the trap.
        damage_direct( pwh, part_damage );
    }
    if (expl > 0) {
        g->explosion(x, y, expl, shrap, false);
    }
}

// total volume of all the things
int vehicle::stored_volume(int part) {
    if (!part_flag(part, "CARGO")) {
        return 0;
    }
    int cur_volume = 0;
    for (auto &i : parts[part].items) {
       cur_volume += i.volume();
    }
    return cur_volume;
}

int vehicle::max_volume(int part) {
    if (part_flag(part, "CARGO")) {
        return vehicle_part_types[parts[part].id].size;
    }
    return 0;
}

// free space
int vehicle::free_volume(int part) {
   const int maxvolume = this->max_volume(part);
   return ( maxvolume - stored_volume(part) );
}

// returns true if full, modified by arguments:
// (none):                            size >= max || volume >= max
// (addvolume >= 0):                  size+1 > max || volume + addvolume > max
// (addvolume >= 0, addnumber >= 0):  size + addnumber > max || volume + addvolume > max
bool vehicle::is_full(const int part, const int addvolume, const int addnumber) {
   const int maxitems = MAX_ITEM_IN_VEHICLE_STORAGE;
   const int maxvolume = this->max_volume(part);

   if ( addvolume == -1 ) {
       if ( parts[part].items.size() < maxitems ) return true;
       int cur_volume=stored_volume(part);
       return (cur_volume >= maxvolume ? true : false );
   } else {
       if ( parts[part].items.size() + ( addnumber == -1 ? 1 : addnumber ) > maxitems ) return true;
       int cur_volume=stored_volume(part);
       return ( cur_volume + addvolume > maxvolume ? true : false );
   }

}

bool vehicle::add_item (int part, item itm)
{
    const int max_storage = MAX_ITEM_IN_VEHICLE_STORAGE; // (game.h)
    const int maxvolume = this->max_volume(part);         // (game.h => vehicle::max_volume(part) ) in theory this could differ per vpart ( seat vs trunk )

    // const int max_weight = ?! // TODO: weight limit, calc per vpart & vehicle stats, not a hard user limit.
    // add creaking sounds and damage to overloaded vpart, outright break it past a certian point, or when hitting bumps etc

    if( !part_flag(part, "CARGO") || parts[part].hp <= 0 ) {
        return false;
    }

    if (parts[part].items.size() >= max_storage)
        return false;
    it_ammo *ammo = dynamic_cast<it_ammo*> (itm.type);
    if (part_flag(part, "TURRET")) {
        if (!ammo || (ammo->type != part_info(part).fuel_type ||
                 ammo->type == fuel_type_gasoline ||
                 ammo->type == fuel_type_plasma)) {
            return false;
        }
    }
    int cur_volume = 0;
    int add_volume = itm.volume();
    bool tryaddcharges=(itm.charges  != -1 && itm.count_by_charges());
    // iterate anyway since we need a volume total
    for (auto &i : parts[part].items) {
        cur_volume += i.volume();
        if( tryaddcharges && i.merge_charges( itm ) ) {
            return true;
        }
    }

    if ( cur_volume + add_volume > maxvolume ) {
        return false;
    }
    parts[part].items.push_back (itm);
    return true;
}

void vehicle::remove_item (int part, int itemdex)
{
    if (itemdex < 0 || itemdex >= (int)parts[part].items.size())
        return;
    parts[part].items.erase (parts[part].items.begin() + itemdex);
}

void vehicle::remove_item (int part, item *it)
{
    std::vector<item>& veh_items = parts[part].items;

    for(auto iter = veh_items.begin(); iter < veh_items.end(); iter++)
    {
        //delete the item if the pointer memory addresses are the same
        if(it == &*iter) {
            veh_items.erase(iter);
            break;
        }
    }
}

void vehicle::place_spawn_items()
{
    for(std::vector<vehicle_item_spawn>::iterator next_spawn = item_spawns.begin();
            next_spawn != item_spawns.end(); next_spawn++) {
        if(rng(1, 100) <= next_spawn->chance) {
            //Find the cargo part in that square
            int part = part_at(next_spawn->x, next_spawn->y);
            part = part_with_feature(part, "CARGO", false);
            if(part < 0) {
                debugmsg("No CARGO parts at (%d, %d) of %s!",
                        next_spawn->x, next_spawn->y, name.c_str());
            } else {
                bool partbroken = ( parts[part].hp < 1 );
                int idmg = 0;
                for( auto &elem : next_spawn->item_ids ) {
                    if ( partbroken ) {
                        int idmg = rng(1, 10);
                        if ( idmg > 5 ) {
                            continue;
                        }
                    }
                    item new_item( elem, calendar::turn );
                    new_item = new_item.in_its_container();
                    if ( idmg > 0 ) {
                        new_item.damage = (signed char)idmg;
                    }
                    add_item(part, new_item);
                }
                for( auto &elem : next_spawn->item_groups ) {
                    if ( partbroken ) {
                        int idmg = rng(1, 10);
                        if ( idmg > 5 ) {
                            continue;
                        }
                    }
                    item new_item = item_group::item_from( elem, 0 );
                    if( new_item.is_null() ) {
                        continue;
                    }
                    if ( idmg > 0 ) {
                        new_item.damage = (signed char)idmg;
                    }
                    add_item(part, new_item);
                }
            }
        }
    }
}

void vehicle::gain_moves()
{
    if (velocity) {
        if (loose_parts.size() > 0) {
            shed_loose_parts();
        }
        of_turn = 1 + of_turn_carry;
    } else {
        of_turn = 0;
    }
    of_turn_carry = 0;

    // cruise control TODO: enable for NPC?
    if (player_in_control(&g->u) && cruise_on && cruise_velocity != velocity )
        thrust (cruise_velocity > velocity? 1 : -1);

    // Force off-map vehicles to load by visiting them every time we gain moves.
    // Shouldn't be too expensive if there aren't fifty trillion vehicles in the graph...
    // ...and if there are, it's the player's fault for putting them there.
    auto nil_visitor = [] (vehicle*, int amount, int) { return amount; };
    traverse_vehicle_graph(this, 1, nil_visitor);

    if( check_environmental_effects ) {
        check_environmental_effects = do_environmental_effects();
    }

    if( turret_mode ) { // handle turrets
        bool can_fire = false;
        for( size_t p = 0; p < parts.size(); p++ ) {
            if( fire_turret (p) ) {
                can_fire = true;
            }
        }
        if( !can_fire ) {
            if( player_in_control(&g->u) || g->u_see(global_x(), global_y()) ) {
                add_msg(m_warning, _("The %s's turrets run out of ammo and switch off."), name.c_str() );
            }
           turret_mode = 0;
        }
    }
}

/**
 * Refreshes all caches and refinds all parts. Used after the vehicle has had a part added or removed.
 * Makes indices of different part types so they're easy to find. Also calculates power drain.
 */
void vehicle::refresh()
{
    lights.clear();
    alternators.clear();
    fuel.clear();
    engines.clear();
    reactors.clear();
    solar_panels.clear();
    relative_parts.clear();
    loose_parts.clear();
    speciality.clear();
    lights_epower = 0;
    overhead_epower = 0;
    tracking_epower = 0;
    fridge_epower = 0;
    recharger_epower = 0;
    alternator_load = 0;
    

    // Used to sort part list so it displays properly when examining
    struct sort_veh_part_vector {
        vehicle *veh;
        inline bool operator() (const int p1, const int p2) {
            return veh->part_info(p1).list_order < veh->part_info(p2).list_order;
        }
    } svpv = { this };
    std::vector<int>::iterator vii;

    // Main loop over all vehicle parts.
    for( size_t p = 0; p < parts.size(); p++ ) {
        const vpart_info& vpi = part_info( p );
        if( parts[p].removed )
            continue;
        if( vpi.has_flag(VPFLAG_LIGHT) || vpi.has_flag(VPFLAG_CONE_LIGHT) ) {
            lights.push_back( p );
            lights_epower += vpi.epower;
        }
        if( vpi.has_flag(VPFLAG_CIRCLE_LIGHT) ) {
            overhead_epower += vpi.epower;
        }
        if( vpi.has_flag(VPFLAG_TRACK) ) {
            tracking_epower += vpi.epower;
        }
        if( vpi.has_flag(VPFLAG_FRIDGE) ) {
            fridge_epower += vpi.epower;
        }
        if( vpi.has_flag(VPFLAG_RECHARGE) ) {
            recharger_epower += vpi.epower;
        }
        if( vpi.has_flag(VPFLAG_ALTERNATOR) ) {
            alternators.push_back( p );
        }
        if( vpi.has_flag(VPFLAG_FUEL_TANK) ) {
            fuel.push_back( p );
        }
        if( vpi.has_flag(VPFLAG_ENGINE) ) {
            engines.push_back( p );
        }
        if( vpi.has_flag(VPFLAG_FUEL_TANK) && vpi.fuel_type == fuel_type_plutonium ) {
            reactors.push_back( p );
        }
        if( vpi.has_flag(VPFLAG_SOLAR_PANEL) ) {
            solar_panels.push_back( p );
        }
        if( vpi.has_flag("UNMOUNT_ON_MOVE") ) {
            loose_parts.push_back(p);
        }
        if (vpi.has_flag("SECURITY")){
            speciality.push_back(p);
        }
        // Build map of point -> all parts in that point
        point pt( parts[p].mount_dx, parts[p].mount_dy );
        // This will keep the parts at point pt sorted
        vii = std::lower_bound( relative_parts[pt].begin(), relative_parts[pt].end(), p, svpv );
        relative_parts[pt].insert( vii, p );
    }

    precalc_mounts( 0, face.dir() );
    check_environmental_effects = true;
    insides_dirty = true;
}

void vehicle::remove_remote_part(int part_num) {
    auto veh = find_vehicle(parts[part_num].target.second);

    // If the target vehicle is still there, ask it to remove its part
    if (veh != nullptr) {
        int posx = global_x() + parts[part_num].precalc_dx[0];
        int posy = global_y() + parts[part_num].precalc_dy[0];
        point local_abs = g->m.getabs(posx, posy);

        for( size_t j = 0; j < veh->loose_parts.size(); j++) {
            int remote_partnum = veh->loose_parts[j];
            auto remote_part = &veh->parts[remote_partnum];

            if (veh->part_flag(remote_partnum, "POWER_TRANSFER") && remote_part->target.first == local_abs) {
                veh->remove_part(remote_partnum);
                return;
            }
        }
    }
}

void vehicle::shed_loose_parts() {
    for( auto &elem : loose_parts ) {
        if( part_flag( elem, "POWER_TRANSFER" ) ) {
            remove_remote_part( elem );
        }

        auto part = &parts[elem];
        int posx = global_x() + part->precalc_dx[0];
        int posy = global_y() + part->precalc_dy[0];
        item drop = part->properties_to_item();
        g->m.add_item_or_charges(posx, posy, drop);

        remove_part( elem );
    }
    loose_parts.clear();
}

void vehicle::refresh_insides ()
{
    insides_dirty = false;
    for (size_t p = 0; p < parts.size(); p++) {
        if (parts[p].removed) {
          continue;
        }
        /* If there's no roof, or there is a roof but it's broken, it's outside.
         * (Use short-circuiting && so broken frames don't screw this up) */
        if ( !(part_with_feature(p, "ROOF") >= 0 && parts[p].hp > 0) ) {
            parts[p].inside = false;
            continue;
        }

        parts[p].inside = true; // inside if not otherwise
        for (int i = 0; i < 4; i++) { // let's check four neighbour parts
            int ndx = i < 2? (i == 0? -1 : 1) : 0;
            int ndy = i < 2? 0 : (i == 2? - 1: 1);
            std::vector<int> parts_n3ar = parts_at_relative (parts[p].mount_dx + ndx,
                                                             parts[p].mount_dy + ndy);
            bool cover = false; // if we aren't covered from sides, the roof at p won't save us
            for (auto &j : parts_n3ar) {
                if (part_flag(j, "ROOF") && parts[j].hp > 0) { // another roof -- cover
                    cover = true;
                    break;
                }
                else
                if (part_flag(j, "OBSTACLE") && parts[j].hp > 0) {
                    // found an obstacle, like board or windshield or door
                    if (parts[j].inside || (part_flag(j, "OPENABLE") && parts[j].open)) {
                        continue; // door and it's open -- can't cover
                    }
                    cover = true;
                    break;
                }
                //Otherwise keep looking, there might be another part in that square
            }
            if (!cover) {
                parts[p].inside = false;
                break;
            }
        }
    }
}

bool vehicle::is_inside (int p)
{
    if (p < 0 || p >= (int)parts.size()) {
        return false;
    }
    if (insides_dirty) {
        refresh_insides ();
    }
    return parts[p].inside;
}

void vehicle::unboard_all ()
{
    std::vector<int> bp = boarded_parts ();
    for (auto &i : bp) {
        g->m.unboard_vehicle (global_x() + parts[i].precalc_dx[0],
                              global_y() + parts[i].precalc_dy[0]);
    }
}

int vehicle::damage (int p, int dmg, int type, bool aimed)
{
    if (dmg < 1) {
        return dmg;
    }

    std::vector<int> pl = parts_at_relative(parts[p].mount_dx, parts[p].mount_dy);
    if (pl.empty()) {
      // We ran out of non removed parts at this location already.
      return dmg;
    }
    if( !aimed ) {
        bool found_obs = false;
        for (auto &i : pl)
            if (part_flag (i, "OBSTACLE") &&
                (!part_flag (i, "OPENABLE") || !parts[i].open)) {
                found_obs = true;
                break;
            }
        if (!found_obs) // not aimed at this tile and no obstacle here -- fly through
            return dmg;
    }
    int parm = part_with_feature (p, "ARMOR");
    int pdm = pl[rng (0, pl.size()-1)];
    int dres;
    if (parm < 0) {
        // not covered by armor -- damage part
        dres = damage_direct (pdm, dmg, type);
    } else {
        // covered by armor -- damage armor first
        // half damage for internal part(over parts not covered)
        bool overhead = part_flag(pdm, "ROOF") || part_info(pdm).location == "on_roof";
        // Calling damage_direct may remove the damaged part
        // completely, therefor the other indes (pdm) becames
        // wrong if pdm > parm.
        // Damaging the part with the higher index first is save,
        // as removing a part only changes indizes after the
        // removed part.
        if(parm < pdm) {
            damage_direct (pdm, overhead ? dmg : dmg / 2, type);
            dres = damage_direct (parm, dmg, type);
        } else {
            dres = damage_direct (parm, dmg, type);
            damage_direct (pdm, overhead ? dmg : dmg / 2, type);
        }
    }
    return dres;
}

void vehicle::damage_all (int dmg1, int dmg2, int type, const point &impact)
{
    if (dmg2 < dmg1) { std::swap(dmg1, dmg2); }
    if (dmg1 < 1) { return; }
    for (size_t p = 0; p < parts.size(); p++) {
        int distance = 1 + square_dist( parts[p].mount_dx, parts[p].mount_dy, impact.x, impact.y );
        if( distance > 1 && part_info(p).location == part_location_structure &&
            !part_info(p).has_flag("PROTRUSION") ) {
            damage_direct (p, rng( dmg1, dmg2 ) / (distance * distance), type);
        }
    }
}

/**
 * Shifts all parts of the vehicle by the given amounts, and then shifts the
 * vehicle itself in the opposite direction. The end result is that the vehicle
 * appears to have not moved. Useful for re-zeroing a vehicle to ensure that a
 * (0, 0) part is always present.
 * @param dx How much to shift on the x-axis.
 * @param dy How much to shift on the y-axis.
 */
void vehicle::shift_parts(const int dx, const int dy)
{
    for( auto &elem : parts ) {
        elem.mount_dx -= dx;
        elem.mount_dy -= dy;
    }

    //Don't use the cache as it hasn't been updated yet
    std::vector<int> origin_parts = parts_at_relative(0, 0, false);

    posx += parts[origin_parts[0]].precalc_dx[0];
    posy += parts[origin_parts[0]].precalc_dy[0];

    refresh();

    //Need to also update the map after this
    g->m.reset_vehicle_cache();

}

/**
 * Detect if the vehicle is currently missing a 0,0 part, and
 * adjust if necessary.
 * @return bool true if the shift was needed.
 */
bool vehicle::shift_if_needed() {
    if (parts_at_relative(0, 0).empty()) {
        //Find a frame, any frame, to shift to
        for ( size_t next_part = 0; next_part < parts.size(); ++next_part ) {
            if ( part_info(next_part).location == "structure"
                    && !part_info(next_part).has_flag("PROTRUSION")
                    && !parts[next_part].removed) {
                shift_parts(parts[next_part].mount_dx, parts[next_part].mount_dy);
                break;
            }
        }
        refresh();
        return true;
    }
    return false;
}

int vehicle::damage_direct (int p, int dmg, int type)
{
    if (parts[p].hp <= 0) {
        /* Already-destroyed part - chance it could be torn off into pieces.
         * Chance increases with damage, and decreases with part max durability
         * (so lights, etc are easily removed; frames and plating not so much) */
        if(rng(0, part_info(p).durability / 10) < dmg) {
            int x_pos = global_x() + parts[p].precalc_dx[0];
            int y_pos = global_y() + parts[p].precalc_dy[0];
            if(part_info(p).location == part_location_structure) {
                //For structural parts, remove other parts first
                std::vector<int> parts_in_square = parts_at_relative(parts[p].mount_dx, parts[p].mount_dy);
                for(int index = parts_in_square.size() - 1; index >= 0; index--) {
                    //Ignore the frame being destroyed
                    if(parts_in_square[index] != p) {
                        if(parts[parts_in_square[index]].hp == 0) {
                            //Tearing off a broken part - break it up
                            if(g->u_see(x_pos, y_pos)) {
                                add_msg(m_bad, _("The %s's %s breaks into pieces!"), name.c_str(),
                                        part_info(parts_in_square[index]).name.c_str());
                            }
                            break_part_into_pieces(parts_in_square[index], x_pos, y_pos, true);
                        } else {
                            //Intact (but possibly damaged) part - remove it in one piece
                            if(g->u_see(x_pos, y_pos)) {
                                add_msg(m_bad, _("The %s's %s is torn off!"), name.c_str(),
                                        part_info(parts_in_square[index]).name.c_str());
                            }
                            item part_as_item = parts[parts_in_square[index]].properties_to_item();
                            g->m.add_item_or_charges(x_pos, y_pos, part_as_item, true);
                            remove_part(parts_in_square[index]);
                        }
                    }
                }
                /* After clearing the frame, remove it if normally legal to do
                 * so (it's not holding the vehicle together). At a later date,
                 * some more complicated system (such as actually making two
                 * vehicles from the split parts) would be ideal. */
                if(can_unmount(p)) {
                    if(g->u_see(x_pos, y_pos)) {
                        add_msg(m_bad, _("The %s's %s is destroyed!"),
                                name.c_str(), part_info(p).name.c_str());
                    }
                    break_part_into_pieces(p, x_pos, y_pos, true);
                    remove_part(p);
                }
            } else {
                //Just break it off
                if(g->u_see(x_pos, y_pos)) {
                    add_msg(m_bad, _("The %s's %s is destroyed!"),
                                    name.c_str(), part_info(p).name.c_str());
                }
                break_part_into_pieces(p, x_pos, y_pos, true);
                remove_part(p);
            }
        }
        return dmg;
    }

    int tsh = part_info(p).durability / 10;
    if (tsh > 20) {
        tsh = 20;
    }
    int dres = dmg;
    if (dmg >= tsh || type != 1)
    {
        dres -= parts[p].hp;
        int last_hp = parts[p].hp;
        parts[p].hp -= dmg;
        if (parts[p].hp < 0)
            parts[p].hp = 0;
        if (!parts[p].hp && last_hp > 0)
            insides_dirty = true;
        if (part_flag(p, "FUEL_TANK"))
        {
            ammotype ft = part_info(p).fuel_type;
            if (ft == fuel_type_gasoline  || ft == fuel_type_diesel || ft == fuel_type_plasma)
            {
                int pow = parts[p].amount / 40;
    //            debugmsg ("damage check dmg=%d pow=%d", dmg, pow);
                if (parts[p].hp <= 0)
                    leak_fuel (p);
                if (type == 2 ||
                    (one_in ((ft == fuel_type_gasoline || ft == fuel_type_diesel) ? 2 : 4) && pow > 5 && rng (75, 150) < dmg))
                {
                    g->u.add_memorial_log(pgettext("memorial_male","The fuel tank of the %s exploded!"),
                        pgettext("memorial_female", "The fuel tank of the %s exploded!"),
                        name.c_str());
                    g->explosion (global_x() + parts[p].precalc_dx[0], global_y() + parts[p].precalc_dy[0],
                                pow, 0, (ft == fuel_type_gasoline || ft == fuel_type_diesel));
                    parts[p].hp = 0;
                }
            }
        }
        else
        if (parts[p].hp <= 0 && part_flag(p, "UNMOUNT_ON_DAMAGE"))
        {
            g->m.spawn_item(global_x() + parts[p].precalc_dx[0],
                           global_y() + parts[p].precalc_dy[0],
                           part_info(p).item, 1, 0, calendar::turn);
            remove_part (p);
        }
    }
    if (dres < 0)
        dres = 0;
    return dres;
}

void vehicle::leak_fuel (int p)
{
    if (!part_flag(p, "FUEL_TANK"))
        return;
    ammotype ft = part_info(p).fuel_type;
    if (ft == fuel_type_gasoline || ft == fuel_type_diesel)
    {
        int x = global_x();
        int y = global_y();
        for (int i = x - 2; i <= x + 2; i++)
            for (int j = y - 2; j <= y + 2; j++)
                if (g->m.move_cost(i, j) > 0 && one_in(2))
                {
                    if (parts[p].amount < 100)
                    {
                        parts[p].amount = 0;
                        return;
                    }
                    g->m.spawn_item(i, j, ft);
                    g->m.spawn_item(i, j, ft);
                    parts[p].amount -= 100;
                }
    }
    parts[p].amount = 0;
}

void vehicle::cycle_turret_mode()
{
    if( ++turret_mode > 1 ) {
        turret_mode = 0;
    }
    add_msg( (0 == turret_mode) ? _("Turrets: Disabled") : _("Turrets: Burst mode") );
}

bool vehicle::fire_turret (int p, bool burst)
{
    if (!part_flag (p, "TURRET"))
        return false;
    it_gun *gun = dynamic_cast<it_gun*>( item::find_type( part_info( p ).item ) );
    if (!gun) {
        return false;
    }
    // Check for available power for turrets that use it.
    const int power = fuel_left(fuel_type_battery);
    if( gun->ups_charges > 0 && gun->ups_charges < power ) {
        return false;
    }
    long charges = burst? gun->burst : 1;
    std::string whoosh = "";
    if (!charges)
        charges = 1;
    ammotype amt = part_info (p).fuel_type;
    if (amt == fuel_type_gasoline || amt == fuel_type_plasma || amt == fuel_type_battery)
    {
        if (amt == fuel_type_gasoline) {
            charges = 20; // hacky
        } else if (amt == fuel_type_battery) {
            if (one_in(100)) {
                //~ the sound of a charge-rifle firing a massive ball of plasma
                whoosh = _("whoosh!");
                charges = rng(5,8); // kaboom
            } else {
                charges = rng(1,4);
            }
        }
        int fleft = fuel_left (amt);
        if (fleft < 1) {
            return false;
        }
        it_ammo *ammo = dynamic_cast<it_ammo*>( item::find_type( amt ) );
        if (!ammo) {
            return false;
        }
        if (fire_turret_internal (p, *gun, *ammo, charges, whoosh)) {
            // consume fuel
            if (amt == fuel_type_plasma) {
                charges *= 10; // hacky, too
            } else if (amt == fuel_type_battery) {
                charges *= charges * 5;
            }
            for( size_t p = 0; p < parts.size(); p++ ) {
                if (part_flag(p, "FUEL_TANK") &&
                        part_info(p).fuel_type == amt &&
                        parts[p].amount > 0) {
                    parts[p].amount -= charges;
                    if (parts[p].amount < 0) {
                        parts[p].amount = 0;
                    }
                }
            }
        }
    } else {
        if( parts[p].items.empty() ) {
            return false;
        }
        it_ammo *ammo = dynamic_cast<it_ammo*> (parts[p].items[0].type);
        if( !ammo || ammo->type != amt || parts[p].items[0].charges < 1 ) {
            return false;
        }
        if( charges > parts[p].items[0].charges ) {
            charges = parts[p].items[0].charges;
        }
        if( fire_turret_internal (p, *gun, *ammo, charges) ) {
            // consume ammo
            if( charges >= parts[p].items[0].charges ) {
                parts[p].items.erase( parts[p].items.begin() );
            } else {
                parts[p].items[0].charges -= charges;
            }
        }
    }
    return true;
}

bool vehicle::fire_turret_internal (int p, it_gun &gun, it_ammo &ammo, long charges, const std::string &extra_sound)
{
    int x = global_x() + parts[p].precalc_dx[0];
    int y = global_y() + parts[p].precalc_dy[0];
    // code copied form mattack::smg, mattack::flamethrower
    int range = ammo.type == fuel_type_gasoline ? 5 : 12;

    npc tmp;
    tmp.set_fake( true );
    tmp.name = rmp_format(_("<veh_player>The %s"), part_info(p).name.c_str());
    tmp.skillLevel(gun.skill_used).level(8);
    tmp.skillLevel("gun").level(4);
    tmp.recoil = abs(velocity) / 100 / 4;
    tmp.posx = x;
    tmp.posy = y;
    tmp.str_cur = 16;
    tmp.dex_cur = 8;
    tmp.per_cur = 12;
    // Assume vehicle turrets are defending the player.
    tmp.attitude = NPCATT_DEFEND;
    tmp.weapon = item(gun.id, 0);
    it_ammo curam = ammo;
    tmp.weapon.curammo = &curam;
    tmp.weapon.charges = charges;

    const bool u_see = g->u_see(x, y);

    int fire_t, boo_hoo;
    Creature *target = tmp.auto_find_hostile_target(range, boo_hoo, fire_t);
    if (target == NULL) {
        if (u_see && boo_hoo) {
            add_msg(m_warning, ngettext("%s points in your direction and emits an IFF warning beep.",
                                        "%s points in your direction and emits %d annoyed sounding beeps.",
                                         boo_hoo),
                       tmp.name.c_str(), boo_hoo);
        }
        return false;
    }

    // make a noise, if extra noise is to be made
    if (extra_sound != "") {
        g->sound(x, y, 20, extra_sound);
    }
    // notify player if player can see the shot
    if( g->u_see(x, y) ) {
        add_msg(_("The %s fires its %s!"), name.c_str(), part_info(p).name.c_str());
    }
    // Spawn a fake UPS to power any turreted weapons that need electricity.
    item tmp_ups( "UPS_off", 0 );
    // Drain a ton of power
    tmp_ups.charges = drain( fuel_type_battery, 1000 );
    item &ups_ref = tmp.i_add(tmp_ups);
    tmp.fire_gun(target->xpos(), target->ypos(), true);
    // Return whatever is left.
    refill( fuel_type_battery, ups_ref.charges );

    return true;
}

/**
 * Opens an openable part at the specified index. If it's a multipart, opens
 * all attached parts as well.
 * @param part_index The index in the parts list of the part to open.
 */
void vehicle::open(int part_index)
{
  if(!part_info(part_index).has_flag("OPENABLE")) {
    debugmsg("Attempted to open non-openable part %d (%s) on a %s!", part_index,
               vehicle_part_types[parts[part_index].id].name.c_str(), name.c_str());
  } else {
    open_or_close(part_index, true);
  }
}

/**
 * Opens an openable part at the specified index. If it's a multipart, opens
 * all attached parts as well.
 * @param part_index The index in the parts list of the part to open.
 */
void vehicle::close(int part_index)
{
  if(!part_info(part_index).has_flag("OPENABLE")) {
    debugmsg("Attempted to close non-closeable part %d (%s) on a %s!", part_index,
               vehicle_part_types[parts[part_index].id].name.c_str(), name.c_str());
  } else {
    open_or_close(part_index, false);
  }
}

void vehicle::open_all_at(int p)
{
    std::vector<int> parts_here = parts_at_relative(parts[p].mount_dx, parts[p].mount_dy);
    for( auto &elem : parts_here ) {
        if( part_flag( elem, VPFLAG_OPENABLE ) ) {
            // Note that this will open mutlisquare and non-multipart parts in the tile. This
            // means that adjacent open multisquare openables can still have closed stuff
            // on same tile after this function returns
            open( elem );
        }
    }
}

void vehicle::open_or_close(int part_index, bool opening)
{
  parts[part_index].open = opening ? 1 : 0;
  insides_dirty = true;
  g->m.set_transparency_cache_dirty();

  if(part_info(part_index).has_flag("MULTISQUARE")) {
    /* Find all other closed parts with the same ID in adjacent squares.
     * This is a tighter restriction than just looking for other Multisquare
     * Openable parts, and stops trunks from opening side doors and the like. */
    for( size_t next_index = 0; next_index < parts.size(); ++next_index ) {
      if (parts[next_index].removed) {
        continue;
      }
      //Look for parts 1 square off in any cardinal direction
      int xdiff = parts[next_index].mount_dx - parts[part_index].mount_dx;
      int ydiff = parts[next_index].mount_dy - parts[part_index].mount_dy;
      if((xdiff * xdiff + ydiff * ydiff == 1) && // (x^2 + y^2) == 1
              (part_info(next_index).id == part_info(part_index).id) &&
              (parts[next_index].open == opening ? 0 : 1)) {
        open_or_close(next_index, opening);
      }
    }
  }
}

// a chance to stop skidding if moving in roughly the faced direction
void vehicle::possibly_recover_from_skid(){
   if (last_turn > 13)
      //turning on the initial skid is delayed, so move==face, initially. This filters out that case.
      return;
   rl_vec2d mv = move_vec();
   rl_vec2d fv = face_vec();
   float dot = mv.dot_product(fv);
   //threshold of recovery is gaussianesque.

   if (fabs(dot) * 100 > dice(9,20)){
      add_msg(_("The %s recovers from its skid."), name.c_str());
      skidding = false; //face_vec takes over.
      velocity *= dot; //wheels absorb horizontal velocity.
      if(dot < -.8){
         //pointed backwards, velo-wise.
         velocity *= -1; //move backwards.
      }
      move = face;
   }
}

// if not skidding, move_vec == face_vec, mv <dot> fv == 1, velocity*1 is returned.
float vehicle::forward_velocity(){
   rl_vec2d mv = move_vec();
   rl_vec2d fv = face_vec();
   float dot = mv.dot_product(fv);
   return velocity * dot;
}

rl_vec2d vehicle::velo_vec(){
    rl_vec2d ret;
    if(skidding)
       ret = move_vec();
    else
       ret = face_vec();
    ret = ret.normalized();
    ret = ret * velocity;
    return ret;
}

// normalized.
rl_vec2d vehicle::move_vec(){
    float mx,my;
    mx = cos (move.dir() * M_PI/180);
    my = sin (move.dir() * M_PI/180);
    rl_vec2d ret(mx,my);
    return ret;
}

// normalized.
rl_vec2d vehicle::face_vec(){
    float fx,fy;
    fx = cos (face.dir() * M_PI/180);
    fy = sin (face.dir() * M_PI/180);
    rl_vec2d ret(fx,fy);
    return ret;
}

float get_collision_factor(float delta_v)
{
    if (std::abs(delta_v) <= 31) {
        return ( 1 - ( 0.9 * std::abs(delta_v) ) / 31 );
    } else {
        return 0.1;
    }
}

bool vehicle::is_foldable() const
{
    for (size_t i = 0; i < parts.size(); i++) {
        if (!part_flag(i, "FOLDABLE")) {
            return false;
        }
    }
    return true;
}

bool vehicle::restore(const std::string &data)
{
    std::istringstream veh_data(data);
    try {
        JsonIn json(veh_data);
        parts.clear();
        json.read(parts);
    } catch(std::string e) {
        debugmsg("Error restoring vehicle: %s", e.c_str());
        return false;
    }
    refresh();
    face.init(0);
    turn_dir = 0;
    turn(0);
    precalc_mounts(0, 0);
    precalc_mounts(1, 0);
    return true;
}<|MERGE_RESOLUTION|>--- conflicted
+++ resolved
@@ -38,7 +38,6 @@
 	c_ltred, c_brown, c_yellow, c_ltgreen, c_ltblue, c_ltcyan, c_white};
 const int fuel_coeff[num_fuel_types] = {
     100, 100, 1, 1, 100, 1, 0};
-
 
 enum vehicle_controls {
  toggle_cruise_control,
@@ -93,15 +92,12 @@
     insides_dirty = true;
     reactor_on = false;
     engine_on = false;
-<<<<<<< HEAD
-=======
     has_pedals = false;
     has_paddles = false;
     has_hand_rims = false;
     is_locked = false;
     is_alarm_on = false;
 
->>>>>>> 535dd1eb
     //type can be null if the type_id parameter is omitted
     if(type != "null") {
       if(g->vtypes.count(type) > 0) {
@@ -286,15 +282,8 @@
     //Provide some variety to non-mint vehicles
     if( veh_status != 0 ) {
         //Leave engine running in some vehicles, if the engine has not been destroyed
-<<<<<<< HEAD
-        if(veh_fuel_mult > 0
-                && all_parts_with_feature("ENGINE", true).size() > 0
-                && one_in(8)
-                && !destroyEngine && has_engine_type_not(fuel_type_muscle, true)) {
-=======
         if( veh_fuel_mult > 0 && all_parts_with_feature("ENGINE", true).size() > 0 &&
-            one_in(8) && !destroyEngine && !has_no_key ) {
->>>>>>> 535dd1eb
+            one_in(8) && !destroyEngine && !has_no_key && has_engine_type_not(fuel_type_muscle, true) ) {
             engine_on = true;
         }
 
@@ -1131,7 +1120,6 @@
     bool failed_start = false;
     bool muscle_powered = false;
     // TODO: Make chance of success based on engine condition.
-<<<<<<< HEAD
     // electric and plasma engines don't require anything special
     for( size_t e = 0; e < engines.size(); ++e ) {
         if(parts[engines[e]].hp > 0) {
@@ -1140,27 +1128,12 @@
                 // Big engines can't be pull-started
                 int engine_power = part_power(engines[e]);
                 if(engine_power >= 50) {
-=======
-    for( auto &elem : engines ) {
-        if( parts[elem].hp > 0 ) {
-            if( part_info( elem ).fuel_type == fuel_type_gasoline ||
-                part_info( elem ).fuel_type == fuel_type_diesel ) {
-                int engine_power = part_power( elem );
-                if(engine_power < 50) {
-                    // Small engines can be pull-started
-                    engine_on = true;
-                } else {
->>>>>>> 535dd1eb
                     // Starter motor battery draw proportional to engine power
                     if(discharge_battery(engine_power / 10)) {
                         failed_start = true;
                     }
                 }
-<<<<<<< HEAD
             } else if (is_engine_type_on(e, fuel_type_muscle)) {
-=======
-            } else if( part_info( elem ).fuel_type == fuel_type_muscle ) {
->>>>>>> 535dd1eb
                 muscle_powered = true;
             }
         }
@@ -1377,19 +1350,12 @@
     // Alternators must be installed on a gas engine
     if(vehicle_part_types[id].has_flag(VPFLAG_ALTERNATOR)) {
         bool anchor_found = false;
-<<<<<<< HEAD
-        for(std::vector<int>::const_iterator it = parts_in_square.begin();
+        for( const auto &elem : parts_in_square ) {
             it != parts_in_square.end(); ++it ) {
-            if(part_info(*it).has_flag(VPFLAG_ENGINE) &&
-               (part_info(*it).fuel_type == fuel_type_gasoline || 
-                part_info(*it).fuel_type == fuel_type_diesel ||
-                part_info(*it).fuel_type == fuel_type_muscle)) {
-=======
-        for( const auto &elem : parts_in_square ) {
             if( part_info( elem ).has_flag( VPFLAG_ENGINE ) &&
                 ( part_info( elem ).fuel_type == fuel_type_gasoline ||
-                  part_info( elem ).fuel_type == fuel_type_diesel ) ) {
->>>>>>> 535dd1eb
+                  part_info( elem ).fuel_type == fuel_type_diesel ||
+                part_info(*it).fuel_type == fuel_type_muscle)) {
                 anchor_found = true;
             }
         }
@@ -3029,16 +2995,9 @@
         if( x_in_y(int(amnt_precise*1000) % 1000, 1000) ) {
             amnt += 1;
         }
-<<<<<<< HEAD
-        //find fuel needed and remove it
-        for( size_t p = 0; p < fuel.size(); p++ ) {
-            if( part_info(fuel[p]).fuel_type == fuel_types[ft] ) {
-                if( parts[fuel[p]].amount >= amnt ) {
-=======
         for( auto &elem : fuel ) {
-            if( part_info( elem ).fuel_type == ftypes[ft] ) {
+            if( part_info( elem ).fuel_type == fuel_types[ft] ) {
                 if( parts[elem].amount >= amnt ) {
->>>>>>> 535dd1eb
                     // enough fuel located in this part
                     parts[elem].amount -= amnt;
                     break;
@@ -3393,16 +3352,9 @@
         if (on_map) {
             noise_and_smoke( idle_rate, 6.0 );
         }
-<<<<<<< HEAD
-    }
-    else {
+    } else {
         if (g->u_see(global_x(), global_y()) && engine_on && 
-            has_engine_type_not(fuel_type_muscle, true)) 
-        {
-=======
-    } else {
-        if (g->u_see(global_x(), global_y()) && engine_on) {
->>>>>>> 535dd1eb
+            has_engine_type_not(fuel_type_muscle, true)) {
             add_msg(_("The %s's engine dies!"), name.c_str());
         }
         engine_on = false;
@@ -3547,7 +3499,6 @@
     if( load < 0.01 ) {
         return;
     }
-<<<<<<< HEAD
     
     // only consume resources if engine accelerating
     if (thrusting) {
@@ -3559,40 +3510,6 @@
             cruise_velocity = 0;
             return;
         } 
-=======
-    // Ugly hack, use full engine power occasionally when thrusting slightly
-    // up to cruise control speed. Loses some extra power when in reverse.
-    if (thrusting && rng(1, accel) <= vel_inc ) {
-        if (total_power() < 1) {
-            if( pl_ctrl ) {
-                if( total_power(false) < 1 ) {
-                    add_msg (m_info, _("The %s doesn't have an engine!"), name.c_str());
-                } else if( has_pedals ) {
-                    add_msg (m_info, _("The %s's pedals are out of reach!"), name.c_str());
-                } else if (has_paddles) {
-                    add_msg(m_info, _("The %s's paddles are out of reach!"), name.c_str());
-                } else if (has_hand_rims) {
-                    add_msg (m_info, _("The %s's hand rims are out of reach!"), name.c_str());
-                } else {
-                    add_msg (m_info, _("The %s's engine emits a sneezing sound."), name.c_str());
-                }
-            }
-            cruise_velocity = 0;
-            return;
-        } else if (!engine_on && !has_pedals && !has_hand_rims && !has_paddles) {
-          add_msg (_("The %s's engine isn't on!"), name.c_str());
-          cruise_velocity = 0;
-          return;
-        } else if( has_pedals || has_hand_rims || has_paddles ) {
-            if( g->u.has_bionic( "bio_torsionratchet" ) 
-                && calendar::turn.get_turn() % 60 == 0) {
-                g->u.charge_power(1);
-            }
-        }
-
-        noise_and_smoke( load );
-        consume_fuel ();
->>>>>>> 535dd1eb
 
         //make noise and consume fuel
         noise_and_smoke (load);
@@ -3601,21 +3518,7 @@
         //break the engines a bit, if going too fast.
         int strn = (int) (strain () * strain() * 100);
         for (size_t e = 0; e < engines.size(); e++){
-<<<<<<< HEAD
             do_engine_damage(e, strn);
-=======
-            size_t p = engines[e];
-            if( is_engine_on(e) && fuel_left(part_info(p).fuel_type) &&
-                rng (1, 100) < strn ) {
-                int dmg = rng (strn * 2, strn * 4);
-                damage_direct (p, dmg, 0);
-                if(one_in(2)) {
-                 add_msg(_("Your engine emits a high pitched whine."));
-                } else {
-                 add_msg(_("Your engine emits a loud grinding sound."));
-                }
-            }
->>>>>>> 535dd1eb
         }
     }
     
