--- conflicted
+++ resolved
@@ -783,54 +783,29 @@
             if (u_see_me) {
                 //~ 1$s is attaker name, 2$s is bodypart name in accusative.
                 add_msg(m_bad, _("The %1$s hits your %2$s."), name().c_str(),
-<<<<<<< HEAD
-                        body_part_name(bp_hit).c_str());
-=======
-                        body_part_name_accusative(bp_hit, random_side(bp_hit)).c_str());
->>>>>>> 3d1a8f42
+                        body_part_name_accusative(bp_hit).c_str());
             } else {
                 //~ %s is is bodypart name in accusative.
                 add_msg(m_bad, _("Something hits your %s."),
-<<<<<<< HEAD
-                        body_part_name(bp_hit).c_str());
-=======
-                        body_part_name_accusative(bp_hit, random_side(bp_hit)).c_str());
->>>>>>> 3d1a8f42
+                        body_part_name_accusative(bp_hit).c_str());
             }
         } else {
             if (u_see_me) {
                 //~ 1$s is attaker name, 2$s is target name, 3$s is bodypart name in accusative.
                 add_msg(_("The %1$s hits %2$s %3$s."), name().c_str(),
-<<<<<<< HEAD
                             target.disp_name(true).c_str(),
-                            body_part_name(bp_hit).c_str());
-=======
-                        target.disp_name(true).c_str(),
-                        body_part_name_accusative(bp_hit, random_side(bp_hit)).c_str());
->>>>>>> 3d1a8f42
+                            body_part_name_accusative(bp_hit).c_str());
             }
         }
     } else {
         if (target.is_player()) {
             if (u_see_me) {
-<<<<<<< HEAD
                 add_msg(_("The %1$s hits your %2$s, but your %3$s protects you."), name().c_str(),
-                        body_part_name(bp_hit).c_str(), target.skin_name().c_str());
-=======
-                //~ 1$s is attaker name, 2$s is bodypart name in accusative, 3$s is armor name
-                add_msg(_("The %1$s hits your %2$s, but your %3$s protects you."),name().c_str(),
-                        body_part_name_accusative(bp_hit, random_side(bp_hit)).c_str(),
-                        target.skin_name().c_str());
->>>>>>> 3d1a8f42
+                        body_part_name_accusative(bp_hit).c_str(), target.skin_name().c_str());
             } else {
                 //~ 1$s is bodypart name in accusative, 2$s is armor name.
                 add_msg(_("Something hits your %1$s, but your %2$s protects you."),
-<<<<<<< HEAD
-                        body_part_name(bp_hit).c_str(), target.skin_name().c_str());
-=======
-                        body_part_name_accusative(bp_hit, random_side(bp_hit)).c_str(),
-                        target.skin_name().c_str());
->>>>>>> 3d1a8f42
+                        body_part_name_accusative(bp_hit).c_str(), target.skin_name().c_str());
             }
         } else {
             if (u_see_me) {
@@ -838,11 +813,7 @@
                 //~ $3s is target bodypart name in accusative, 4$s is target armor name.
                 add_msg(_("The %1$s hits %2$s %3$s but is stopped by %2$s %4$s."), name().c_str(),
                             target.disp_name(true).c_str(),
-<<<<<<< HEAD
-                            body_part_name(bp_hit).c_str(),
-=======
-                            body_part_name_accusative(bp_hit, random_side(bp_hit)).c_str(),
->>>>>>> 3d1a8f42
+                            body_part_name_accusative(bp_hit).c_str(),
                             target.skin_name().c_str());
             }
         }
@@ -985,30 +956,18 @@
     Creature::deal_damage_handle_type(du, bp, damage, pain);
 }
 
-<<<<<<< HEAD
 void monster::apply_damage(Creature* source, body_part bp, int amount) {
-    if (is_dead_state()) return; // don't do any more damage if we're already dead
-    hurt(bp, amount);
-    if (is_dead_state()) die(source);
-}
-
-void monster::hurt(body_part, int dam) {
-    hurt(dam);
-=======
-void monster::apply_damage(Creature* source, body_part bp, int side, int amount) {
     // monsters don't have bodyparts
     (void) bp;
-    (void) side;
-    hurt(amount, 0, source);
-}
-
-void monster::hurt(body_part, int, int dam) {
-    hurt(dam, 0, nullptr);
+    hurt(amount, source);
+}
+
+void monster::hurt(body_part, int dam) {
+    hurt(dam, nullptr);
 }
 
 void monster::hurt(int dam) {
-    hurt(dam, 0, nullptr);
->>>>>>> 3d1a8f42
+    hurt(dam, nullptr);
 }
 
 void monster::hurt( int dam, int real_dam, Creature *source )
