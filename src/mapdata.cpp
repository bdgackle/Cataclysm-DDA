#include "mapdata.h"
#include "color.h"
#include "init.h"
#include "game_constants.h"
#include "debug.h"
#include "translations.h"
#include "trap.h"
#include <ostream>
#include <unordered_map>
#include <memory>

std::vector<ter_t> terlist;
std::map<std::string, ter_t> termap;

std::vector<furn_t> furnlist;
std::map<std::string, furn_t> furnmap;

std::ostream & operator<<(std::ostream & out, const submap * sm)
{
 out << "submap(";
 if( !sm )
 {
  out << "NULL)";
  return out;
 }

 out << "\n\tter:";
 for(int x = 0; x < SEEX; ++x)
 {
  out << "\n\t" << x << ": ";
  for(int y = 0; y < SEEY; ++y)
   out << sm->ter[x][y] << ", ";
 }

 out << "\n\titm:";
 for(int x = 0; x < SEEX; ++x)
 {
  for(int y = 0; y < SEEY; ++y)
  {
   if( !sm->itm[x][y].empty() )
   {
    for( auto it = sm->itm[x][y].begin(), end = sm->itm[x][y].end(); it != end; ++it )
    {
     out << "\n\t("<<x<<","<<y<<") ";
     out << *it << ", ";
    }
   }
  }
 }

   out << "\n\t)";
 return out;
}

std::ostream & operator<<(std::ostream & out, const submap & sm)
{
 out << (&sm);
 return out;
}

<<<<<<< HEAD
/*
 * Initialize static mapping of heavily used string flags to bitflags for load_(terrain|furniture)
 */
void init_ter_bitflags_map() {
    ter_bitflags_map["DESTROY_ITEM"]            = TFLAG_DESTROY_ITEM;   // add/spawn_item*()
    ter_bitflags_map["ROUGH"]                   = TFLAG_ROUGH;          // monmove
    ter_bitflags_map["UNSTABLE"]                = TFLAG_UNSTABLE;       // monmove
    ter_bitflags_map["ELECTRIFIED"]             = TFLAG_ELECTRIFIED;       // monmove
    ter_bitflags_map["LIQUID"]                  = TFLAG_LIQUID;         // *move(), add/spawn_item*()
    ter_bitflags_map["FIRE_CONTAINER"]          = TFLAG_FIRE_CONTAINER; // fire
    ter_bitflags_map["DIGGABLE"]                = TFLAG_DIGGABLE;       // monmove
    ter_bitflags_map["SUPPRESS_SMOKE"]          = TFLAG_SUPPRESS_SMOKE; // fire
    ter_bitflags_map["FLAMMABLE_HARD"]          = TFLAG_FLAMMABLE_HARD; // fire
    ter_bitflags_map["COLLAPSES"]               = TFLAG_COLLAPSES;      // building "remodeling"
    ter_bitflags_map["FLAMMABLE"]               = TFLAG_FLAMMABLE;      // fire bad! fire SLOW!
    ter_bitflags_map["REDUCE_SCENT"]            = TFLAG_REDUCE_SCENT;   // ...and the other half is update_scent
    ter_bitflags_map["INDOORS"]                 = TFLAG_INDOORS;        // vehicle gain_moves, weather
    ter_bitflags_map["SHARP"]                   = TFLAG_SHARP;          // monmove
    ter_bitflags_map["SUPPORTS_ROOF"]           = TFLAG_SUPPORTS_ROOF;  // and by building "remodeling" I mean hulkSMASH
    ter_bitflags_map["SWIMMABLE"]               = TFLAG_SWIMMABLE;      // monmove
    ter_bitflags_map["TRANSPARENT"]             = TFLAG_TRANSPARENT;    // map::trans / lightmap
    ter_bitflags_map["NOITEM"]                  = TFLAG_NOITEM;         // add/spawn_item*()
    ter_bitflags_map["FLAMMABLE_ASH"]           = TFLAG_FLAMMABLE_ASH;  // oh hey fire. again.
    ter_bitflags_map["PLANT"]                   = TFLAG_PLANT;          // full map iteration
    ter_bitflags_map["WALL"]                    = TFLAG_WALL;           // smells
    ter_bitflags_map["DEEP_WATER"]              = TFLAG_DEEP_WATER;     // Deep enough to submerge things
    ter_bitflags_map["HARVESTED"]               = TFLAG_HARVESTED;      // harvested.  will not bear fruit.
    ter_bitflags_map["PERMEABLE"]               = TFLAG_PERMEABLE;      // gases can flow through.
    ter_bitflags_map["ELECTRIFIED"]             = TFLAG_ELECTRIFIED;    // shocks those trying to move across or bash
    ter_bitflags_map["CLIMBABLE"]               = TFLAG_CLIMBABLE;      // gases can flow through.
}
=======
static const std::unordered_map<std::string, ter_bitflags> ter_bitflags_map = { {
    { "DESTROY_ITEM",             TFLAG_DESTROY_ITEM },   // add/spawn_item*()
    { "ROUGH",                    TFLAG_ROUGH },          // monmove
    { "UNSTABLE",                 TFLAG_UNSTABLE },       // monmove
    { "LIQUID",                   TFLAG_LIQUID },         // *move(), add/spawn_item*()
    { "FIRE_CONTAINER",           TFLAG_FIRE_CONTAINER }, // fire
    { "DIGGABLE",                 TFLAG_DIGGABLE },       // monmove
    { "SUPPRESS_SMOKE",           TFLAG_SUPPRESS_SMOKE }, // fire
    { "FLAMMABLE_HARD",           TFLAG_FLAMMABLE_HARD }, // fire
    { "TFLAG_SEALED",             TFLAG_SEALED },         // Fire, acid
    { "TFLAG_ALLOW_FIELD_EFFECT", TFLAG_ALLOW_FIELD_EFFECT }, // Fire, acid
    { "COLLAPSES",                TFLAG_COLLAPSES },      // building "remodeling"
    { "FLAMMABLE",                TFLAG_FLAMMABLE },      // fire bad! fire SLOW!
    { "REDUCE_SCENT",             TFLAG_REDUCE_SCENT },   // ...and the other half is update_scent
    { "INDOORS",                  TFLAG_INDOORS },        // vehicle gain_moves, weather
    { "SHARP",                    TFLAG_SHARP },          // monmove
    { "SUPPORTS_ROOF",            TFLAG_SUPPORTS_ROOF },  // and by building "remodeling" I mean hulkSMASH
    { "SWIMMABLE",                TFLAG_SWIMMABLE },      // monmove, many fields
    { "TRANSPARENT",              TFLAG_TRANSPARENT },    // map::trans / lightmap
    { "NOITEM",                   TFLAG_NOITEM },         // add/spawn_item*()
    { "FLAMMABLE_ASH",            TFLAG_FLAMMABLE_ASH },  // oh hey fire. again.
    { "PLANT",                    TFLAG_PLANT },          // full map iteration
    { "WALL",                     TFLAG_WALL },           // smells
    { "DEEP_WATER",               TFLAG_DEEP_WATER },     // Deep enough to submerge things
    { "HARVESTED",                TFLAG_HARVESTED },      // harvested.  will not bear fruit.
    { "PERMEABLE",                TFLAG_PERMEABLE },      // gases can flow through.
    { "AUTO_WALL_SYMBOL",         TFLAG_AUTO_WALL_SYMBOL }, // automatically create the appropriate wall
    { "CONNECT_TO_WALL",          TFLAG_CONNECT_TO_WALL }, // works with TFLAG_AUTO_WALL_SYMBOL
} };
>>>>>>> 05aac56f

void load_map_bash_item_drop_list(JsonArray ja, std::vector<map_bash_item_drop> &items) {
    while ( ja.has_more() ) {
        JsonObject jio = ja.next_object();
        map_bash_item_drop drop( jio.get_string("item"), jio.get_int("amount"), jio.get_int("minamount", -1) );
        drop.chance = jio.get_int("chance", -1);
        items.push_back(drop);
    }
}

bool map_bash_info::load(JsonObject &jsobj, std::string member, bool isfurniture) {
    if( jsobj.has_object(member) ) {
        JsonObject j = jsobj.get_object(member);
        str_min = j.get_int("str_min", 0);
        str_max = j.get_int("str_max", 0);

        str_min_blocked = j.get_int("str_min_blocked", -1);
        str_max_blocked = j.get_int("str_max_blocked", -1);

        str_min_roll = j.get_int("str_min_roll", str_min);
        str_max_roll = j.get_int("str_min_roll", str_max);

        explosive = j.get_int("explosive", -1);

        sound_vol = j.get_int("sound_vol", -1);
        sound_fail_vol = j.get_int("sound_fail_vol", -1);

        destroy_only = j.get_bool("destroy_only", false);

        sound = j.get_string("sound", _("smash!"));
        sound_fail = j.get_string("sound_fail", _("thump!"));

        if (isfurniture) {
            furn_set = j.get_string("furn_set", "f_null");
        } else {
            ter_set = j.get_string("ter_set");
        }

        if ( j.has_array("items") ) {
            load_map_bash_item_drop_list(j.get_array("items"), items);
        }

        return true;
    } else {
        return false;
    }
}

bool map_deconstruct_info::load(JsonObject &jsobj, std::string member, bool isfurniture)
{
    if (!jsobj.has_object(member)) {
        return false;
    }
    JsonObject j = jsobj.get_object(member);
    furn_set = j.get_string("furn_set", "");
    if (!isfurniture) {
        ter_set = j.get_string("ter_set");
    }
    can_do = true;

    load_map_bash_item_drop_list(j.get_array("items"), items);
    return true;
}

furn_t null_furniture_t() {
  furn_t new_furniture;
  new_furniture.id = "f_null";
  new_furniture.name = _("nothing");
  new_furniture.sym = ' ';
  new_furniture.color = c_white;
  new_furniture.movecost = 0;
  new_furniture.move_str_req = -1;
  new_furniture.transparent = true;
  new_furniture.set_flag("TRANSPARENT");
  new_furniture.examine = iexamine_function_from_string("none");
  new_furniture.loadid = 0;
  new_furniture.open = "";
  new_furniture.close = "";
  new_furniture.max_volume = MAX_VOLUME_IN_SQUARE;
  return new_furniture;
}

ter_t null_terrain_t() {
  ter_t new_terrain;
  new_terrain.id = "t_null";
  new_terrain.name = _("nothing");
  new_terrain.sym = ' ';
  new_terrain.color = c_white;
  new_terrain.movecost = 2;
  new_terrain.trap = tr_null;
  new_terrain.trap_id_str = "";
  new_terrain.transparent = true;
  new_terrain.set_flag("TRANSPARENT");
  new_terrain.set_flag("DIGGABLE");
  new_terrain.examine = iexamine_function_from_string("none");
  new_terrain.harvest_season = 0;
  new_terrain.harvestable = "";
  new_terrain.transforms_into = "t_null";
  new_terrain.loadid = 0;
  new_terrain.open = "";
  new_terrain.close = "";
  new_terrain.max_volume = MAX_VOLUME_IN_SQUARE;
  return new_terrain;
}

void load_furniture(JsonObject &jsobj)
{
  if ( furnlist.empty() ) {
      furn_t new_null = null_furniture_t();
      furnmap[new_null.id] = new_null;
      furnlist.push_back(new_null);
  }
  furn_t new_furniture;
  new_furniture.id = jsobj.get_string("id");
  if ( new_furniture.id == "f_null" ) {
      return;
  }
  new_furniture.name = _(jsobj.get_string("name").c_str());
  new_furniture.sym = jsobj.get_string("symbol").c_str()[0];

  bool has_color = jsobj.has_member("color");
  bool has_bgcolor = jsobj.has_member("bgcolor");
  if(has_color && has_bgcolor) {
    debugmsg("Found both color and bgcolor for %s, use only one of these.", new_furniture.name.c_str());
    new_furniture.color = c_white;
  } else if(has_color) {
    new_furniture.color = color_from_string(jsobj.get_string("color"));
  } else if(has_bgcolor) {
    new_furniture.color = bgcolor_from_string(jsobj.get_string("bgcolor"));
  } else {
    debugmsg("Furniture %s needs at least one of: color, bgcolor.", new_furniture.name.c_str());
  }

  new_furniture.movecost = jsobj.get_int("move_cost_mod");
  new_furniture.move_str_req = jsobj.get_int("required_str");
  new_furniture.max_volume = jsobj.get_int("max_volume", MAX_VOLUME_IN_SQUARE);

  new_furniture.crafting_pseudo_item = jsobj.get_string("crafting_pseudo_item", "");

  new_furniture.transparent = false;
    for( auto & flag : jsobj.get_string_array( "flags" ) ) {
        new_furniture.set_flag( flag );
    }

  if(jsobj.has_member("examine_action")) {
    std::string function_name = jsobj.get_string("examine_action");
    new_furniture.examine = iexamine_function_from_string(function_name);
  } else {
    //If not specified, default to no action
    new_furniture.examine = iexamine_function_from_string("none");
  }

  new_furniture.open = "";
  if ( jsobj.has_member("open") ) {
      new_furniture.open = jsobj.get_string("open");
  }
  new_furniture.close = "";
  if ( jsobj.has_member("close") ) {
      new_furniture.close = jsobj.get_string("close");
  }
  new_furniture.bash.load(jsobj, "bash", true);
  new_furniture.deconstruct.load(jsobj, "deconstruct", true);

  new_furniture.loadid = furnlist.size();
  furnmap[new_furniture.id] = new_furniture;
  furnlist.push_back(new_furniture);
}

void load_terrain(JsonObject &jsobj)
{
  if ( terlist.empty() ) {
      ter_t new_null = null_terrain_t();
      termap[new_null.id] = new_null;
      terlist.push_back(new_null);
  }
  ter_t new_terrain;
  new_terrain.id = jsobj.get_string("id");
  if ( new_terrain.id == "t_null" ) {
      return;
  }
  new_terrain.name = _(jsobj.get_string("name").c_str());

  //Special case for the LINE_ symbols
  std::string symbol = jsobj.get_string("symbol");
  if("LINE_XOXO" == symbol) {
    new_terrain.sym = LINE_XOXO;
  } else if("LINE_OXOX" == symbol) {
    new_terrain.sym = LINE_OXOX;
  } else {
    new_terrain.sym = symbol.c_str()[0];
  }

  new_terrain.color = color_from_string(jsobj.get_string("color"));
  new_terrain.movecost = jsobj.get_int("move_cost");

  if(jsobj.has_member("trap")) {
      // Store the string representation of the trap id.
      // Overwrites the trap field in set_trap_ids() once ids are assigned..
      new_terrain.trap_id_str = jsobj.get_string("trap");
  }
  new_terrain.trap = tr_null;
  new_terrain.max_volume = jsobj.get_int("max_volume", MAX_VOLUME_IN_SQUARE);

  new_terrain.transparent = false;
    for( auto & flag : jsobj.get_string_array( "flags" ) ) {
        new_terrain.set_flag( flag );
    }

  if(jsobj.has_member("examine_action")) {
    std::string function_name = jsobj.get_string("examine_action");
    new_terrain.examine = iexamine_function_from_string(function_name);
  } else {
    // if not specified, default to no action
    new_terrain.examine = iexamine_function_from_string("none");
  }

  // if the terrain has something harvestable
  if (jsobj.has_member("harvestable")) {
    new_terrain.harvestable = jsobj.get_string("harvestable"); // get the harvestable
  }  
  
  if (jsobj.has_member("transforms_into")) {   
    new_terrain.transforms_into = jsobj.get_string("transforms_into"); // get the terrain to transform into later on
  }
  
  if (jsobj.has_member("harvest_season")) {  
    //get the harvest season
    if (jsobj.get_string("harvest_season") == "SPRING") {new_terrain.harvest_season = 0;} // convert the season to int for calendar compare
    else if (jsobj.get_string("harvest_season") == "SUMMER") {new_terrain.harvest_season = 1;}
    else if (jsobj.get_string("harvest_season") == "AUTUMN") {new_terrain.harvest_season = 2;}
    else {new_terrain.harvest_season = 3;}
  }

  new_terrain.open = "";
  if ( jsobj.has_member("open") ) {
      new_terrain.open = jsobj.get_string("open");
  }
  new_terrain.close = "";
  if ( jsobj.has_member("close") ) {
      new_terrain.close = jsobj.get_string("close");
  }
  new_terrain.bash.load(jsobj, "bash", false);
  new_terrain.deconstruct.load(jsobj, "deconstruct", false);
  new_terrain.loadid=terlist.size();
  termap[new_terrain.id]=new_terrain;
  terlist.push_back(new_terrain);
}

static const std::unordered_map<std::string, std::string> ter_type_conversion_map = { {
    { "t_wall_h", "t_wall" },
    { "t_wall_v", "t_wall" },
    { "t_concrete_h", "t_concrete_wall" },
    { "t_concrete_v", "t_concrete_wall" },
    { "t_wall_metal_h", "t_wall_metal" },
    { "t_wall_metal_v", "t_wall_metal" },
    { "t_wall_glass_h", "t_wall_glass" },
    { "t_wall_glass_v", "t_wall_glass" },
    { "t_wall_glass_h_alarm", "t_wall_glass_alarm" },
    { "t_wall_glass_v_alarm", "t_wall_glass_alarm" },
    { "t_reinforced_glass_h", "t_reinforced_glass" },
    { "t_reinforced_glass_v", "t_reinforced_glass" },
    { "t_fungus_wall_h", "t_fungus_wall" },
    { "t_fungus_wall_v", "t_fungus_wall" },
    { "t_wall_h_r", "t_wall_r" },
    { "t_wall_v_r", "t_wall_r" },
    { "t_wall_h_w", "t_wall_w" },
    { "t_wall_v_w", "t_wall_w" },
    { "t_wall_h_b", "t_wall_b" },
    { "t_wall_v_b", "t_wall_b" },
    { "t_wall_h_g", "t_wall_g" },
    { "t_wall_v_g", "t_wall_g" },
    { "t_wall_h_y", "t_wall_y" },
    { "t_wall_v_y", "t_wall_y" },
    { "t_wall_h_p", "t_wall_p" },
    { "t_wall_v_p", "t_wall_p" },
} };

std::string convert_terrain_type( const std::string &t )
{
    const auto iter = ter_type_conversion_map.find( t );
    if( iter == ter_type_conversion_map.end() ) {
        return t;
    }
    return iter->second;
}

ter_id terfind(const std::string & id) {
    auto iter = termap.find( id );
    if( iter != termap.end() ) {
        return iter->second.loadid;
    }
    const std::string new_id = convert_terrain_type( id );
    if( new_id != id ) {
        return terfind( new_id );
    }
    debugmsg( "can't find terrain %s", id.c_str() );
    return t_null;
}

void map_data_common_t::set_flag( const std::string &flag )
{
    flags.insert( flag );

    auto const it = ter_bitflags_map.find( flag );
    if( it != ter_bitflags_map.end() ) {
        bitflags.set( it->second );
        if( !transparent && it->second == TFLAG_TRANSPARENT ) {
            transparent = true;
        }
        // Faster to set this here instead of checking all three flags when drawing.
        if( it->second == TFLAG_WALL || it->second == TFLAG_AUTO_WALL_SYMBOL ) {
            set_flag( "CONNECT_TO_WALL" );
        }
    }
}

ter_id t_null,
    t_hole, // Real nothingness; makes you fall a z-level
    // Ground
    t_dirt, t_sand, t_dirtmound, t_pit_shallow, t_pit,
    t_pit_corpsed, t_pit_covered, t_pit_spiked, t_pit_spiked_covered, t_pit_glass, t_pit_glass_covered,
    t_rock_floor,
    t_grass,
    t_metal_floor,
    t_pavement, t_pavement_y, t_sidewalk, t_concrete,
    t_floor, t_floor_waxed,
    t_dirtfloor,//Dirt floor(Has roof)
    t_carpet_red,t_carpet_yellow,t_carpet_purple,t_carpet_green,
    t_linoleum_white, t_linoleum_gray,
    t_grate,
    t_slime,
    t_bridge,
    t_covered_well,
    // Lighting related
    t_utility_light,
    // Walls
    t_wall_log_half, t_wall_log, t_wall_log_chipped, t_wall_log_broken, t_palisade, t_palisade_gate, t_palisade_gate_o,
    t_wall_half, t_wall_wood, t_wall_wood_chipped, t_wall_wood_broken,
    t_wall, t_concrete_wall,
    t_wall_metal,
    t_wall_glass,
    t_wall_glass_alarm,
    t_reinforced_glass,
    t_bars,
    t_wall_r,t_wall_w,t_wall_b,t_wall_g,t_wall_p,t_wall_y,
    t_door_c, t_door_c_peep, t_door_b, t_door_b_peep, t_door_o, t_door_o_peep, t_rdoor_c, t_rdoor_b, t_rdoor_o,t_door_locked_interior, t_door_locked, t_door_locked_peep, t_door_locked_alarm, t_door_frame,
    t_chaingate_l, t_fencegate_c, t_fencegate_o, t_chaingate_c, t_chaingate_o,
    t_door_boarded, t_door_boarded_damaged, t_door_boarded_peep, t_rdoor_boarded, t_rdoor_boarded_damaged, t_door_boarded_damaged_peep,
    t_door_metal_c, t_door_metal_o, t_door_metal_locked, t_door_metal_pickable, t_mdoor_frame,
    t_door_bar_c, t_door_bar_o, t_door_bar_locked,
    t_door_glass_c, t_door_glass_o,
    t_portcullis,
    t_recycler, t_window, t_window_taped, t_window_domestic, t_window_domestic_taped, t_window_open, t_curtains,
    t_window_alarm, t_window_alarm_taped, t_window_empty, t_window_frame, t_window_boarded,
    t_window_boarded_noglass, t_window_reinforced, t_window_reinforced_noglass, t_window_enhanced, t_window_enhanced_noglass, t_window_bars_alarm,
    t_window_stained_green, t_window_stained_red, t_window_stained_blue,
    t_rock, t_fault,
    t_paper,
    t_rock_wall, t_rock_wall_half,
    // Tree
    t_tree, t_tree_young, t_tree_apple, t_tree_apple_harvested, t_tree_pear, t_tree_pear_harvested, t_tree_cherry, t_tree_cherry_harvested,
    t_tree_peach, t_tree_peach_harvested, t_tree_apricot, t_tree_apricot_harvested, t_tree_plum, t_tree_plum_harvested,
    t_tree_pine, t_tree_blackjack, t_tree_deadpine, t_underbrush, t_shrub, t_shrub_blueberry, t_shrub_strawberry, t_trunk,
    t_root_wall,
    t_wax, t_floor_wax,
    t_fence_v, t_fence_h, t_chainfence_v, t_chainfence_h, t_chainfence_posts,
    t_fence_post, t_fence_wire, t_fence_barbed, t_fence_rope,
    t_railing_v, t_railing_h,
    // Nether
    t_marloss, t_fungus_floor_in, t_fungus_floor_sup, t_fungus_floor_out, t_fungus_wall,
    t_fungus_mound, t_fungus, t_shrub_fungal, t_tree_fungal, t_tree_fungal_young, t_marloss_tree,
    // Water, lava, etc.
    t_water_sh, t_water_dp, t_swater_sh, t_swater_dp, t_water_pool, t_sewage,
    t_lava,
    // More embellishments than you can shake a stick at.
    t_sandbox, t_slide, t_monkey_bars, t_backboard,
    t_gas_pump, t_gas_pump_smashed,
    t_diesel_pump, t_diesel_pump_smashed,
    t_atm,
    t_generator_broken,
    t_missile, t_missile_exploded,
    t_radio_tower, t_radio_controls,
    t_console_broken, t_console, t_gates_mech_control, t_gates_control_concrete, t_barndoor, t_palisade_pulley,
    t_gates_control_metal,
    t_sewage_pipe, t_sewage_pump,
    t_centrifuge,
    t_column,
    t_vat,
    t_cvdbody, t_cvdmachine,
    t_water_pump,
    t_conveyor, t_machinery_light, t_machinery_heavy, t_machinery_old, t_machinery_electronic,
    t_improvised_shelter,
    // Staircases etc.
    t_stairs_down, t_stairs_up, t_manhole, t_ladder_up, t_ladder_down, t_slope_down,
     t_slope_up, t_rope_up,
    t_manhole_cover,
    // Special
    t_card_science, t_card_military, t_card_reader_broken, t_slot_machine,
     t_elevator_control, t_elevator_control_off, t_elevator, t_pedestal_wyrm,
     t_pedestal_temple,
    // Temple tiles
    t_rock_red, t_rock_green, t_rock_blue, t_floor_red, t_floor_green, t_floor_blue,
    t_switch_rg, t_switch_gb, t_switch_rb, t_switch_even, t_open_air, t_plut_generator,
    t_pavement_bg_dp, t_pavement_y_bg_dp, t_sidewalk_bg_dp, t_guardrail_bg_dp;

void set_ter_ids() {
    t_null=terfind("t_null");
    t_hole=terfind("t_hole");
    t_dirt=terfind("t_dirt");
    t_sand=terfind("t_sand");
    t_dirtmound=terfind("t_dirtmound");
    t_pit_shallow=terfind("t_pit_shallow");
    t_pit=terfind("t_pit");
    t_pit_corpsed=terfind("t_pit_corpsed");
    t_pit_covered=terfind("t_pit_covered");
    t_pit_spiked=terfind("t_pit_spiked");
    t_pit_spiked_covered=terfind("t_pit_spiked_covered");
    t_pit_glass=terfind("t_pit_glass");
    t_pit_glass_covered=terfind("t_pit_glass_covered");
    t_rock_floor=terfind("t_rock_floor");
    t_grass=terfind("t_grass");
    t_metal_floor=terfind("t_metal_floor");
    t_pavement=terfind("t_pavement");
    t_pavement_y=terfind("t_pavement_y");
    t_sidewalk=terfind("t_sidewalk");
    t_concrete=terfind("t_concrete");
    t_floor=terfind("t_floor");
    t_floor_waxed=terfind("t_floor_waxed");
    t_dirtfloor=terfind("t_dirtfloor");
    t_carpet_red=terfind("t_carpet_red");
    t_carpet_yellow=terfind("t_carpet_yellow");
    t_carpet_purple=terfind("t_carpet_purple");
    t_carpet_green=terfind("t_carpet_green");
    t_linoleum_white=terfind("t_linoleum_white");
    t_linoleum_gray=terfind("t_linoleum_gray");
    t_grate=terfind("t_grate");
    t_slime=terfind("t_slime");
    t_bridge=terfind("t_bridge");
    t_utility_light=terfind("t_utility_light");
    t_wall_log_half=terfind("t_wall_log_half");
    t_wall_log=terfind("t_wall_log");
    t_wall_log_chipped=terfind("t_wall_log_chipped");
    t_wall_log_broken=terfind("t_wall_log_broken");
    t_palisade=terfind("t_palisade");
    t_palisade_gate=terfind("t_palisade_gate");
    t_palisade_gate_o=terfind("t_palisade_gate_o");
    t_wall_half=terfind("t_wall_half");
    t_wall_wood=terfind("t_wall_wood");
    t_wall_wood_chipped=terfind("t_wall_wood_chipped");
    t_wall_wood_broken=terfind("t_wall_wood_broken");
    t_wall=terfind("t_wall");
    t_concrete_wall=terfind("t_concrete_wall");
    t_wall_metal=terfind("t_wall_metal");
    t_wall_glass=terfind("t_wall_glass");
    t_wall_glass_alarm=terfind("t_wall_glass_alarm");
    t_reinforced_glass=terfind("t_reinforced_glass");
    t_bars=terfind("t_bars");
    t_wall_b=terfind("t_wall_b");
    t_wall_g=terfind("t_wall_g");
    t_wall_p=terfind("t_wall_p");
    t_wall_r=terfind("t_wall_r");
    t_wall_w=terfind("t_wall_w");
    t_door_c=terfind("t_door_c");
    t_door_c_peep=terfind("t_door_c_peep");
    t_door_b=terfind("t_door_b");
    t_door_b_peep=terfind("t_door_b_peep");
    t_door_o=terfind("t_door_o");
    t_door_o_peep=terfind("t_door_o_peep");
    t_rdoor_c=terfind("t_rdoor_c");
    t_rdoor_b=terfind("t_rdoor_b");
    t_rdoor_o=terfind("t_rdoor_o");
    t_door_locked_interior=terfind("t_door_locked_interior");
    t_door_locked=terfind("t_door_locked");
    t_door_locked_peep=terfind("t_door_locked_peep");
    t_door_locked_alarm=terfind("t_door_locked_alarm");
    t_door_frame=terfind("t_door_frame");
    t_mdoor_frame=terfind("t_mdoor_frame");
    t_chaingate_l=terfind("t_chaingate_l");
    t_fencegate_c=terfind("t_fencegate_c");
    t_fencegate_o=terfind("t_fencegate_o");
    t_chaingate_c=terfind("t_chaingate_c");
    t_chaingate_o=terfind("t_chaingate_o");
    t_door_boarded=terfind("t_door_boarded");
    t_door_boarded_damaged=terfind("t_door_boarded_damaged");
    t_door_boarded_peep=terfind("t_door_boarded_peep");
    t_rdoor_boarded=terfind("t_rdoor_boarded");
    t_rdoor_boarded_damaged=terfind("t_rdoor_boarded_damaged");
    t_door_boarded_damaged_peep=terfind("t_door_boarded_damaged_peep");
    t_door_metal_c=terfind("t_door_metal_c");
    t_door_metal_o=terfind("t_door_metal_o");
    t_door_metal_locked=terfind("t_door_metal_locked");
    t_door_metal_pickable=terfind("t_door_metal_pickable");
    t_door_bar_c=terfind("t_door_bar_c");
    t_door_bar_o=terfind("t_door_bar_o");
    t_door_bar_locked=terfind("t_door_bar_locked");
    t_door_glass_c=terfind("t_door_glass_c");
    t_door_glass_o=terfind("t_door_glass_o");
    t_portcullis=terfind("t_portcullis");
    t_recycler=terfind("t_recycler");
    t_window=terfind("t_window");
    t_window_taped=terfind("t_window_taped");
    t_window_domestic=terfind("t_window_domestic");
    t_window_domestic_taped=terfind("t_window_domestic_taped");
    t_window_open=terfind("t_window_open");
    t_curtains=terfind("t_curtains");
    t_window_alarm=terfind("t_window_alarm");
    t_window_alarm_taped=terfind("t_window_alarm_taped");
    t_window_empty=terfind("t_window_empty");
    t_window_frame=terfind("t_window_frame");
    t_window_boarded=terfind("t_window_boarded");
    t_window_boarded_noglass=terfind("t_window_boarded_noglass");
    t_window_reinforced=terfind("t_window_reinforced");
    t_window_reinforced_noglass=terfind("t_window_reinforced_noglass");
    t_window_enhanced=terfind("t_window_enhanced");
    t_window_enhanced_noglass=terfind("t_window_enhanced_noglass");
    t_window_bars_alarm=terfind("t_window_bars_alarm");
    t_window_stained_green=terfind("t_window_stained_green");
    t_window_stained_red=terfind("t_window_stained_red");
    t_window_stained_blue=terfind("t_window_stained_blue");
    t_rock=terfind("t_rock");
    t_fault=terfind("t_fault");
    t_paper=terfind("t_paper");
    t_rock_wall=terfind("t_rock_wall");
    t_rock_wall_half=terfind("t_rock_wall_half");
    t_tree=terfind("t_tree");
    t_tree_young=terfind("t_tree_young");
    t_tree_apple=terfind("t_tree_apple");
    t_tree_apple_harvested=terfind("t_tree_apple_harvested");
    t_tree_pear=terfind("t_tree_pear");
    t_tree_pear_harvested=terfind("t_tree_pear_harvested");
    t_tree_cherry=terfind("t_tree_cherry");
    t_tree_cherry_harvested=terfind("t_tree_cherry_harvested");
    t_tree_peach=terfind("t_tree_peach");
    t_tree_peach_harvested=terfind("t_tree_peach_harvested");
    t_tree_apricot=terfind("t_tree_apricot");
    t_tree_apricot_harvested=terfind("t_tree_apricot_harvested");
    t_tree_plum=terfind("t_tree_plum");
    t_tree_plum_harvested=terfind("t_tree_plum_harvested");
    t_tree_pine=terfind("t_tree_pine");
    t_tree_blackjack=terfind("t_tree_blackjack");
    t_tree_deadpine=terfind("t_tree_deadpine");
    t_underbrush=terfind("t_underbrush");
    t_shrub=terfind("t_shrub");
    t_shrub_blueberry=terfind("t_shrub_blueberry");
    t_shrub_strawberry=terfind("t_shrub_strawberry");
    t_trunk=terfind("t_trunk");
    t_root_wall=terfind("t_root_wall");
    t_wax=terfind("t_wax");
    t_floor_wax=terfind("t_floor_wax");
    t_fence_v=terfind("t_fence_v");
    t_fence_h=terfind("t_fence_h");
    t_chainfence_v=terfind("t_chainfence_v");
    t_chainfence_h=terfind("t_chainfence_h");
    t_chainfence_posts=terfind("t_chainfence_posts");
    t_fence_post=terfind("t_fence_post");
    t_fence_wire=terfind("t_fence_wire");
    t_fence_barbed=terfind("t_fence_barbed");
    t_fence_rope=terfind("t_fence_rope");
    t_railing_v=terfind("t_railing_v");
    t_railing_h=terfind("t_railing_h");
    t_marloss=terfind("t_marloss");
    t_fungus_floor_in=terfind("t_fungus_floor_in");
    t_fungus_floor_sup=terfind("t_fungus_floor_sup");
    t_fungus_floor_out=terfind("t_fungus_floor_out");
    t_fungus_wall=terfind("t_fungus_wall");
    t_fungus_mound=terfind("t_fungus_mound");
    t_fungus=terfind("t_fungus");
    t_shrub_fungal=terfind("t_shrub_fungal");
    t_tree_fungal=terfind("t_tree_fungal");
    t_tree_fungal_young=terfind("t_tree_fungal_young");
    t_marloss_tree=terfind("t_marloss_tree");
    t_water_sh=terfind("t_water_sh");
    t_water_dp=terfind("t_water_dp");
    t_swater_sh=terfind("t_swater_sh");
    t_swater_dp=terfind("t_swater_dp");
    t_water_pool=terfind("t_water_pool");
    t_sewage=terfind("t_sewage");
    t_lava=terfind("t_lava");
    t_sandbox=terfind("t_sandbox");
    t_slide=terfind("t_slide");
    t_monkey_bars=terfind("t_monkey_bars");
    t_backboard=terfind("t_backboard");
    t_gas_pump=terfind("t_gas_pump");
    t_gas_pump_smashed=terfind("t_gas_pump_smashed");
    t_diesel_pump=terfind("t_diesel_pump");
    t_diesel_pump_smashed=terfind("t_diesel_pump_smashed");
    t_atm=terfind("t_atm");
    t_generator_broken=terfind("t_generator_broken");
    t_missile=terfind("t_missile");
    t_missile_exploded=terfind("t_missile_exploded");
    t_radio_tower=terfind("t_radio_tower");
    t_radio_controls=terfind("t_radio_controls");
    t_console_broken=terfind("t_console_broken");
    t_console=terfind("t_console");
    t_gates_mech_control=terfind("t_gates_mech_control");
    t_gates_control_concrete=terfind("t_gates_control_concrete");
    t_barndoor=terfind("t_barndoor");
    t_palisade_pulley=terfind("t_palisade_pulley");
    t_gates_control_metal=terfind("t_gates_control_metal");
    t_sewage_pipe=terfind("t_sewage_pipe");
    t_sewage_pump=terfind("t_sewage_pump");
    t_centrifuge=terfind("t_centrifuge");
    t_column=terfind("t_column");
    t_vat=terfind("t_vat");
    t_cvdbody=terfind("t_cvdbody");
    t_cvdmachine=terfind("t_cvdmachine");
    t_stairs_down=terfind("t_stairs_down");
    t_stairs_up=terfind("t_stairs_up");
    t_manhole=terfind("t_manhole");
    t_ladder_up=terfind("t_ladder_up");
    t_ladder_down=terfind("t_ladder_down");
    t_slope_down=terfind("t_slope_down");
    t_slope_up=terfind("t_slope_up");
    t_rope_up=terfind("t_rope_up");
    t_manhole_cover=terfind("t_manhole_cover");
    t_card_science=terfind("t_card_science");
    t_card_military=terfind("t_card_military");
    t_card_reader_broken=terfind("t_card_reader_broken");
    t_slot_machine=terfind("t_slot_machine");
    t_elevator_control=terfind("t_elevator_control");
    t_elevator_control_off=terfind("t_elevator_control_off");
    t_elevator=terfind("t_elevator");
    t_pedestal_wyrm=terfind("t_pedestal_wyrm");
    t_pedestal_temple=terfind("t_pedestal_temple");
    t_rock_red=terfind("t_rock_red");
    t_rock_green=terfind("t_rock_green");
    t_rock_blue=terfind("t_rock_blue");
    t_floor_red=terfind("t_floor_red");
    t_floor_green=terfind("t_floor_green");
    t_floor_blue=terfind("t_floor_blue");
    t_switch_rg=terfind("t_switch_rg");
    t_switch_gb=terfind("t_switch_gb");
    t_switch_rb=terfind("t_switch_rb");
    t_switch_even=terfind("t_switch_even");
    t_covered_well=terfind("t_covered_well");
    t_water_pump=terfind("t_water_pump");
    t_conveyor=terfind("t_conveyor");
    t_machinery_light=terfind("t_machinery_light");
    t_machinery_heavy=terfind("t_machinery_heavy");
    t_machinery_old=terfind("t_machinery_old");
    t_machinery_electronic=terfind("t_machinery_electronic");
    t_open_air=terfind("t_open_air");
    t_plut_generator = terfind("t_plut_generator");
    t_pavement_bg_dp = terfind("t_pavement_bg_dp");
    t_pavement_y_bg_dp = terfind("t_pavement_y_bg_dp");
    t_sidewalk_bg_dp = terfind("t_sidewalk_bg_dp");
    t_guardrail_bg_dp = terfind("t_guardrail_bg_dp");
    t_improvised_shelter = terfind("t_improvised_shelter");
}

furn_id furnfind(const std::string & id) {
    if( furnmap.find(id) == furnmap.end() ) {
         debugmsg("Can't find %s",id.c_str());
         return 0;
    }
    return furnmap[id].loadid;
}

furn_id f_null,
    f_hay,
    f_rubble, f_rubble_rock, f_wreckage, f_ash,
    f_barricade_road, f_sandbag_half, f_sandbag_wall,
    f_bulletin,
    f_indoor_plant,f_indoor_plant_y,
    f_bed, f_toilet, f_makeshift_bed, f_straw_bed,
    f_sink, f_oven, f_woodstove, f_fireplace, f_bathtub,
    f_chair, f_armchair, f_sofa, f_cupboard, f_trashcan, f_desk, f_exercise,
    f_ball_mach, f_bench, f_lane, f_table, f_pool_table,
    f_counter,
    f_fridge, f_glass_fridge, f_dresser, f_locker,
    f_rack, f_bookcase,
    f_washer, f_dryer,
    f_vending_c, f_vending_o, f_dumpster, f_dive_block,
    f_crate_c, f_crate_o,
    f_large_canvas_wall, f_canvas_wall, f_canvas_door, f_canvas_door_o, f_groundsheet, f_fema_groundsheet, f_large_groundsheet,
    f_large_canvas_door, f_large_canvas_door_o, f_center_groundsheet, f_skin_wall, f_skin_door, f_skin_door_o,  f_skin_groundsheet,
    f_mutpoppy, f_flower_fungal, f_fungal_mass, f_fungal_clump,f_dahlia,f_datura,f_dandelion,f_cattails,f_bluebell,
    f_safe_c, f_safe_l, f_safe_o,
    f_plant_seed, f_plant_seedling, f_plant_mature, f_plant_harvest,
    f_fvat_empty, f_fvat_full,
    f_wood_keg,
    f_statue, f_egg_sackbw, f_egg_sackws, f_egg_sacke,
    f_flower_marloss,
    f_floor_canvas,
    f_tatami,
    f_kiln_empty, f_kiln_full, f_kiln_metal_empty, f_kiln_metal_full,
    f_robotic_arm;

void set_furn_ids() {
    f_null=furnfind("f_null");
    f_hay=furnfind("f_hay");
    f_rubble=furnfind("f_rubble");
    f_rubble_rock=furnfind("f_rubble_rock");
    f_wreckage=furnfind("f_wreckage");
    f_ash=furnfind("f_ash");
    f_barricade_road=furnfind("f_barricade_road");
    f_sandbag_half=furnfind("f_sandbag_half");
    f_sandbag_wall=furnfind("f_sandbag_wall");
    f_bulletin=furnfind("f_bulletin");
    f_indoor_plant=furnfind("f_indoor_plant");
    f_indoor_plant_y=furnfind("f_indoor_plant_y");
    f_bed=furnfind("f_bed");
    f_toilet=furnfind("f_toilet");
    f_makeshift_bed=furnfind("f_makeshift_bed");
    f_straw_bed=furnfind("f_straw_bed");
    f_sink=furnfind("f_sink");
    f_oven=furnfind("f_oven");
    f_woodstove=furnfind("f_woodstove");
    f_fireplace=furnfind("f_fireplace");
    f_bathtub=furnfind("f_bathtub");
    f_chair=furnfind("f_chair");
    f_armchair=furnfind("f_armchair");
    f_sofa=furnfind("f_sofa");
    f_cupboard=furnfind("f_cupboard");
    f_trashcan=furnfind("f_trashcan");
    f_desk=furnfind("f_desk");
    f_exercise=furnfind("f_exercise");
    f_ball_mach=furnfind("f_ball_mach");
    f_bench=furnfind("f_bench");
    f_lane=furnfind("f_lane");
    f_table=furnfind("f_table");
    f_pool_table=furnfind("f_pool_table");
    f_counter=furnfind("f_counter");
    f_fridge=furnfind("f_fridge");
    f_glass_fridge=furnfind("f_glass_fridge");
    f_dresser=furnfind("f_dresser");
    f_locker=furnfind("f_locker");
    f_rack=furnfind("f_rack");
    f_bookcase=furnfind("f_bookcase");
    f_washer=furnfind("f_washer");
    f_dryer=furnfind("f_dryer");
    f_vending_c=furnfind("f_vending_c");
    f_vending_o=furnfind("f_vending_o");
    f_dumpster=furnfind("f_dumpster");
    f_dive_block=furnfind("f_dive_block");
    f_crate_c=furnfind("f_crate_c");
    f_crate_o=furnfind("f_crate_o");
    f_canvas_wall=furnfind("f_canvas_wall");
    f_large_canvas_wall=furnfind("f_large_canvas_wall");
    f_canvas_door=furnfind("f_canvas_door");
    f_large_canvas_door=furnfind("f_large_canvas_door");
    f_canvas_door_o=furnfind("f_canvas_door_o");
    f_large_canvas_door_o=furnfind("f_large_canvas_door_o");
    f_groundsheet=furnfind("f_groundsheet");
    f_large_groundsheet=furnfind("f_large_groundsheet");
    f_center_groundsheet=furnfind("f_center_groundsheet");
    f_fema_groundsheet=furnfind("f_fema_groundsheet");
    f_skin_wall=furnfind("f_skin_wall");
    f_skin_door=furnfind("f_skin_door");
    f_skin_door_o=furnfind("f_skin_door_o");
    f_skin_groundsheet=furnfind("f_skin_groundsheet");
    f_mutpoppy=furnfind("f_mutpoppy");
    f_fungal_mass=furnfind("f_fungal_mass");
    f_fungal_clump=furnfind("f_fungal_clump");
    f_flower_fungal=furnfind("f_flower_fungal");
    f_bluebell=furnfind("f_bluebell");
    f_dahlia=furnfind("f_dahlia");
    f_datura=furnfind("f_datura");
    f_dandelion=furnfind("f_dandelion");
    f_cattails=furnfind("f_cattails");
    f_safe_c=furnfind("f_safe_c");
    f_safe_l=furnfind("f_safe_l");
    f_safe_o=furnfind("f_safe_o");
    f_plant_seed=furnfind("f_plant_seed");
    f_plant_seedling=furnfind("f_plant_seedling");
    f_plant_mature=furnfind("f_plant_mature");
    f_plant_harvest=furnfind("f_plant_harvest");
    f_fvat_empty=furnfind("f_fvat_empty");
    f_fvat_full=furnfind("f_fvat_full");
    f_wood_keg=furnfind("f_wood_keg");
    f_statue=furnfind("f_statue");
    f_egg_sackbw=furnfind("f_egg_sackbw");
    f_egg_sackws=furnfind("f_egg_sackws");
    f_egg_sacke=furnfind("f_egg_sacke");
    f_flower_marloss=furnfind("f_flower_marloss");
    f_floor_canvas=furnfind("f_floor_canvas");
    f_kiln_empty=furnfind("f_kiln_empty");
    f_kiln_full=furnfind("f_kiln_full");
    f_kiln_metal_empty=furnfind("f_kiln_metal_empty");
    f_kiln_metal_full=furnfind("f_kiln_metal_full");
    f_robotic_arm=furnfind("f_robotic_arm");
}

/*
 * default? N O T H I N G.
 *
ter_furn_id::ter_furn_id() {
    ter = (short)t_null;
    furn = (short)t_null;
}
*/

void check_bash_items(const map_bash_info &mbi, const std::string &id, bool is_terrain)
{
    for( auto &elem : mbi.items ) {
        const std::string &it = elem.itemtype;
        if( !item::type_is_defined( it ) ) {
            debugmsg("%s: bash result item %s does not exist", id.c_str(), it.c_str());
        }
    }
    if (mbi.str_max != -1) {
        if (is_terrain && mbi.ter_set.empty()) {
            debugmsg("bash result terrain of %s is undefined/empty", id.c_str());
        }
        if (!mbi.ter_set.empty() && termap.count(mbi.ter_set) == 0) {
            debugmsg("bash result terrain %s of %s does not exist", mbi.ter_set.c_str(), id.c_str());
        }
        if (!mbi.furn_set.empty() && furnmap.count(mbi.furn_set) == 0) {
            debugmsg("bash result furniture %s of %s does not exist", mbi.furn_set.c_str(), id.c_str());
        }
    }
}

void check_decon_items(const map_deconstruct_info &mbi, const std::string &id, bool is_terrain)
{
    if (!mbi.can_do) {
        return;
    }
    for( auto &elem : mbi.items ) {
        const std::string &it = elem.itemtype;
        if( !item::type_is_defined( it ) ) {
            debugmsg("%s: deconstruct result item %s does not exist", id.c_str(), it.c_str());
        }
    }
    if (is_terrain && mbi.ter_set.empty()) {
        debugmsg("deconstruct result terrain of %s is undefined/empty", id.c_str());
    }
    if (!mbi.ter_set.empty() && termap.count(mbi.ter_set) == 0) {
        debugmsg("deconstruct result terrain %s of %s does not exist", mbi.ter_set.c_str(), id.c_str());
    }
    if (!mbi.furn_set.empty() && furnmap.count(mbi.furn_set) == 0) {
        debugmsg("deconstruct result furniture %s of %s does not exist", mbi.furn_set.c_str(), id.c_str());
    }
}

void check_furniture_and_terrain()
{
    for(std::vector<furn_t>::const_iterator a = furnlist.begin(); a != furnlist.end(); ++a) {
        const furn_t &f = *a;
        check_bash_items(f.bash, f.id, false);
        check_decon_items(f.deconstruct, f.id, false);
        if( !f.open.empty() && furnmap.count( f.open ) == 0 ) {
            debugmsg( "invalid furniture %s for opening %s", f.open.c_str(), f.id.c_str() );
        }
        if( !f.close.empty() && furnmap.count( f.close ) == 0 ) {
            debugmsg( "invalid furniture %s for closing %s", f.close.c_str(), f.id.c_str() );
        }
    }
    for(std::vector<ter_t>::const_iterator a = terlist.begin(); a != terlist.end(); ++a) {
        const ter_t &t = *a;
        check_bash_items(t.bash, t.id, true);
        check_decon_items(t.deconstruct, t.id, true);
        if( !t.transforms_into.empty() && termap.count( t.transforms_into ) == 0 ) {
            debugmsg( "invalid transforms_into %s for %s", t.transforms_into.c_str(), t.id.c_str() );
        }
        if( !t.open.empty() && termap.count( t.open ) == 0 ) {
            debugmsg( "invalid terrain %s for opening %s", t.open.c_str(), t.id.c_str() );
        }
        if( !t.close.empty() && termap.count( t.close ) == 0 ) {
            debugmsg( "invalid terrain %s for closing %s", t.close.c_str(), t.id.c_str() );
        }
    }
}

submap::submap()
{
    constexpr size_t elements = SEEX * SEEY;

    std::uninitialized_fill_n(&ter[0][0], elements, t_null);
    std::uninitialized_fill_n(&frn[0][0], elements, f_null);
    std::uninitialized_fill_n(&lum[0][0], elements, 0);
    std::uninitialized_fill_n(&trp[0][0], elements, tr_null);
    std::uninitialized_fill_n(&rad[0][0], elements, 0);

<<<<<<< HEAD
=======
    is_uniform = false;
>>>>>>> 05aac56f
}

submap::~submap()
{
    delete_vehicles();
}

void submap::delete_vehicles()
{
    for(vehicle *veh : vehicles) {
        delete veh;
    }
    vehicles.clear();
}

static const std::string COSMETICS_GRAFFITI( "GRAFFITI" );

bool submap::has_graffiti( int x, int y ) const
{
    return cosmetics[x][y].count( COSMETICS_GRAFFITI ) > 0;
}

const std::string &submap::get_graffiti( int x, int y ) const
{
    const auto it = cosmetics[x][y].find( COSMETICS_GRAFFITI );
    if( it == cosmetics[x][y].end() ) {
        static const std::string empty_string;
        return empty_string;
    }
    return it->second;
}

void submap::set_graffiti( int x, int y, const std::string &new_graffiti )
{
    is_uniform = false;
    cosmetics[x][y][COSMETICS_GRAFFITI] = new_graffiti;
}

void submap::delete_graffiti( int x, int y )
{
    is_uniform = false;
    cosmetics[x][y].erase( COSMETICS_GRAFFITI );
}<|MERGE_RESOLUTION|>--- conflicted
+++ resolved
@@ -58,39 +58,6 @@
  return out;
 }
 
-<<<<<<< HEAD
-/*
- * Initialize static mapping of heavily used string flags to bitflags for load_(terrain|furniture)
- */
-void init_ter_bitflags_map() {
-    ter_bitflags_map["DESTROY_ITEM"]            = TFLAG_DESTROY_ITEM;   // add/spawn_item*()
-    ter_bitflags_map["ROUGH"]                   = TFLAG_ROUGH;          // monmove
-    ter_bitflags_map["UNSTABLE"]                = TFLAG_UNSTABLE;       // monmove
-    ter_bitflags_map["ELECTRIFIED"]             = TFLAG_ELECTRIFIED;       // monmove
-    ter_bitflags_map["LIQUID"]                  = TFLAG_LIQUID;         // *move(), add/spawn_item*()
-    ter_bitflags_map["FIRE_CONTAINER"]          = TFLAG_FIRE_CONTAINER; // fire
-    ter_bitflags_map["DIGGABLE"]                = TFLAG_DIGGABLE;       // monmove
-    ter_bitflags_map["SUPPRESS_SMOKE"]          = TFLAG_SUPPRESS_SMOKE; // fire
-    ter_bitflags_map["FLAMMABLE_HARD"]          = TFLAG_FLAMMABLE_HARD; // fire
-    ter_bitflags_map["COLLAPSES"]               = TFLAG_COLLAPSES;      // building "remodeling"
-    ter_bitflags_map["FLAMMABLE"]               = TFLAG_FLAMMABLE;      // fire bad! fire SLOW!
-    ter_bitflags_map["REDUCE_SCENT"]            = TFLAG_REDUCE_SCENT;   // ...and the other half is update_scent
-    ter_bitflags_map["INDOORS"]                 = TFLAG_INDOORS;        // vehicle gain_moves, weather
-    ter_bitflags_map["SHARP"]                   = TFLAG_SHARP;          // monmove
-    ter_bitflags_map["SUPPORTS_ROOF"]           = TFLAG_SUPPORTS_ROOF;  // and by building "remodeling" I mean hulkSMASH
-    ter_bitflags_map["SWIMMABLE"]               = TFLAG_SWIMMABLE;      // monmove
-    ter_bitflags_map["TRANSPARENT"]             = TFLAG_TRANSPARENT;    // map::trans / lightmap
-    ter_bitflags_map["NOITEM"]                  = TFLAG_NOITEM;         // add/spawn_item*()
-    ter_bitflags_map["FLAMMABLE_ASH"]           = TFLAG_FLAMMABLE_ASH;  // oh hey fire. again.
-    ter_bitflags_map["PLANT"]                   = TFLAG_PLANT;          // full map iteration
-    ter_bitflags_map["WALL"]                    = TFLAG_WALL;           // smells
-    ter_bitflags_map["DEEP_WATER"]              = TFLAG_DEEP_WATER;     // Deep enough to submerge things
-    ter_bitflags_map["HARVESTED"]               = TFLAG_HARVESTED;      // harvested.  will not bear fruit.
-    ter_bitflags_map["PERMEABLE"]               = TFLAG_PERMEABLE;      // gases can flow through.
-    ter_bitflags_map["ELECTRIFIED"]             = TFLAG_ELECTRIFIED;    // shocks those trying to move across or bash
-    ter_bitflags_map["CLIMBABLE"]               = TFLAG_CLIMBABLE;      // gases can flow through.
-}
-=======
 static const std::unordered_map<std::string, ter_bitflags> ter_bitflags_map = { {
     { "DESTROY_ITEM",             TFLAG_DESTROY_ITEM },   // add/spawn_item*()
     { "ROUGH",                    TFLAG_ROUGH },          // monmove
@@ -119,8 +86,9 @@
     { "PERMEABLE",                TFLAG_PERMEABLE },      // gases can flow through.
     { "AUTO_WALL_SYMBOL",         TFLAG_AUTO_WALL_SYMBOL }, // automatically create the appropriate wall
     { "CONNECT_TO_WALL",          TFLAG_CONNECT_TO_WALL }, // works with TFLAG_AUTO_WALL_SYMBOL
+    { "ELECTRIFIED",              TFLAG_ELECTRIFIED }, // shocks those trying to move across
+    { "CLIMBABLE",                TFLAG_CLIMBABLE } // Can be climbed over
 } };
->>>>>>> 05aac56f
 
 void load_map_bash_item_drop_list(JsonArray ja, std::vector<map_bash_item_drop> &items) {
     while ( ja.has_more() ) {
@@ -995,10 +963,7 @@
     std::uninitialized_fill_n(&trp[0][0], elements, tr_null);
     std::uninitialized_fill_n(&rad[0][0], elements, 0);
 
-<<<<<<< HEAD
-=======
     is_uniform = false;
->>>>>>> 05aac56f
 }
 
 submap::~submap()
