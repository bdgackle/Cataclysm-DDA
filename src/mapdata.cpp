#include "mapdata.h"
#include "color.h"
#include "init.h"
#include <ostream>

std::vector<ter_t> terlist;
std::map<std::string, ter_t> termap;

std::vector<furn_t> furnlist;
std::map<std::string, furn_t> furnmap;

std::map<std::string, ter_bitflags> ter_bitflags_map;

std::ostream & operator<<(std::ostream & out, const submap * sm)
{
 out << "submap(";
 if( !sm )
 {
  out << "NULL)";
  return out;
 }

 out << "\n\tter:";
 for(int x = 0; x < SEEX; ++x)
 {
  out << "\n\t" << x << ": ";
  for(int y = 0; y < SEEY; ++y)
   out << sm->ter[x][y] << ", ";
 }

 out << "\n\titm:";
 for(int x = 0; x < SEEX; ++x)
 {
  for(int y = 0; y < SEEY; ++y)
  {
   if( !sm->itm[x][y].empty() )
   {
    for( std::vector<item>::const_iterator it = sm->itm[x][y].begin(),
      end = sm->itm[x][y].end(); it != end; ++it )
    {
     out << "\n\t("<<x<<","<<y<<") ";
     out << *it << ", ";
    }
   }
  }
 }

   out << "\n\t)";
 return out;
}

std::ostream & operator<<(std::ostream & out, const submap & sm)
{
 out << (&sm);
 return out;
}

/*
 * Initialize static mapping of heavily used string flags to bitflags for load_(terrain|furniture)
 */
void init_ter_bitflags_map() {
    ter_bitflags_map["DESTROY_ITEM"]            = TFLAG_DESTROY_ITEM;   // add/spawn_item*()
    ter_bitflags_map["ROUGH"]                   = TFLAG_ROUGH;          // monmove
    ter_bitflags_map["LIQUID"]                  = TFLAG_LIQUID;         // *move(), add/spawn_item*()
    ter_bitflags_map["FIRE_CONTAINER"]          = TFLAG_FIRE_CONTAINER; // fire
    ter_bitflags_map["DIGGABLE"]                = TFLAG_DIGGABLE;       // monmove
    ter_bitflags_map["SUPPRESS_SMOKE"]          = TFLAG_SUPPRESS_SMOKE; // fire
    ter_bitflags_map["FLAMMABLE_HARD"]          = TFLAG_FLAMMABLE_HARD; // fire
    ter_bitflags_map["COLLAPSES"]               = TFLAG_COLLAPSES;      // building "remodeling"
    ter_bitflags_map["FLAMMABLE"]               = TFLAG_FLAMMABLE;      // fire bad! fire SLOW!
    ter_bitflags_map["BASHABLE"]                = TFLAG_BASHABLE;       // half the game uses this
    ter_bitflags_map["REDUCE_SCENT"]            = TFLAG_REDUCE_SCENT;   // ...and the other half is update_scent
    ter_bitflags_map["SEALED"]                  = TFLAG_SEALED;         // item list
    ter_bitflags_map["INDOORS"]                 = TFLAG_INDOORS;        // vehicle gain_moves, weather
    ter_bitflags_map["SHARP"]                   = TFLAG_SHARP;          // monmove
    ter_bitflags_map["SUPPORTS_ROOF"]           = TFLAG_SUPPORTS_ROOF;  // and by building "remodeling" I mean hulkSMASH
    ter_bitflags_map["SWIMMABLE"]               = TFLAG_SWIMMABLE;      // monmove
    ter_bitflags_map["TRANSPARENT"]             = TFLAG_TRANSPARENT;    // map::trans / lightmap
    ter_bitflags_map["NOITEM"]                  = TFLAG_NOITEM;         // add/spawn_item*()
    ter_bitflags_map["FLAMMABLE_ASH"]           = TFLAG_FLAMMABLE_ASH;  // oh hey fire. again.
    ter_bitflags_map["PLANT"]                   = TFLAG_PLANT;          // full map iteration
    ter_bitflags_map["EXPLODES"]                = TFLAG_EXPLODES;       // guess who? smokey the bear -warned- you
    ter_bitflags_map["WALL"]                    = TFLAG_WALL;           // smells
    ter_bitflags_map["DEEP_WATER"]              = TFLAG_DEEP_WATER;     // Deep enough to submerge things
}


bool jsonint(JsonObject &jsobj, std::string key, int & var) {
    if ( jsobj.has_int(key) ) {
        var = jsobj.get_int(key);
        return true;
    }
    return false;
}

bool jsonstring(JsonObject &jsobj, std::string key, std::string & var) {
    if ( jsobj.has_string(key) ) {
        var = jsobj.get_string(key);
        return true;
    }
    return false;
}

bool map_bash_info::load(JsonObject &jsobj, std::string member, bool isfurniture) {
    if( jsobj.has_object(member) ) {
        JsonObject j = jsobj.get_object(member);

        if ( jsonint(j, "num_tests", num_tests ) == false ) {
           if ( jsonint(j, "str_min", str_min ) && jsonint(j, "str_max", str_max ) ) {
               num_tests = 1;
           }
        } else if ( num_tests > 0 ) {
           str_min = j.get_int("str_min");
           str_max = j.get_int("str_max");
        }

        jsonint(j, "str_min_blocked", str_min_blocked );
        jsonint(j, "str_max_blocked", str_max_blocked );
        jsonint(j, "str_min_roll", str_min_roll );
        jsonint(j, "explosive", explosive );
        jsonint(j, "chance", chance );
        jsonstring(j, "sound", sound );
        jsonstring(j, "sound_fail", sound_fail );
        jsonstring(j, "furn_set", furn_set );

        if ( jsonstring(j, "ter_set", ter_set ) == false && isfurniture == false ) {
           ter_set = "t_rubble";
           debugmsg("terrain[\"%s\"].bash.ter_set is not set!",jsobj.get_string("id").c_str() );
        }

        if ( j.has_array("items") ) {
           JsonArray ja = j.get_array("items");
           if (ja.size() > 0) {
               int c=0;
               while ( ja.has_more() ) {
                   if ( ja.has_object(c) ) {
                       JsonObject jio = ja.next_object();
                       if ( jio.has_string("item") && jio.has_int("amount") ) {
                           if ( jio.has_int("minamount") ) {
                               map_bash_item_drop drop( jio.get_string("item"), jio.get_int("amount"), jio.get_int("minamount") );
                               jsonint(jio, "chance", drop.chance);
                               items.push_back(drop);
                           } else {
                               map_bash_item_drop drop( jio.get_string("item"), jio.get_int("amount") );
                               jsonint(jio, "chance", drop.chance);
                               items.push_back(drop);
                           }
                       } else {
                           debugmsg("terrain[\"%s\"].bash.items[%d]: invalid entry",jsobj.get_string("id").c_str(),c);
                       }
                   } else {
                       debugmsg("terrain[\"%s\"].bash.items[%d]: invalid entry",jsobj.get_string("id").c_str(),c);
                   }
                   c++;
               }
           }
        }

//debugmsg("%d/%d %s %s/%s %d",str_min,str_max, ter_set.c_str(), sound.c_str(), sound_fail.c_str(), items.size() );
    return true;
  } else {
    return false;
  }
}

furn_t null_furniture_t() {
  furn_t new_furniture;
  new_furniture.id = "f_null";
  new_furniture.name = _("nothing");
  new_furniture.sym = ' ';
  new_furniture.color = c_white;
  new_furniture.movecost = 0;
  new_furniture.move_str_req = -1;
  new_furniture.transparent = true;
  new_furniture.bitflags = 0;
  new_furniture.set_flag("TRANSPARENT");
  new_furniture.examine = iexamine_function_from_string("none");
  new_furniture.loadid = 0;
  new_furniture.open = "";
  new_furniture.close = "";
  return new_furniture;
};

ter_t null_terrain_t() {
  ter_t new_terrain;
  new_terrain.id = "t_null";
  new_terrain.name = _("nothing");
  new_terrain.sym = ' ';
  new_terrain.color = c_white;
  new_terrain.movecost = 2;
  new_terrain.transparent = true;
  new_terrain.bitflags = 0;
  new_terrain.set_flag("TRANSPARENT");
  new_terrain.set_flag("DIGGABLE");
  new_terrain.examine = iexamine_function_from_string("none");
  new_terrain.loadid = 0;
  new_terrain.open = "";
  new_terrain.close = "";
  return new_terrain;
};

void load_furniture(JsonObject &jsobj)
{
  if ( furnlist.empty() ) {
      furn_t new_null = null_furniture_t();
      furnmap[new_null.id] = new_null;
      furnlist.push_back(new_null);
  }
  furn_t new_furniture;
  new_furniture.id = jsobj.get_string("id");
  if ( new_furniture.id == "f_null" ) {
      return;
  }
  new_furniture.name = _(jsobj.get_string("name").c_str());
  new_furniture.sym = jsobj.get_string("symbol").c_str()[0];

  bool has_color = jsobj.has_member("color");
  bool has_bgcolor = jsobj.has_member("bgcolor");
  if(has_color && has_bgcolor) {
    debugmsg("Found both color and bgcolor for %s, use only one of these.", new_furniture.name.c_str());
    new_furniture.color = c_white;
  } else if(has_color) {
    new_furniture.color = color_from_string(jsobj.get_string("color"));
  } else if(has_bgcolor) {
    new_furniture.color = bgcolor_from_string(jsobj.get_string("bgcolor"));
  } else {
    debugmsg("Furniture %s needs at least one of: color, bgcolor.", new_furniture.name.c_str());
  }

  new_furniture.movecost = jsobj.get_int("move_cost_mod");
  new_furniture.move_str_req = jsobj.get_int("required_str");

  new_furniture.transparent = false;
  new_furniture.bitflags = 0;
  JsonArray flags = jsobj.get_array("flags");
  while(flags.has_more()) {
    new_furniture.set_flag(flags.next_string());
  }

  if(jsobj.has_member("examine_action")) {
    std::string function_name = jsobj.get_string("examine_action");
    new_furniture.examine = iexamine_function_from_string(function_name);
  } else {
    //If not specified, default to no action
    new_furniture.examine = iexamine_function_from_string("none");
  }

  new_furniture.open = "";
  if ( jsobj.has_member("open") ) {
      new_furniture.open = jsobj.get_string("open");
  }
  new_furniture.close = "";
  if ( jsobj.has_member("close") ) {
      new_furniture.close = jsobj.get_string("close");
  }
  new_furniture.bash.load(jsobj, "bash", true);

  new_furniture.loadid = furnlist.size();
  furnmap[new_furniture.id] = new_furniture;
  furnlist.push_back(new_furniture);
}

void load_terrain(JsonObject &jsobj)
{
  if ( terlist.empty() ) {
      ter_t new_null = null_terrain_t();
      termap[new_null.id] = new_null;
      terlist.push_back(new_null);
  }
  ter_t new_terrain;
  new_terrain.id = jsobj.get_string("id");
  if ( new_terrain.id == "t_null" ) {
      return;
  }
  new_terrain.name = _(jsobj.get_string("name").c_str());

  //Special case for the LINE_ symbols
  std::string symbol = jsobj.get_string("symbol");
  if("LINE_XOXO" == symbol) {
    new_terrain.sym = LINE_XOXO;
  } else if("LINE_OXOX" == symbol) {
    new_terrain.sym = LINE_OXOX;
  } else {
    new_terrain.sym = symbol.c_str()[0];
  }

  new_terrain.color = color_from_string(jsobj.get_string("color"));
  new_terrain.movecost = jsobj.get_int("move_cost");

  if(jsobj.has_member("trap")) {
      // Store the string representation of the trap id.
      // Overwrites the trap field in set_trap_ids() once ids are assigned..
      new_terrain.trap_id_str = jsobj.get_string("trap");
  }
  new_terrain.trap = tr_null;

  new_terrain.transparent = false;
  new_terrain.bitflags = 0;
  JsonArray flags = jsobj.get_array("flags");
  while(flags.has_more()) {
    new_terrain.set_flag(flags.next_string());
  }

  if(jsobj.has_member("examine_action")) {
    std::string function_name = jsobj.get_string("examine_action");
    new_terrain.examine = iexamine_function_from_string(function_name);
  } else {
    //If not specified, default to no action
    new_terrain.examine = iexamine_function_from_string("none");
  }

  new_terrain.open = "";
  if ( jsobj.has_member("open") ) {
      new_terrain.open = jsobj.get_string("open");
  }
  new_terrain.close = "";
  if ( jsobj.has_member("close") ) {
      new_terrain.close = jsobj.get_string("close");
  }
  new_terrain.bash.load(jsobj, "bash", false);
  new_terrain.loadid=terlist.size();
  termap[new_terrain.id]=new_terrain;
  terlist.push_back(new_terrain);
}


ter_id terfind(const std::string & id) {
    if( termap.find(id) == termap.end() ) {
         debugmsg("Can't find %s",id.c_str());
         return 0;
    }
    return termap[id].loadid;
};

ter_id t_null,
    t_hole, // Real nothingness; makes you fall a z-level
    // Ground
    t_dirt, t_sand, t_dirtmound, t_pit_shallow, t_pit,
    t_pit_corpsed, t_pit_covered, t_pit_spiked, t_pit_spiked_covered,
    t_rock_floor, t_rubble, t_ash, t_metal, t_wreckage,
    t_grass,
    t_metal_floor,
    t_pavement, t_pavement_y, t_sidewalk, t_concrete,
    t_floor, t_floor_waxed,
    t_dirtfloor,//Dirt floor(Has roof)
    t_grate,
    t_slime,
    t_bridge,
    t_covered_well,
    // Lighting related
    t_skylight, t_emergency_light_flicker, t_emergency_light,
    // Walls
    t_wall_log_half, t_wall_log, t_wall_log_chipped, t_wall_log_broken, t_palisade, t_palisade_gate, t_palisade_gate_o,
    t_wall_half, t_wall_wood, t_wall_wood_chipped, t_wall_wood_broken,
    t_wall_v, t_wall_h, t_concrete_v, t_concrete_h,
    t_wall_metal_v, t_wall_metal_h,
    t_wall_glass_v, t_wall_glass_h,
    t_wall_glass_v_alarm, t_wall_glass_h_alarm,
    t_reinforced_glass_v, t_reinforced_glass_h,
    t_bars,
    t_door_c, t_door_b, t_door_o, t_rdoor_c, t_rdoor_b, t_rdoor_o,t_door_locked_interior, t_door_locked, t_door_locked_alarm, t_door_frame,
    t_chaingate_l, t_fencegate_c, t_fencegate_o, t_chaingate_c, t_chaingate_o, t_door_boarded,
    t_door_metal_c, t_door_metal_o, t_door_metal_locked,
    t_door_bar_c, t_door_bar_o, t_door_bar_locked,
    t_door_glass_c, t_door_glass_o,
    t_portcullis,
    t_recycler, t_window, t_window_taped, t_window_domestic, t_window_domestic_taped, t_window_open, t_curtains,
    t_window_alarm, t_window_alarm_taped, t_window_empty, t_window_frame, t_window_boarded,
    t_window_boarded_noglass, t_window_reinforced, t_window_reinforced_noglass, t_window_enhanced, t_window_enhanced_noglass,
    t_window_stained_green, t_window_stained_red, t_window_stained_blue,
    t_rock, t_fault,
    t_paper,
    t_rock_wall, t_rock_wall_half,
    // Tree
    t_tree, t_tree_young, t_tree_apple, t_underbrush, t_shrub, t_shrub_blueberry, t_shrub_strawberry, t_trunk,
    t_root_wall,
    t_wax, t_floor_wax,
    t_fence_v, t_fence_h, t_chainfence_v, t_chainfence_h, t_chainfence_posts,
    t_fence_post, t_fence_wire, t_fence_barbed, t_fence_rope,
    t_railing_v, t_railing_h,
    // Nether
    t_marloss, t_fungus_floor_in, t_fungus_floor_sup, t_fungus_floor_out, t_fungus_wall, t_fungus_wall_v,
    t_fungus_wall_h, t_fungus_mound, t_fungus, t_shrub_fungal, t_tree_fungal, t_tree_fungal_young,
    // Water, lava, etc.
    t_water_sh, t_water_dp, t_water_pool, t_sewage,
    t_lava,
    // More embellishments than you can shake a stick at.
    t_sandbox, t_slide, t_monkey_bars, t_backboard,
    t_gas_pump, t_gas_pump_smashed,
    t_atm,
    t_generator_broken,
    t_missile, t_missile_exploded,
    t_radio_tower, t_radio_controls,
    t_console_broken, t_console, t_gates_mech_control, t_gates_control_concrete, t_barndoor, t_palisade_pulley,
    t_sewage_pipe, t_sewage_pump,
    t_centrifuge,
    t_column,
    t_vat,
    t_cvdbody, t_cvdmachine,
    t_water_pump,
    // Staircases etc.
    t_stairs_down, t_stairs_up, t_manhole, t_ladder_up, t_ladder_down, t_slope_down,
     t_slope_up, t_rope_up,
    t_manhole_cover,
    // Special
    t_card_science, t_card_military, t_card_reader_broken, t_slot_machine,
     t_elevator_control, t_elevator_control_off, t_elevator, t_pedestal_wyrm,
     t_pedestal_temple,
    // Temple tiles
    t_rock_red, t_rock_green, t_rock_blue, t_floor_red, t_floor_green, t_floor_blue,
     t_switch_rg, t_switch_gb, t_switch_rb, t_switch_even,
    num_terrain_types;

void set_ter_ids() {
    t_null=terfind("t_null");
    t_hole=terfind("t_hole");
    t_dirt=terfind("t_dirt");
    t_sand=terfind("t_sand");
    t_dirtmound=terfind("t_dirtmound");
    t_pit_shallow=terfind("t_pit_shallow");
    t_pit=terfind("t_pit");
    t_pit_corpsed=terfind("t_pit_corpsed");
    t_pit_covered=terfind("t_pit_covered");
    t_pit_spiked=terfind("t_pit_spiked");
    t_pit_spiked_covered=terfind("t_pit_spiked_covered");
    t_rock_floor=terfind("t_rock_floor");
    t_rubble=terfind("t_rubble");
    t_ash=terfind("t_ash");
    t_metal=terfind("t_metal");
    t_wreckage=terfind("t_wreckage");
    t_grass=terfind("t_grass");
    t_metal_floor=terfind("t_metal_floor");
    t_pavement=terfind("t_pavement");
    t_pavement_y=terfind("t_pavement_y");
    t_sidewalk=terfind("t_sidewalk");
    t_concrete=terfind("t_concrete");
    t_floor=terfind("t_floor");
    t_floor_waxed=terfind("t_floor_waxed");
    t_dirtfloor=terfind("t_dirtfloor");
    t_grate=terfind("t_grate");
    t_slime=terfind("t_slime");
    t_bridge=terfind("t_bridge");
    t_skylight=terfind("t_skylight");
    t_emergency_light_flicker=terfind("t_emergency_light_flicker");
    t_emergency_light=terfind("t_emergency_light");
    t_wall_log_half=terfind("t_wall_log_half");
    t_wall_log=terfind("t_wall_log");
    t_wall_log_chipped=terfind("t_wall_log_chipped");
    t_wall_log_broken=terfind("t_wall_log_broken");
    t_palisade=terfind("t_palisade");
    t_palisade_gate=terfind("t_palisade_gate");
    t_palisade_gate_o=terfind("t_palisade_gate_o");
    t_wall_half=terfind("t_wall_half");
    t_wall_wood=terfind("t_wall_wood");
    t_wall_wood_chipped=terfind("t_wall_wood_chipped");
    t_wall_wood_broken=terfind("t_wall_wood_broken");
    t_wall_v=terfind("t_wall_v");
    t_wall_h=terfind("t_wall_h");
    t_concrete_v=terfind("t_concrete_v");
    t_concrete_h=terfind("t_concrete_h");
    t_wall_metal_v=terfind("t_wall_metal_v");
    t_wall_metal_h=terfind("t_wall_metal_h");
    t_wall_glass_v=terfind("t_wall_glass_v");
    t_wall_glass_h=terfind("t_wall_glass_h");
    t_wall_glass_v_alarm=terfind("t_wall_glass_v_alarm");
    t_wall_glass_h_alarm=terfind("t_wall_glass_h_alarm");
    t_reinforced_glass_v=terfind("t_reinforced_glass_v");
    t_reinforced_glass_h=terfind("t_reinforced_glass_h");
    t_bars=terfind("t_bars");
    t_door_c=terfind("t_door_c");
    t_door_b=terfind("t_door_b");
    t_door_o=terfind("t_door_o");
    t_rdoor_c=terfind("t_rdoor_c");
    t_rdoor_b=terfind("t_rdoor_b");
    t_rdoor_o=terfind("t_rdoor_o");
    t_door_locked_interior=terfind("t_door_locked_interior");
    t_door_locked=terfind("t_door_locked");
    t_door_locked_alarm=terfind("t_door_locked_alarm");
    t_door_frame=terfind("t_door_frame");
    t_door_frame=terfind("t_mdoor_frame");
    t_chaingate_l=terfind("t_chaingate_l");
    t_fencegate_c=terfind("t_fencegate_c");
    t_fencegate_o=terfind("t_fencegate_o");
    t_chaingate_c=terfind("t_chaingate_c");
    t_chaingate_o=terfind("t_chaingate_o");
    t_door_boarded=terfind("t_door_boarded");
    t_door_metal_c=terfind("t_door_metal_c");
    t_door_metal_o=terfind("t_door_metal_o");
    t_door_metal_locked=terfind("t_door_metal_locked");
    t_door_bar_c=terfind("t_door_bar_c");
    t_door_bar_o=terfind("t_door_bar_o");
    t_door_bar_locked=terfind("t_door_bar_locked");
    t_door_glass_c=terfind("t_door_glass_c");
    t_door_glass_o=terfind("t_door_glass_o");
    t_portcullis=terfind("t_portcullis");
    t_recycler=terfind("t_recycler");
    t_window=terfind("t_window");
    t_window_taped=terfind("t_window_taped");
    t_window_domestic=terfind("t_window_domestic");
    t_window_domestic_taped=terfind("t_window_domestic_taped");
    t_window_open=terfind("t_window_open");
    t_curtains=terfind("t_curtains");
    t_window_alarm=terfind("t_window_alarm");
    t_window_alarm_taped=terfind("t_window_alarm_taped");
    t_window_empty=terfind("t_window_empty");
    t_window_frame=terfind("t_window_frame");
    t_window_boarded=terfind("t_window_boarded");
    t_window_boarded_noglass=terfind("t_window_boarded_noglass");
    t_window_reinforced=terfind("t_window_reinforced");
    t_window_reinforced_noglass=terfind("t_window_reinforced_noglass");
    t_window_enhanced=terfind("t_window_enhanced");
    t_window_enhanced_noglass=terfind("t_window_enhanced_noglass");
    t_window_stained_green=terfind("t_window_stained_green");
    t_window_stained_red=terfind("t_window_stained_red");
    t_window_stained_blue=terfind("t_window_stained_blue");
    t_rock=terfind("t_rock");
    t_fault=terfind("t_fault");
    t_paper=terfind("t_paper");
    t_rock_wall=terfind("t_rock_wall");
    t_rock_wall_half=terfind("t_rock_wall_half");
    t_tree=terfind("t_tree");
    t_tree_young=terfind("t_tree_young");
    t_tree_apple=terfind("t_tree_apple");
    t_underbrush=terfind("t_underbrush");
    t_shrub=terfind("t_shrub");
    t_shrub_blueberry=terfind("t_shrub_blueberry");
    t_shrub_strawberry=terfind("t_shrub_strawberry");
    t_trunk=terfind("t_trunk");
    t_root_wall=terfind("t_root_wall");
    t_wax=terfind("t_wax");
    t_floor_wax=terfind("t_floor_wax");
    t_fence_v=terfind("t_fence_v");
    t_fence_h=terfind("t_fence_h");
    t_chainfence_v=terfind("t_chainfence_v");
    t_chainfence_h=terfind("t_chainfence_h");
    t_chainfence_posts=terfind("t_chainfence_posts");
    t_fence_post=terfind("t_fence_post");
    t_fence_wire=terfind("t_fence_wire");
    t_fence_barbed=terfind("t_fence_barbed");
    t_fence_rope=terfind("t_fence_rope");
    t_railing_v=terfind("t_railing_v");
    t_railing_h=terfind("t_railing_h");
    t_marloss=terfind("t_marloss");
    t_fungus_floor_in=terfind("t_fungus_floor_in");
    t_fungus_floor_sup=terfind("t_fungus_floor_sup");
    t_fungus_floor_out=terfind("t_fungus_floor_out");
    t_fungus_wall=terfind("t_fungus_wall");
    t_fungus_wall_v=terfind("t_fungus_wall_v");
    t_fungus_wall_h=terfind("t_fungus_wall_h");
    t_fungus_mound=terfind("t_fungus_mound");
    t_fungus=terfind("t_fungus");
    t_shrub_fungal=terfind("t_shrub_fungal");
    t_tree_fungal=terfind("t_tree_fungal");
    t_tree_fungal_young=terfind("t_tree_fungal_young");
    t_water_sh=terfind("t_water_sh");
    t_water_dp=terfind("t_water_dp");
    t_water_pool=terfind("t_water_pool");
    t_sewage=terfind("t_sewage");
    t_lava=terfind("t_lava");
    t_sandbox=terfind("t_sandbox");
    t_slide=terfind("t_slide");
    t_monkey_bars=terfind("t_monkey_bars");
    t_backboard=terfind("t_backboard");
    t_gas_pump=terfind("t_gas_pump");
    t_gas_pump_smashed=terfind("t_gas_pump_smashed");
    t_atm=terfind("t_atm");
    t_generator_broken=terfind("t_generator_broken");
    t_missile=terfind("t_missile");
    t_missile_exploded=terfind("t_missile_exploded");
    t_radio_tower=terfind("t_radio_tower");
    t_radio_controls=terfind("t_radio_controls");
    t_console_broken=terfind("t_console_broken");
    t_console=terfind("t_console");
    t_gates_mech_control=terfind("t_gates_mech_control");
    t_gates_control_concrete=terfind("t_gates_control_concrete");
    t_barndoor=terfind("t_barndoor");
    t_palisade_pulley=terfind("t_palisade_pulley");
    t_sewage_pipe=terfind("t_sewage_pipe");
    t_sewage_pump=terfind("t_sewage_pump");
    t_centrifuge=terfind("t_centrifuge");
    t_column=terfind("t_column");
    t_vat=terfind("t_vat");
    t_cvdbody=terfind("t_cvdbody");
    t_cvdmachine=terfind("t_cvdmachine");
    t_stairs_down=terfind("t_stairs_down");
    t_stairs_up=terfind("t_stairs_up");
    t_manhole=terfind("t_manhole");
    t_ladder_up=terfind("t_ladder_up");
    t_ladder_down=terfind("t_ladder_down");
    t_slope_down=terfind("t_slope_down");
    t_slope_up=terfind("t_slope_up");
    t_rope_up=terfind("t_rope_up");
    t_manhole_cover=terfind("t_manhole_cover");
    t_card_science=terfind("t_card_science");
    t_card_military=terfind("t_card_military");
    t_card_reader_broken=terfind("t_card_reader_broken");
    t_slot_machine=terfind("t_slot_machine");
    t_elevator_control=terfind("t_elevator_control");
    t_elevator_control_off=terfind("t_elevator_control_off");
    t_elevator=terfind("t_elevator");
    t_pedestal_wyrm=terfind("t_pedestal_wyrm");
    t_pedestal_temple=terfind("t_pedestal_temple");
    t_rock_red=terfind("t_rock_red");
    t_rock_green=terfind("t_rock_green");
    t_rock_blue=terfind("t_rock_blue");
    t_floor_red=terfind("t_floor_red");
    t_floor_green=terfind("t_floor_green");
    t_floor_blue=terfind("t_floor_blue");
    t_switch_rg=terfind("t_switch_rg");
    t_switch_gb=terfind("t_switch_gb");
    t_switch_rb=terfind("t_switch_rb");
    t_switch_even=terfind("t_switch_even");
<<<<<<< HEAD
=======
    t_covered_well=terfind("t_covered_well");
    t_water_pump=terfind("t_water_pump");
>>>>>>> 6889335b
    num_terrain_types = terlist.size();
};

furn_id furnfind(const std::string & id) {
    if( furnmap.find(id) == furnmap.end() ) {
         debugmsg("Can't find %s",id.c_str());
         return 0;
    }
    return furnmap[id].loadid;
};

furn_id f_null,
    f_hay,
    f_bulletin,
    f_indoor_plant,
    f_bed, f_toilet, f_makeshift_bed,
    f_sink, f_oven, f_woodstove, f_fireplace, f_bathtub,
    f_chair, f_armchair, f_sofa, f_cupboard, f_trashcan, f_desk, f_exercise,
    f_ball_mach, f_bench, f_lane, f_table, f_pool_table,
    f_counter,
    f_fridge, f_glass_fridge, f_dresser, f_locker,
    f_rack, f_bookcase,
    f_washer, f_dryer,
    f_vending_c, f_vending_o, f_dumpster, f_dive_block,
    f_crate_c, f_crate_o,
    f_canvas_wall, f_canvas_door, f_canvas_door_o, f_groundsheet, f_fema_groundsheet,
    f_skin_wall, f_skin_door, f_skin_door_o,  f_skin_groundsheet,
    f_mutpoppy, f_flower_fungal, f_fungal_mass, f_fungal_clump,
    f_safe_c, f_safe_l, f_safe_o,
    f_plant_seed, f_plant_seedling, f_plant_mature, f_plant_harvest,
    f_fvat_empty, f_fvat_full,
    f_wood_keg,
    num_furniture_types;

void set_furn_ids() {
    f_null=furnfind("f_null");
    f_hay=furnfind("f_hay");
    f_bulletin=furnfind("f_bulletin");
    f_indoor_plant=furnfind("f_indoor_plant");
    f_bed=furnfind("f_bed");
    f_toilet=furnfind("f_toilet");
    f_makeshift_bed=furnfind("f_makeshift_bed");
    f_sink=furnfind("f_sink");
    f_oven=furnfind("f_oven");
    f_woodstove=furnfind("f_woodstove");
    f_fireplace=furnfind("f_fireplace");
    f_bathtub=furnfind("f_bathtub");
    f_chair=furnfind("f_chair");
    f_armchair=furnfind("f_armchair");
    f_sofa=furnfind("f_sofa");
    f_cupboard=furnfind("f_cupboard");
    f_trashcan=furnfind("f_trashcan");
    f_desk=furnfind("f_desk");
    f_exercise=furnfind("f_exercise");
    f_ball_mach=furnfind("f_ball_mach");
    f_bench=furnfind("f_bench");
    f_lane=furnfind("f_lane");
    f_table=furnfind("f_table");
    f_pool_table=furnfind("f_pool_table");
    f_counter=furnfind("f_counter");
    f_fridge=furnfind("f_fridge");
    f_glass_fridge=furnfind("f_glass_fridge");
    f_dresser=furnfind("f_dresser");
    f_locker=furnfind("f_locker");
    f_rack=furnfind("f_rack");
    f_bookcase=furnfind("f_bookcase");
    f_washer=furnfind("f_washer");
    f_dryer=furnfind("f_dryer");
    f_vending_c=furnfind("f_vending_c");
    f_vending_o=furnfind("f_vending_o");
    f_dumpster=furnfind("f_dumpster");
    f_dive_block=furnfind("f_dive_block");
    f_crate_c=furnfind("f_crate_c");
    f_crate_o=furnfind("f_crate_o");
    f_canvas_wall=furnfind("f_canvas_wall");
    f_canvas_door=furnfind("f_canvas_door");
    f_canvas_door_o=furnfind("f_canvas_door_o");
    f_groundsheet=furnfind("f_groundsheet");
    f_fema_groundsheet=furnfind("f_fema_groundsheet");
    f_skin_wall=furnfind("f_skin_wall");
    f_skin_door=furnfind("f_skin_door");
    f_skin_door_o=furnfind("f_skin_door_o");
    f_skin_groundsheet=furnfind("f_skin_groundsheet");
    f_mutpoppy=furnfind("f_mutpoppy");
    f_fungal_mass=furnfind("f_fungal_mass");
    f_fungal_clump=furnfind("f_fungal_clump");
    f_flower_fungal=furnfind("f_flower_fungal");
    f_safe_c=furnfind("f_safe_c");
    f_safe_l=furnfind("f_safe_l");
    f_safe_o=furnfind("f_safe_o");
    f_plant_seed=furnfind("f_plant_seed");
    f_plant_seedling=furnfind("f_plant_seedling");
    f_plant_mature=furnfind("f_plant_mature");
    f_plant_harvest=furnfind("f_plant_harvest");
<<<<<<< HEAD
    f_fvat_empty=furnfind("f_fvat_empty");
    f_fvat_full=furnfind("f_fvat_full");
    f_wood_keg=furnfind("f_wood_keg");
=======
>>>>>>> 6889335b
    num_furniture_types = furnlist.size();
}

/*
 * default? N O T H I N G.
 *
ter_furn_id::ter_furn_id() {
    ter = (short)t_null;
    furn = (short)t_null;
}
*/<|MERGE_RESOLUTION|>--- conflicted
+++ resolved
@@ -610,11 +610,8 @@
     t_switch_gb=terfind("t_switch_gb");
     t_switch_rb=terfind("t_switch_rb");
     t_switch_even=terfind("t_switch_even");
-<<<<<<< HEAD
-=======
     t_covered_well=terfind("t_covered_well");
     t_water_pump=terfind("t_water_pump");
->>>>>>> 6889335b
     num_terrain_types = terlist.size();
 };
 
@@ -709,12 +706,9 @@
     f_plant_seedling=furnfind("f_plant_seedling");
     f_plant_mature=furnfind("f_plant_mature");
     f_plant_harvest=furnfind("f_plant_harvest");
-<<<<<<< HEAD
     f_fvat_empty=furnfind("f_fvat_empty");
     f_fvat_full=furnfind("f_fvat_full");
     f_wood_keg=furnfind("f_wood_keg");
-=======
->>>>>>> 6889335b
     num_furniture_types = furnlist.size();
 }
 
