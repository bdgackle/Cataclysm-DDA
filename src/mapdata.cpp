--- conflicted
+++ resolved
@@ -432,16 +432,13 @@
     // Temple tiles
     t_rock_red, t_rock_green, t_rock_blue, t_floor_red, t_floor_green, t_floor_blue,
     t_switch_rg, t_switch_gb, t_switch_rb, t_switch_even, t_open_air, t_plut_generator,
-<<<<<<< HEAD
     // SAI Stuff
     t_sai_box_damaged,
     t_sai_box,
-=======
     // Power Station stuff
     t_pwr_sb_support_l, t_oil_circ_brkr_l, t_pwr_sb_support_s, t_oil_circ_brkr_s,
     t_pwr_sb_switchgear_l, t_pwr_sb_switchgear_s, t_lgtn_arrest, t_station_disc,
     t_current_trans, t_potential_trans, t_primary_trans,
->>>>>>> f7839593
     num_terrain_types;
 
 void set_ter_ids() {
