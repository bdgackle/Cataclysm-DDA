--- conflicted
+++ resolved
@@ -105,11 +105,8 @@
 void mapgen_basement_survivalist(map *m, oter_id terrain_type, mapgendata dat, int turn, float density);
 void mapgen_basement_chemlab(map *m, oter_id terrain_type, mapgendata dat, int turn, float density);
 void mapgen_basement_weed(map *m, oter_id terrain_type, mapgendata dat, int turn, float density);
-<<<<<<< HEAD
 void mapgen_basement_game(map *m, oter_id terrain_type, mapgendata dat, int turn, float density);
-=======
 void mapgen_basement_spiders(map *m, oter_id terrain_type, mapgendata dat, int turn, float density);
->>>>>>> b8bb25c9
 // autogen.sh
 void mapgen_office_doctor(map *m, oter_id terrain_type, mapgendata dat, int turn, float density);
 void mapgen_apartments_con_tower_1_entrance(map *m, oter_id terrain_type, mapgendata dat, int turn, float density);
