--- conflicted
+++ resolved
@@ -52,11 +52,8 @@
 #include "sounds.h"
 #include "gates.h"
 #include "overlay_ordering.h"
-<<<<<<< HEAD
+#include "worldfactory.h"
 #include "npc_class.h"
-=======
-#include "worldfactory.h"
->>>>>>> da8e19ca
 
 #include <string>
 #include <vector>
@@ -372,11 +369,7 @@
     scenario::reset();
     gates::reset();
     reset_overlay_ordering();
-<<<<<<< HEAD
-    g->options.clear();
     npc_class::reset_npc_classes();
-=======
->>>>>>> da8e19ca
 
     // TODO:
     //    NameGenerator::generator().clear_names();
