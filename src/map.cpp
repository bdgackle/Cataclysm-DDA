#include "map.h"
#include "lightmap.h"
#include "output.h"
#include "rng.h"
#include "game.h"
#include "line.h"
#include "options.h"
#include "item_factory.h"
#include "mapbuffer.h"
#include "translations.h"
#include "monstergenerator.h"
#include "sounds.h"
#include "debug.h"
#include "trap.h"
#include "messages.h"
#include "mapsharing.h"
#include "iuse_actor.h"
#include "mongroup.h"
#include "npc.h"
#include "event.h"
#include "monster.h"
#include "veh_type.h"
#include "artifact.h"
#include "omdata.h"

#include "map_iterator.h"

#include <cmath>
#include <stdlib.h>
#include <fstream>
#include <cstring>
#include <queue>

extern bool is_valid_in_w_terrain(int,int);

#include "overmapbuffer.h"

#define SGN(a) (((a)<0) ? -1 : 1)
#define INBOUNDS(x, y) \
 (x >= 0 && x < SEEX * my_MAPSIZE && y >= 0 && y < SEEY * my_MAPSIZE)
#define dbg(x) DebugLog((DebugLevel)(x),D_MAP) << __FILE__ << ":" << __LINE__ << ": "

enum astar_list {
 ASL_NONE,
 ASL_OPEN,
 ASL_CLOSED
};

// Map stack methods.
size_t map_stack::size() const
{
    return mystack->size();
}

bool map_stack::empty() const
{
    return mystack->empty();
}

std::list<item>::iterator map_stack::erase( std::list<item>::iterator it )
{
    return myorigin->i_rem(location, it);
}

void map_stack::push_back( const item &newitem )
{
    myorigin->add_item_or_charges(location.x, location.y, newitem);
}

void map_stack::insert_at( std::list<item>::iterator index,
                           const item &newitem )
{
    myorigin->add_item_at( location, index, newitem );
}

std::list<item>::iterator map_stack::begin()
{
    return mystack->begin();
}

std::list<item>::iterator map_stack::end()
{
    return mystack->end();
}

std::list<item>::const_iterator map_stack::begin() const
{
    return mystack->cbegin();
}

std::list<item>::const_iterator map_stack::end() const
{
    return mystack->cend();
}

std::list<item>::reverse_iterator map_stack::rbegin()
{
    return mystack->rbegin();
}

std::list<item>::reverse_iterator map_stack::rend()
{
    return mystack->rend();
}

std::list<item>::const_reverse_iterator map_stack::rbegin() const
{
    return mystack->crbegin();
}

std::list<item>::const_reverse_iterator map_stack::rend() const
{
    return mystack->crend();
}

item &map_stack::front()
{
    return mystack->front();
}

item &map_stack::operator[]( size_t index )
{
    return *(std::next(mystack->begin(), index));
}

// Map class methods.

map::map( int mapsize, bool zlev )
{
    nulter = t_null;
    my_MAPSIZE = mapsize;
    zlevels = zlev;
    if( zlevels ) {
        grid.resize( my_MAPSIZE * my_MAPSIZE * OVERMAP_LAYERS, nullptr );
    } else {
        grid.resize( my_MAPSIZE * my_MAPSIZE, nullptr );
    }

    dbg(D_INFO) << "map::map(): my_MAPSIZE: " << my_MAPSIZE << " zlevels enabled:" << zlevels;
    traplocs.resize( trap::count() );
}

map::~map()
{
}

static submap null_submap;

const maptile map::maptile_at( const tripoint &p ) const
{
    if( !inbounds( p ) ) {
        return maptile( &null_submap, 0, 0 );
    }

    int lx, ly;
    submap *const sm = get_submap_at( p, lx, ly );

    return maptile( sm, lx, ly );
}

maptile map::maptile_at( const tripoint &p )
{
    if( !inbounds( p ) ) {
        return maptile( &null_submap, 0, 0 );
    }

    int lx, ly;
    submap *const sm = get_submap_at( p, lx, ly );

    return maptile( sm, lx, ly );
}

// Vehicle functions

VehicleList map::get_vehicles(){
   return get_vehicles(0,0,SEEX*my_MAPSIZE, SEEY*my_MAPSIZE);
}

void map::reset_vehicle_cache( const int zlev )
{
    clear_vehicle_cache( zlev );
    // Cache all vehicles
    auto &ch = get_cache( zlev );
    ch.veh_in_active_range = false;
    for( const auto & elem : ch.vehicle_list ) {
        update_vehicle_cache( elem, true );
    }
}

void map::update_vehicle_cache( vehicle *veh, const bool brand_new )
{
    auto ch = get_cache( veh->smz );
    ch.veh_in_active_range = true;
    if( !brand_new ) {
        // Existing must be cleared
        auto it = ch.veh_cached_parts.begin();
        const auto end = ch.veh_cached_parts.end();
        while( it != end ) {
            if( it->second.first == veh ) {
                const auto &p = it->first;
                if( inbounds( p.x, p.y ) ) {
                    ch.veh_exists_at[p.x][p.y] = false;
                }
                ch.veh_cached_parts.erase( it++ );
            } else {
                ++it;
            }
        }
    }
    // Get parts
    std::vector<vehicle_part> &parts = veh->parts;
    const tripoint gpos = veh->global_pos3();
    int partid = 0;
    for( std::vector<vehicle_part>::iterator it = parts.begin(),
         end = parts.end(); it != end; ++it, ++partid ) {
        if( it->removed ) {
            continue;
        }
        const tripoint p = gpos + it->precalc[0];
        ch.veh_cached_parts.insert( std::make_pair( p,
                                    std::make_pair( veh, partid ) ) );
        if( inbounds( p.x, p.y ) ) {
            ch.veh_exists_at[p.x][p.y] = true;
        }
    }
}

void map::clear_vehicle_cache( const int zlev )
{
    auto ch = get_cache( zlev );
    while( !ch.veh_cached_parts.empty() ) {
        const auto part = ch.veh_cached_parts.begin();
        const auto &p = part->first;
        if( inbounds( p ) ) {
            ch.veh_exists_at[p.x][p.y] = false;
        }
        ch.veh_cached_parts.erase( part );
    }
}

void map::clear_vehicle_list( const int zlev )
{
    auto ch = get_cache( zlev );
    ch.vehicle_list.clear();
}

void map::update_vehicle_list( submap *const to, const int zlev )
{
    // Update vehicle data
    auto &ch = get_cache( zlev );
    for( auto & elem : to->vehicles ) {
        ch.vehicle_list.insert( elem );
    }
}

void map::destroy_vehicle (vehicle *veh)
{
    if( veh == nullptr ) {
        debugmsg("map::destroy_vehicle was passed NULL");
        return;
    }

    if( veh->smz < -OVERMAP_DEPTH && veh->smz > OVERMAP_HEIGHT ) {
        debugmsg( "destroy_vehicle got a vehicle outside allowed z-level range! name=%s, submap:%d,%d,%d",
                  veh->name.c_str(), veh->smx, veh->smy, veh->smz );
        // Try to fix by moving the vehicle here
        veh->smz = abs_sub.z;
    }

    submap * const current_submap = get_submap_at_grid(veh->smx, veh->smy, veh->smz);
    auto &ch = get_cache( veh->smz );
    for (size_t i = 0; i < current_submap->vehicles.size(); i++) {
        if (current_submap->vehicles[i] == veh) {
            const int zlev = veh->smz;
            ch.vehicle_list.erase(veh);
            reset_vehicle_cache( zlev );
            current_submap->vehicles.erase (current_submap->vehicles.begin() + i);
            delete veh;
            return;
        }
    }
    debugmsg( "destroy_vehicle can't find it! name=%s, submap:%d,%d,%d", veh->name.c_str(), veh->smx, veh->smy, veh->smz );
}

void map::on_vehicle_moved( const int smz ) {
    set_outside_cache_dirty( smz );
    set_transparency_cache_dirty( smz );
}

void map::vehmove()
{
    // give vehicles movement points
    {
        VehicleList vehs = get_vehicles();
        for( auto &vehs_v : vehs ) {
            vehicle *veh = vehs_v.v;
            veh->gain_moves();
            veh->slow_leak();
        }
    }

    // 15 equals 3 >50mph vehicles, or up to 15 slow (1 square move) ones
    for( int count = 0; count < 15; count++ ) {
        const vehicle *veh = vehproceed();
        if( veh == nullptr ) {
            break;
        } else {
            on_vehicle_moved( veh->smz );
        }
    }
    // Process item removal on the vehicles that were modified this turn.
    for( const auto &elem : dirty_vehicle_list ) {
        ( elem )->part_removal_cleanup();
    }
    dirty_vehicle_list.clear();
}

const vehicle *map::vehproceed()
{
    VehicleList vehs = get_vehicles();
    vehicle* veh = nullptr;
    float max_of_turn = 0;
    tripoint pt;
    for( auto &vehs_v : vehs ) {
        if( vehs_v.v->of_turn > max_of_turn ) {
            veh = vehs_v.v;
            pt.x = vehs_v.x;
            pt.y = vehs_v.y;
            pt.z = vehs_v.z;
            max_of_turn = veh->of_turn;
        }
    }
    if( veh == nullptr ) {
        return nullptr;
    }

    if (!inbounds( pt )) {
        dbg( D_INFO ) << "stopping out-of-map vehicle. (x,y,z)=(" << pt.x << "," << pt.y << "," << pt.z << ")";
        veh->stop();
        veh->of_turn = 0;
        return veh;
    }

    bool pl_ctrl = veh->player_in_control(g->u);

    // k slowdown first.
    int slowdown = veh->skidding? 200 : 20; // mph lost per tile when coasting
    float kslw = (0.1 + veh->k_dynamics()) / ((0.1) + veh->k_mass());
    slowdown = (int) ceil(kslw * slowdown);
    if (abs(slowdown) > abs(veh->velocity)) {
        veh->stop();
    } else if (veh->velocity < 0) {
      veh->velocity += slowdown;
    } else {
      veh->velocity -= slowdown;
    }

    //low enough for bicycles to go in reverse.
    if (veh->velocity && abs(veh->velocity) < 20) {
        veh->stop();
    }

    if(veh->velocity == 0) {
        veh->of_turn -= .321f;
        return veh;
    }

    std::vector<int> float_indices = veh->all_parts_with_feature(VPFLAG_FLOATS, false);
    if (float_indices.empty()) {
        // sink in water?
        std::vector<int> wheel_indices = veh->all_parts_with_feature(VPFLAG_WHEEL, false);
        int num_wheels = wheel_indices.size(), submerged_wheels = 0;
        for (int w = 0; w < num_wheels; w++) {
            const int p = wheel_indices[w];
            const tripoint pp = pt + veh->parts[p].precalc[0];
            // deep water
            if (ter_at(pp).has_flag(TFLAG_DEEP_WATER)) {
                submerged_wheels++;
            }
        }
        // submerged wheels threshold is 2/3.
        if (num_wheels && (float)submerged_wheels / num_wheels > .666) {
            add_msg(m_bad, _("Your %s sank."), veh->name.c_str());
            if( pl_ctrl ) {
                veh->unboard_all();
            }
            if( g->remoteveh() == veh ) {
                g->setremoteveh( nullptr );
            }
            // destroy vehicle (sank to nowhere)
            destroy_vehicle(veh);
            return veh;
        }
    } else {

        int num = float_indices.size(), moored = 0;
        for (int w = 0; w < num; w++) {
            const int p = float_indices[w];
            const tripoint pp = pt + veh->parts[p].precalc[0];

            if (!has_flag("SWIMMABLE", pp)) {
                moored++;
            }
        }

        if (moored > num - 1) {
            veh->stop();
            veh->of_turn = 0;

            add_msg(m_info, _("Your %s is beached."), veh->name.c_str());

            return veh;
        }

    }
    // One-tile step take some of movement
    //  terrain cost is 1000 on roads.
    // This is stupid btw, it makes veh magically seem
    //  to accelerate when exiting rubble areas.
    float ter_turn_cost = 500.0 * move_cost_ter_furn (pt) / abs(veh->velocity);

    //can't afford it this turn?
    if(ter_turn_cost >= veh->of_turn) {
        veh->of_turn_carry = veh->of_turn;
        veh->of_turn = 0;
        return veh;
    }

    veh->of_turn -= ter_turn_cost;

    // if not enough wheels, mess up the ground a bit.
    if (!veh->valid_wheel_config()) {
        veh->velocity += veh->velocity < 0 ? 2000 : -2000;
        for (auto &p : veh->parts) {
            const tripoint pp = pt + p.precalc[0];
            const ter_id &pter = ter(pp);
            if (pter == t_dirt || pter == t_grass) {
                ter_set(pp, t_dirtmound);
            }
        }
    }

    if (veh->skidding) {
        if (one_in(4)) { // might turn uncontrollably while skidding
            veh->turn (one_in(2) ? -15 : 15);
        }
    }
    else if (pl_ctrl && rng(0, 4) > g->u.skillLevel("driving") && one_in(20)) {
        add_msg(m_warning, _("You fumble with the %s's controls."), veh->name.c_str());
        veh->turn (one_in(2) ? -15 : 15);
    }
    // eventually send it skidding if no control
    if (!veh->boarded_parts().size() && one_in (10)) {
        veh->skidding = true;
    }
    tileray mdir; // the direction we're moving
    if (veh->skidding) { // if skidding, it's the move vector
        mdir = veh->move;
    } else if (veh->turn_dir != veh->face.dir()) {
        mdir.init (veh->turn_dir); // driver turned vehicle, get turn_dir
    } else {
      mdir = veh->face;          // not turning, keep face.dir
    }
    mdir.advance (veh->velocity < 0? -1 : 1);
    const int dx = mdir.dx();           // where do we go
    const int dy = mdir.dy();           // where do we go
    bool can_move = true;
    // calculate parts' mount points @ next turn (put them into precalc[1])
    veh->precalc_mounts(1, veh->skidding ? veh->turn_dir : mdir.dir());

    int dmg_1 = 0;

    std::vector<veh_collision> veh_veh_colls;
    std::vector<veh_collision> veh_misc_colls;

    if (veh->velocity == 0) { can_move = false; }
    // find collisions
    int vel1 = veh->velocity/100; //velocity of car before collision
    veh->collision( veh_veh_colls, veh_misc_colls, dx, dy, can_move, dmg_1 );

    bool veh_veh_coll_flag = false;
    // Used to calculate the epicenter of the collision.
    point epicenter1(0, 0);
    point epicenter2(0, 0);

    if(veh_veh_colls.size()) { // we have dynamic crap!
        // effects of colliding with another vehicle:
        // transfers of momentum, skidding,
        // parts are damaged/broken on both sides,
        // remaining times are normalized,
        veh_veh_coll_flag = true;
        veh_collision c = veh_veh_colls[0]; //Note: What´s with collisions with more than 2 vehicles?
        vehicle* veh2 = (vehicle*) c.target;
        add_msg(m_bad, _("The %1$s's %2$s collides with the %3$s's %4$s."),
                       veh->name.c_str(),  veh->part_info(c.part).name.c_str(),
                       veh2->name.c_str(), veh2->part_info(c.target_part).name.c_str());

        // for reference, a cargo truck weighs ~25300, a bicycle 690,
        //  and 38mph is 3800 'velocity'
        rl_vec2d velo_veh1 = veh->velo_vec();
        rl_vec2d velo_veh2 = veh2->velo_vec();
        float m1 = veh->total_mass();
        float m2 = veh2->total_mass();
        //Energy of vehicle1 annd vehicle2 before collision
        float E = 0.5 * m1 * velo_veh1.norm() * velo_veh1.norm() +
            0.5 * m2 * velo_veh2.norm() * velo_veh2.norm();

        //collision_axis
        int x_cof1 = 0, y_cof1 = 0, x_cof2 = 0, y_cof2 = 0;
        veh ->center_of_mass(x_cof1, y_cof1);
        veh2->center_of_mass(x_cof2, y_cof2);
        rl_vec2d collision_axis_y;

        collision_axis_y.x = ( veh->global_x() + x_cof1 ) -  ( veh2->global_x() + x_cof2 );
        collision_axis_y.y = ( veh->global_y() + y_cof1 ) -  ( veh2->global_y() + y_cof2 );
        collision_axis_y = collision_axis_y.normalized();
        rl_vec2d collision_axis_x = collision_axis_y.get_vertical();
        // imp? & delta? & final? reworked:
        // newvel1 =( vel1 * ( mass1 - mass2 ) + ( 2 * mass2 * vel2 ) ) / ( mass1 + mass2 )
        // as per http://en.wikipedia.org/wiki/Elastic_collision
        //velocity of veh1 before collision in the direction of collision_axis_y
        float vel1_y = collision_axis_y.dot_product(velo_veh1);
        float vel1_x = collision_axis_x.dot_product(velo_veh1);
        //velocity of veh2 before collision in the direction of collision_axis_y
        float vel2_y = collision_axis_y.dot_product(velo_veh2);
        float vel2_x = collision_axis_x.dot_product(velo_veh2);
        // e = 0 -> inelastic collision
        // e = 1 -> elastic collision
        float e = get_collision_factor(vel1_y/100 - vel2_y/100);

        //velocity after collision
        float vel1_x_a = vel1_x;
        // vel1_x_a = vel1_x, because in x-direction we have no transmission of force
        float vel2_x_a = vel2_x;
        //transmission of force only in direction of collision_axix_y
        //equation: partially elastic collision
        float vel1_y_a = ( m2 * vel2_y * ( 1 + e ) + vel1_y * ( m1 - m2 * e) ) / ( m1 + m2);
        //equation: partially elastic collision
        float vel2_y_a = ( m1 * vel1_y * ( 1 + e ) + vel2_y * ( m2 - m1 * e) ) / ( m1 + m2);
        //add both components; Note: collision_axis is normalized
        rl_vec2d final1 = collision_axis_y * vel1_y_a + collision_axis_x * vel1_x_a;
        //add both components; Note: collision_axis is normalized
        rl_vec2d final2 = collision_axis_y * vel2_y_a + collision_axis_x * vel2_x_a;

        //Energy after collision
        float E_a = 0.5 * m1 * final1.norm() * final1.norm() +
            0.5 * m2 * final2.norm() * final2.norm();
        float d_E = E - E_a;  //Lost energy at collision -> deformation energy
        float dmg = std::abs( d_E / 1000 / 2000 );  //adjust to balance damage
        float dmg_veh1 = dmg * 0.5;
        float dmg_veh2 = dmg * 0.5;

        int coll_parts_cnt = 0; //quantity of colliding parts between veh1 and veh2
        for( auto &veh_veh_coll : veh_veh_colls ) {
            veh_collision tmp_c = veh_veh_coll;
            if(veh2 == (vehicle*) tmp_c.target) { coll_parts_cnt++; }
        }

        float dmg1_part = dmg_veh1 / coll_parts_cnt;
        float dmg2_part = dmg_veh2 / coll_parts_cnt;

        //damage colliding parts (only veh1 and veh2 parts)
        for( auto &veh_veh_coll : veh_veh_colls ) {
            veh_collision tmp_c = veh_veh_coll;

            if(veh2 == (vehicle*) tmp_c.target) {
                int parm1 = veh->part_with_feature (tmp_c.part, VPFLAG_ARMOR);
                if (parm1 < 0) {
                    parm1 = tmp_c.part;
                }
                int parm2 = veh2->part_with_feature (tmp_c.target_part, VPFLAG_ARMOR);
                if (parm2 < 0) {
                    parm2 = tmp_c.target_part;
                }
                epicenter1.x += veh->parts[parm1].mount.x;
                epicenter1.y += veh->parts[parm1].mount.y;
                veh->damage(parm1, dmg1_part, 1);

                epicenter2.x += veh2->parts[parm2].mount.x;
                epicenter2.y += veh2->parts[parm2].mount.y;
                veh2->damage(parm2, dmg2_part, 1);
            }
        }
        epicenter1.x /= coll_parts_cnt;
        epicenter1.y /= coll_parts_cnt;
        epicenter2.x /= coll_parts_cnt;
        epicenter2.y /= coll_parts_cnt;


        if (dmg2_part > 100) {
            // shake veh because of collision
            veh2->damage_all(dmg2_part / 2, dmg2_part, 1, epicenter2);
        }

        dmg_1 += dmg1_part;

        veh->move.init (final1.x, final1.y);
        veh->velocity = final1.norm();
        // shrug it off if the change is less than 8mph.
        if(dmg_veh1 > 800) {
            veh->skidding = 1;
        }
        veh2->move.init(final2.x, final2.y);
        veh2->velocity = final2.norm();
        if(dmg_veh2 > 800) {
            veh2->skidding = 1;
        }
        //give veh2 the initiative to proceed next before veh1
        float avg_of_turn = (veh2->of_turn + veh->of_turn) / 2;
        if(avg_of_turn < .1f)
            avg_of_turn = .1f;
        veh->of_turn = avg_of_turn * .9;
        veh2->of_turn = avg_of_turn * 1.1;
    }

    for( auto &veh_misc_coll : veh_misc_colls ) {

        const point collision_point = veh->parts[veh_misc_coll.part].mount;
        int coll_dmg = veh_misc_coll.imp;
        //Shock damage
        veh->damage_all(coll_dmg / 2, coll_dmg, 1, collision_point);
    }

    int coll_turn = 0;
    if (dmg_1 > 0) {
        int vel1_a = veh->velocity / 100; //velocity of car after collision
        int d_vel = abs(vel1 - vel1_a);

        std::vector<int> ppl = veh->boarded_parts();

        for (auto &ps : ppl) {
            player *psg = veh->get_passenger (ps);
            if (!psg) {
                debugmsg ("throw passenger: empty passenger at part %d", ps);
                continue;
            }

            bool throw_from_seat = 0;
            if (veh->part_with_feature (ps, VPFLAG_SEATBELT) == -1) {
                throw_from_seat = d_vel * rng(80, 120) / 100 > (psg->str_cur * 1.5 + 5);
            }

            //damage passengers if d_vel is too high
            if(d_vel > 60* rng(50,100)/100 && !throw_from_seat) {
                int dmg = d_vel/4*rng(70,100)/100;
                psg->hurtall(dmg, nullptr);
                if (psg == &g->u) {
                    add_msg(m_bad, _("You take %d damage by the power of the impact!"), dmg);
                } else if (psg->name.length()) {
                    add_msg(m_bad, _("%s takes %d damage by the power of the impact!"),
                                   psg->name.c_str(), dmg);
                }
            }

            if (throw_from_seat) {
                if (psg == &g->u) {
                    add_msg(m_bad, _("You are hurled from the %s's seat by the power of the impact!"),
                                   veh->name.c_str());
                } else if (psg->name.length()) {
                    add_msg(m_bad, _("%s is hurled from the %s's seat by the power of the impact!"),
                                   psg->name.c_str(), veh->name.c_str());
                }
                unboard_vehicle( pt.x + veh->parts[ps].precalc[0].x,
                                 pt.y + veh->parts[ps].precalc[0].y);
                g->fling_creature(psg, mdir.dir() + rng(0, 60) - 30,
                                           (vel1 - psg->str_cur < 10 ? 10 :
                                            vel1 - psg->str_cur));
            } else if (veh->part_with_feature (ps, "CONTROLS") >= 0) {
                // FIXME: should actually check if passenger is in control,
                // not just if there are controls there.
                const int lose_ctrl_roll = rng (0, dmg_1);
                if (lose_ctrl_roll > psg->dex_cur * 2 + psg->skillLevel("driving") * 3) {
                    if (psg == &g->u) {
                        add_msg(m_warning, _("You lose control of the %s."), veh->name.c_str());
                    } else if (psg->name.length()) {
                        add_msg(m_warning, _("%s loses control of the %s."), psg->name.c_str());
                    }
                    int turn_amount = (rng (1, 3) * sqrt((double)vel1_a) / 2) / 15;
                    if (turn_amount < 1) {
                        turn_amount = 1;
                    }
                    turn_amount *= 15;
                    if (turn_amount > 120) {
                        turn_amount = 120;
                    }
                    coll_turn = one_in (2)? turn_amount : -turn_amount;
                }
            }
        }
    }
    if( veh_veh_coll_flag ) {
        return veh;
    }

    // now we're gonna handle traps we're standing on (if we're still moving).
    // this is done here before displacement because
    // after displacement veh reference would be invdalid.
    // damn references!
    if (can_move) {
        std::vector<int> wheel_indices = veh->all_parts_with_feature("WHEEL", false);
        for (auto &w : wheel_indices) {
            const int wheel_x = pt.x + veh->parts[w].precalc[0].x;
            const int wheel_y = pt.y + veh->parts[w].precalc[0].y;
            if (one_in(2)) {
                if( displace_water( wheel_x, wheel_y) && pl_ctrl ) {
                    add_msg(m_warning, _("You hear a splash!"));
                }
            }
            veh->handle_trap( wheel_x, wheel_y, w );
            if( !has_flag( "SEALED", wheel_x, wheel_y ) ) {
            auto item_vec = i_at( wheel_x, wheel_y );
            for( auto it = item_vec.begin(); it != item_vec.end(); ) {
                it->damage += rng( 0, 3 );
                if( it->damage > 4 ) {
                    it = item_vec.erase(it);
                } else {
                    ++it;
                }
            }
            }
        }
    }

    int last_turn_dec = 1;
    if (veh->last_turn < 0) {
        veh->last_turn += last_turn_dec;
        if (veh->last_turn > -last_turn_dec) { veh->last_turn = 0; }
    } else if (veh->last_turn > 0) {
        veh->last_turn -= last_turn_dec;
        if (veh->last_turn < last_turn_dec) { veh->last_turn = 0; }
    }

    if (can_move) {
        // accept new direction
        if (veh->skidding) {
            veh->face.init (veh->turn_dir);
            if(pl_ctrl) {
                veh->possibly_recover_from_skid();
            }
        } else {
            veh->face = mdir;
        }
        veh->move = mdir;
        if (coll_turn) {
            veh->skidding = true;
            veh->turn (coll_turn);
        }
        // accept new position
        // if submap changed, we need to process grid from the beginning.
        displace_vehicle( pt.x, pt.y, dx, dy );
    } else { // can_move
        veh->stop();
    }
    // If the PC is in the currently moved vehicle, adjust the
    // view offset.
    if (g->u.controlling_vehicle && veh_at(g->u.posx(), g->u.posy()) == veh) {
        g->calc_driving_offset(veh);
    }
    // redraw scene
    g->draw();
    return veh;
}

// 2D vehicle functions

VehicleList map::get_vehicles(const int sx, const int sy, const int ex, const int ey)
{
    return get_vehicles( tripoint( sx, sy, abs_sub.z ), tripoint( ex, ey, abs_sub.z ) );
}

vehicle* map::veh_at(const int x, const int y, int &part_num)
{
    return veh_at( tripoint( x, y, abs_sub.z ), part_num );
}

const vehicle* map::veh_at(const int x, const int y, int &part_num) const
{
    return veh_at( tripoint( x, y, abs_sub.z ), part_num );
}

const vehicle* map::veh_at_internal( const int x, const int y, int &part_num) const
{
    return veh_at_internal( tripoint( x, y, abs_sub.z ), part_num );
}

vehicle* map::veh_at(const int x, const int y)
{
    int part = 0;
    return veh_at(x, y, part);
}

const vehicle* map::veh_at(const int x, const int y) const
{
    int part = 0;
    return veh_at(x, y, part);
}

point map::veh_part_coordinates(const int x, const int y)
{
    int part_num;
    vehicle* veh = veh_at(x, y, part_num);

    if(veh == nullptr) {
        return point(0,0);
    }

    return veh->parts[part_num].mount;
}

void map::board_vehicle(int x, int y, player *p)
{
    board_vehicle( tripoint( x, y, abs_sub.z ), p );
}

void map::unboard_vehicle(const int x, const int y)
{
    unboard_vehicle( tripoint( x, y, abs_sub.z ) );
}

bool map::displace_vehicle (int &x, int &y, const int dx, const int dy, bool test)
{
    tripoint p( x, y, abs_sub.z );
    tripoint dp( dx, dy, 0 );
    bool ret = displace_vehicle( p, dp, test );
    x = p.x;
    y = p.y;
    return ret;
}

bool map::displace_water (const int x, const int y)
{
    return displace_water( tripoint( x, y, abs_sub.z ) );
}

// 3D vehicle functions

VehicleList map::get_vehicles( const tripoint &start, const tripoint &end )
{
    const int chunk_sx = std::max( 0, (start.x / SEEX) - 1 );
    const int chunk_ex = std::min( my_MAPSIZE - 1, (end.x / SEEX) + 1 );
    const int chunk_sy = std::max( 0, (start.y / SEEY) - 1 );
    const int chunk_ey = std::min( my_MAPSIZE - 1, (end.y / SEEY) + 1 );
    const int chunk_sz = start.z;
    const int chunk_ez = end.z;
    VehicleList vehs;

    for( int cx = chunk_sx; cx <= chunk_ex; ++cx ) {
        for( int cy = chunk_sy; cy <= chunk_ey; ++cy ) {
            for( int cz = chunk_sz; cz <= chunk_ez; ++cz ) {
                submap *current_submap = get_submap_at_grid( cx, cy, cz );
                for( auto &elem : current_submap->vehicles ) {
                    wrapped_vehicle w;
                    w.v = elem;
                    w.x = w.v->posx + cx * SEEX;
                    w.y = w.v->posy + cy * SEEY;
                    w.z = cz;
                    w.i = cx;
                    w.j = cy;
                    vehs.push_back( w );
                }
            }
        }
    }

    return vehs;
}

vehicle* map::veh_at( const tripoint &p, int &part_num )
{
    if( !get_cache( p.z ).veh_in_active_range || !inbounds( p ) ) {
        return nullptr; // Out-of-bounds - null vehicle
    }

    return veh_at_internal( p, part_num );
}

const vehicle* map::veh_at( const tripoint &p, int &part_num ) const
{
    if( !get_cache( p.z ).veh_in_active_range || !inbounds( p ) ) {
        return nullptr; // Out-of-bounds - null vehicle
    }

    return veh_at_internal( p, part_num );
}

const vehicle* map::veh_at_internal( const tripoint &p, int &part_num ) const
{
    // This function is called A LOT. Move as much out of here as possible.
    const auto ch = get_cache( p.z );
    if( !ch.veh_in_active_range || !ch.veh_exists_at[p.x][p.y] ) {
        part_num = 0;
        return nullptr; // Clear cache indicates no vehicle. This should optimize a great deal.
    }

    const auto it = ch.veh_cached_parts.find( p );
    if( it != ch.veh_cached_parts.end() ) {
        part_num = it->second.second;
        return it->second.first;
    }

    debugmsg( "vehicle part cache indicated vehicle not found: %d %d %d", p.x, p.y, p.z );
    part_num = 0;
    return nullptr;
}

vehicle* map::veh_at_internal( const tripoint &p, int &part_num )
{
    return const_cast<vehicle *>( const_cast<const map*>(this)->veh_at_internal( p, part_num ) );
}

vehicle* map::veh_at( const tripoint &p )
{
    int part = 0;
    return veh_at( p, part );
}

const vehicle* map::veh_at( const tripoint &p ) const
{
    int part = 0;
    return veh_at( p, part );
}

point map::veh_part_coordinates( const tripoint &p )
{
    int part_num = 0;
    vehicle* veh = veh_at( p, part_num );

    if(veh == nullptr) {
        return point( 0,0 );
    }

    return veh->parts[part_num].mount;
}

void map::board_vehicle( const tripoint &pos, player *p )
{
    if( !p ) {
        debugmsg ("map::board_vehicle: null player");
        return;
    }

    int part = 0;
    vehicle *veh = veh_at( pos, part );
    if( !veh ) {
        if( p->grab_point.x == 0 && p->grab_point.y == 0 ) {
            debugmsg ("map::board_vehicle: vehicle not found");
        }
        return;
    }

    const int seat_part = veh->part_with_feature (part, VPFLAG_BOARDABLE);
    if( seat_part < 0 ) {
        debugmsg( "map::board_vehicle: boarding %s (not boardable)",
                  veh->part_info(part).name.c_str() );
        return;
    }
    if( veh->parts[seat_part].has_flag( vehicle_part::passenger_flag ) ) {
        player *psg = veh->get_passenger( seat_part );
        debugmsg( "map::board_vehicle: passenger (%s) is already there",
                  psg ? psg->name.c_str() : "<null>" );
        unboard_vehicle( pos );
    }
    veh->parts[seat_part].set_flag(vehicle_part::passenger_flag);
    veh->parts[seat_part].passenger_id = p->getID();

    p->setx( pos.x );
    p->sety( pos.y );
    p->setz( pos.z );
    p->in_vehicle = true;
    if( p == &g->u &&
        ( pos.x < SEEX * int(my_MAPSIZE / 2) ||
          pos.y < SEEY * int(my_MAPSIZE / 2) ||
          pos.x >= SEEX * (1 + int(my_MAPSIZE / 2) ) ||
          pos.y >= SEEY * (1 + int(my_MAPSIZE / 2) ) ) ) {
        int tempx = pos.x;
        int tempy = pos.y;
        g->update_map( tempx, tempy );
    }
}

void map::unboard_vehicle( const tripoint &p )
{
    int part = 0;
    vehicle *veh = veh_at( p, part );
    player *passenger = nullptr;
    if( !veh ) {
        debugmsg ("map::unboard_vehicle: vehicle not found");
        // Try and force unboard the player anyway.
        if( g->u.pos3() == p ) {
            passenger = &(g->u);
        } else {
            int npcdex = g->npc_at( p );
            if( npcdex != -1 ) {
                passenger = g->active_npc[npcdex];
            }
        }
        if( passenger ) {
            passenger->in_vehicle = false;
            passenger->driving_recoil = 0;
            passenger->controlling_vehicle = false;
        }
        return;
    }
    const int seat_part = veh->part_with_feature( part, VPFLAG_BOARDABLE, false );
    if( seat_part < 0 ) {
        debugmsg ("map::unboard_vehicle: unboarding %s (not boardable)",
                  veh->part_info(part).name.c_str());
        return;
    }
    passenger = veh->get_passenger(seat_part);
    if( !passenger ) {
        debugmsg ("map::unboard_vehicle: passenger not found");
        return;
    }
    passenger->in_vehicle = false;
    passenger->driving_recoil = 0;
    passenger->controlling_vehicle = false;
    veh->parts[seat_part].remove_flag(vehicle_part::passenger_flag);
    veh->skidding = true;
}

bool map::displace_vehicle( tripoint &p, const tripoint &dp, bool test )
{
    const tripoint p2 = p + dp;
    tripoint src = p;
    tripoint dst = p2;

    if( !inbounds( src ) ) {
        add_msg( m_debug, "map::displace_vehicle: coords out of bounds %d,%d,%d->%d,%d,%d",
                        src.x, src.y, src.z, dst.x, dst.y, dst.z );
        return false;
    }

    int src_offset_x, src_offset_y, dst_offset_x, dst_offset_y;
    submap *const src_submap = get_submap_at( src, src_offset_x, src_offset_y );
    submap *const dst_submap = get_submap_at( dst, dst_offset_x, dst_offset_y );

    if( test ) {
        return src_submap != dst_submap;
    }

    // first, let's find our position in current vehicles vector
    int our_i = -1;
    for( size_t i = 0; i < src_submap->vehicles.size(); i++ ) {
        if( src_submap->vehicles[i]->posx == src_offset_x &&
              src_submap->vehicles[i]->posy == src_offset_y ) {
            our_i = i;
            break;
        }
    }
    if( our_i < 0 ) {
        vehicle *v = veh_at( p );
        for( auto & smap : grid ) {
            for (size_t i = 0; i < smap->vehicles.size(); i++) {
                if (smap->vehicles[i] == v) {
                    our_i = i;
                    const_cast<submap*&>(src_submap) = smap;
                    break;
                }
            }
        }
    }
    if( our_i < 0 ) {
        add_msg( m_debug, "displace_vehicle our_i=%d", our_i );
        return false;
    }
    // move the vehicle
    vehicle *veh = src_submap->vehicles[our_i];
    // don't let it go off grid
    if( !inbounds( p2 ) ) {
        veh->stop();
        // Silent debug
        dbg(D_ERROR) << "map:displace_vehicle: Stopping vehicle, displaced dp=("
                     << dp.x << ", " << dp.y << ", " << dp.z << ")";
        return false;
    }

    // record every passenger inside
    std::vector<int> psg_parts = veh->boarded_parts();
    std::vector<player *> psgs;
    for( auto &prt : psg_parts ) {
        psgs.push_back( veh->get_passenger( prt ) );
    }

    const int rec = abs( veh->velocity ) / 5 / 100;

    bool need_update = false;
    int upd_x, upd_y;
    // move passengers
    for( size_t i = 0; i < psg_parts.size(); i++ ) {
        player *psg = psgs[i];
        const int prt = psg_parts[i];
        if( !psg ) {
            debugmsg( "empty passenger part %d pcoord=%d,%d,%d u=%d,%d,%d?",
                         prt,
                         veh->global_x() + veh->parts[prt].precalc[0].x,
                         veh->global_y() + veh->parts[prt].precalc[0].y,
                         p.z,
                         g->u.posx(), g->u.posy(), g->u.posz() );
            veh->parts[prt].remove_flag(vehicle_part::passenger_flag);
            continue;
        }
        // add recoil
        psg->driving_recoil = rec;
        // displace passenger taking in account vehicle movement (dx, dy)
        // and turning: precalc[0] contains previous frame direction,
        // and precalc[1] should contain next direction
        psg->setx( psg->posx() + dp.x + veh->parts[prt].precalc[1].x - veh->parts[prt].precalc[0].x );
        psg->sety( psg->posy() + dp.y + veh->parts[prt].precalc[1].y - veh->parts[prt].precalc[0].y );
        if( psg == &g->u ) { // if passenger is you, we need to update the map
            need_update = true;
            upd_x = psg->posx();
            upd_y = psg->posy();
        }
    }

    veh->shed_loose_parts();
    for( auto &prt : veh->parts ) {
        prt.precalc[0] = prt.precalc[1];
    }

    veh->posx = dst_offset_x;
    veh->posy = dst_offset_y;
    if (src_submap != dst_submap) {
        veh->set_submap_moved( int( p2.x / SEEX ), int( p2.y / SEEY ) );
        dst_submap->vehicles.push_back( veh );
        src_submap->vehicles.erase( src_submap->vehicles.begin() + our_i );
    }

    // Need old coords to check for remote control
    bool remote = veh->remote_controlled( g->u );

    p += dp;

    update_vehicle_cache(veh);

    bool was_update = false;
    if (need_update &&
          (upd_x < SEEX * int(my_MAPSIZE / 2) || upd_y < SEEY *int(my_MAPSIZE / 2) ||
          upd_x >= SEEX * (1+int(my_MAPSIZE / 2)) ||
          upd_y >= SEEY * (1+int(my_MAPSIZE / 2)))) {
        // map will shift, so adjust vehicle coords we've been passed
        if (upd_x < SEEX * int(my_MAPSIZE / 2)) {
            p.x += SEEX;
        } else if (upd_x >= SEEX * (1+int(my_MAPSIZE / 2))) {
            p.x -= SEEX;
        }
        if (upd_y < SEEY * int(my_MAPSIZE / 2)) {
            p.y += SEEY;
        } else if (upd_y >= SEEY * (1+int(my_MAPSIZE / 2))) {
            p.y -= SEEY;
        }
        g->update_map(upd_x, upd_y);
        was_update = true;
    }
    if( remote ) { // Has to be after update_map or coords won't be valid
        g->setremoteveh( veh );
    }

    return (src_submap != dst_submap) || was_update;
}

bool map::displace_water ( const tripoint &p )
{
    // Check for shallow water
    if( has_flag( "SWIMMABLE", p ) && !has_flag( TFLAG_DEEP_WATER, p ) ) {
        int dis_places = 0, sel_place = 0;
        for( int pass = 0; pass < 2; pass++ ) {
            // we do 2 passes.
            // first, count how many non-water places around
            // then choose one within count and fill it with water on second pass
            if( pass != 0 ) {
                sel_place = rng( 0, dis_places - 1 );
                dis_places = 0;
            }
            tripoint temp( p );
            int &tx = temp.x;
            int &ty = temp.y;
            for( tx = p.x - 1; tx <= p.x + 1; tx++ ) {
                for( ty = p.y -1; ty <= p.y + 1; ty++ ) {
                    if( ( tx != p.x && ty != p.y )
                            || move_cost_ter_furn( temp ) == 0
                            || has_flag( TFLAG_DEEP_WATER, temp ) ) {
                        continue;
                    }
                    ter_id ter0 = ter( temp );
                    if( ter0 == t_water_sh ||
                        ter0 == t_water_dp) {
                        continue;
                    }
                    if( pass != 0 && dis_places == sel_place ) {
                        ter_set( temp, t_water_sh );
                        ter_set( temp, t_dirt );
                        return true;
                    }

                    dis_places++;
                }
            }
        }
    }
    return false;
}

// End of 3D vehicle

// 2D overloads for furniture
// To be removed once not needed
void map::set(const int x, const int y, const ter_id new_terrain, const furn_id new_furniture)
{
    furn_set(x, y, new_furniture);
    ter_set(x, y, new_terrain);
}

void map::set(const int x, const int y, const std::string new_terrain, const std::string new_furniture) {
    furn_set(x, y, new_furniture);
    ter_set(x, y, new_terrain);
}

std::string map::name(const int x, const int y)
{
 return has_furn(x, y) ? furn_at(x, y).name : ter_at(x, y).name;
}

bool map::has_furn(const int x, const int y) const
{
  return furn(x, y) != f_null;
}

std::string map::get_furn(const int x, const int y) const
{
    return furn_at(x, y).id;
}

furn_t & map::furn_at(const int x, const int y) const
{
    return furnlist[ furn(x,y) ];
}

furn_id map::furn(const int x, const int y) const
{
    if( !INBOUNDS(x, y) ) {
        return f_null;
    }

    int lx, ly;
    submap * const current_submap = get_submap_at(x, y, lx, ly);

    return current_submap->get_furn(lx, ly);
}

void map::furn_set(const int x, const int y, const furn_id new_furniture)
{
    furn_set( tripoint( x, y, abs_sub.z ), new_furniture );
}

void map::furn_set(const int x, const int y, const std::string new_furniture) {
    if ( furnmap.find(new_furniture) == furnmap.end() ) {
        return;
    }
    furn_set(x, y, (furn_id)furnmap[ new_furniture ].loadid );
}

std::string map::furnname(const int x, const int y) {
 return furn_at(x, y).name;
}
// End of 2D overloads for furniture

void map::set( const tripoint &p, const ter_id new_terrain, const furn_id new_furniture)
{
    furn_set( p, new_furniture );
    ter_set( p, new_terrain );
}

void map::set( const tripoint &p, const std::string new_terrain, const std::string new_furniture) {
    furn_set( p, new_furniture );
    ter_set( p, new_terrain );
}

std::string map::name( const tripoint &p )
{
 return has_furn( p ) ? furn_at( p ).name : ter_at( p ).name;
}

bool map::has_furn( const tripoint &p ) const
{
  return furn( p ) != f_null;
}

std::string map::get_furn( const tripoint &p ) const
{
    return furn_at( p ).id;
}

furn_t & map::furn_at( const tripoint &p ) const
{
    return furnlist[ furn( p ) ];
}

furn_id map::furn( const tripoint &p ) const
{
    if( !inbounds( p ) ) {
        return f_null;
    }

    int lx, ly;
    submap *const current_submap = get_submap_at( p, lx, ly );

    return current_submap->get_furn( lx, ly );
}

void map::furn_set( const tripoint &p, const furn_id new_furniture)
{
    if (!inbounds( p )) {
        return;
    }

    int lx, ly;
    submap *const current_submap = get_submap_at( p, lx, ly );

    // set the dirty flags
    // TODO: consider checking if the transparency value actually changes
    set_transparency_cache_dirty( p.z );
    current_submap->set_furn( lx, ly, new_furniture );
}

void map::furn_set( const tripoint &p, const std::string new_furniture) {
    if( furnmap.find(new_furniture) == furnmap.end() ) {
        return;
    }

    furn_set( p, (furn_id)furnmap[ new_furniture ].loadid );
}

bool map::can_move_furniture( const tripoint &pos, player *p ) {
    furn_t furniture_type = furn_at( pos );
    int required_str = furniture_type.move_str_req;

    // Object can not be moved (or nothing there)
    if( required_str < 0 ) {
        return false;
    }

    if( p != nullptr && p->str_cur < required_str ) {
        return false;
    }

    return true;
}

std::string map::furnname( const tripoint &p ) {
    return furn_at( p ).name;
}

// 2D overloads for terrain
// To be removed once not needed

ter_id map::ter(const int x, const int y) const
{
    if( !INBOUNDS(x, y) ) {
        return t_null;
    }

    int lx, ly;
    submap * const current_submap = get_submap_at(x, y, lx, ly);
    return current_submap->get_ter( lx, ly );
}

std::string map::get_ter(const int x, const int y) const {
    return ter_at(x, y).id;
}

std::string map::get_ter_harvestable(const int x, const int y) const {
    return ter_at(x, y).harvestable;
}

ter_id map::get_ter_transforms_into(const int x, const int y) const {
    return (ter_id)termap[ ter_at(x, y).transforms_into ].loadid;
}

int map::get_ter_harvest_season(const int x, const int y) const {
    return ter_at(x, y).harvest_season;
}

ter_t & map::ter_at(const int x, const int y) const
{
    return terlist[ ter(x,y) ];
}

void map::ter_set(const int x, const int y, const std::string new_terrain) {
    if ( termap.find(new_terrain) == termap.end() ) {
        return;
    }
    ter_set(x, y, (ter_id)termap[ new_terrain ].loadid );
}

void map::ter_set(const int x, const int y, const ter_id new_terrain) {
    ter_set( tripoint( x, y, abs_sub.z ), new_terrain );
}

std::string map::tername(const int x, const int y) const
{
 return ter_at(x, y).name;
}
// End of 2D overloads for terrain

/*
 * Get the terrain integer id. This is -not- a number guaranteed to remain
 * the same across revisions; it is a load order, and can change when mods
 * are loaded or removed. The old t_floor style constants will still work but
 * are -not- guaranteed; if a mod removes t_lava, t_lava will equal t_null;
 * New terrains added to the core game generally do not need this, it's
 * retained for high performance comparisons, save/load, and gradual transition
 * to string terrain.id
 */
ter_id map::ter( const tripoint &p ) const
{
    if( !inbounds( p ) ) {
        return t_null;
    }

    int lx, ly;
    submap *const current_submap = get_submap_at( p, lx, ly );

    return current_submap->get_ter( lx, ly );
}

/*
 * Get the terrain string id. This will remain the same across revisions,
 * unless a mod eliminates or changes it. Generally this is less efficient
 * than ter_id, but only an issue if thousands of comparisons are made.
 */
std::string map::get_ter( const tripoint &p ) const {
    return ter_at( p ).id;
}

/*
 * Get the terrain harvestable string (what will get harvested from the terrain)
 */
std::string map::get_ter_harvestable( const tripoint &p ) const {
    return ter_at( p ).harvestable;
}

/*
 * Get the terrain transforms_into id (what will the terrain transforms into)
 */
ter_id map::get_ter_transforms_into( const tripoint &p ) const {
    return (ter_id)termap[ ter_at( p ).transforms_into ].loadid;
}

/*
 * Get the harvest season from the terrain
 */
int map::get_ter_harvest_season( const tripoint &p ) const {
    return ter_at( p ).harvest_season;
}

/*
 * Get a reference to the actual terrain struct.
 */
ter_t & map::ter_at( const tripoint &p ) const
{
    return terlist[ ter( p ) ];
}

/*
 * set terrain via string; this works for -any- terrain id
 */
void map::ter_set( const tripoint &p, const std::string new_terrain) {
    if(  termap.find(new_terrain) == termap.end() ) {
        return;
    }

    ter_set( p, (ter_id)termap[ new_terrain ].loadid );
}

/*
 * set terrain via builtin t_keyword; only if defined, and will not work
 * for mods
 */
void map::ter_set( const tripoint &p, const ter_id new_terrain) {
    if( !inbounds( p ) ) {
        return;
    }

    // set the dirty flags
    // TODO: consider checking if the transparency value actually changes
    set_transparency_cache_dirty( p.z );
    set_outside_cache_dirty( p.z );

    int lx, ly;
    submap *const current_submap = get_submap_at( p, lx, ly );
    current_submap->set_ter( lx, ly, new_terrain );
}

std::string map::tername( const tripoint &p ) const
{
 return ter_at( p ).name;
}

std::string map::features(const int x, const int y)
{
    return features( tripoint( x, y, abs_sub.z ) );
}

std::string map::features( const tripoint &p )
{
    // This is used in an info window that is 46 characters wide, and is expected
    // to take up one line.  So, make sure it does that.
    // FIXME: can't control length of localized text.
    // Make the caller wrap properly, if it does not already.
    std::string ret;
    if (is_bashable(p)) {
        ret += _("Smashable. ");
    }
    if (has_flag("DIGGABLE", p)) {
        ret += _("Diggable. ");
    }
    if (has_flag("ROUGH", p)) {
        ret += _("Rough. ");
    }
    if (has_flag("UNSTABLE", p)) {
        ret += _("Unstable. ");
    }
    if (has_flag("SHARP", p)) {
        ret += _("Sharp. ");
    }
    if (has_flag("FLAT", p)) {
        ret += _("Flat. ");
    }
    return ret;
}

int map::move_cost_internal(const furn_t &furniture, const ter_t &terrain, const vehicle *veh, const int vpart) const
{
    if( terrain.movecost == 0 || ( furniture.loadid != f_null && furniture.movecost < 0 ) ) {
        return 0;
    }

    if( veh != nullptr ) {
        if( veh->obstacle_at_part( vpart ) >= 0 ) {
            return 0;
        } else {
            const int ipart = veh->part_with_feature( vpart, VPFLAG_AISLE );
            if( ipart >= 0 ) {
                return 2;
            }

            return 8;
        }
    }

    if( furniture.loadid != f_null ) {
        return std::max( terrain.movecost + furniture.movecost, 0 );
    }

    return std::max( terrain.movecost, 0 );
}

// Move cost: 2D overloads

int map::move_cost(const int x, const int y, const vehicle *ignored_vehicle) const
{
    if( !INBOUNDS( x, y ) ) {
        return 0;
    }

    int part;
    const furn_t &furniture = furn_at( x, y );
    const ter_t &terrain = ter_at( x, y );
    const vehicle *veh = veh_at( x, y, part );
    if( veh == ignored_vehicle ) {
        veh = nullptr;
    }

    return move_cost_internal( furniture, terrain, veh, part );
}

int map::move_cost_ter_furn(const int x, const int y) const
{
    if (!INBOUNDS(x, y)) {
        return 0;
    }

    int lx, ly;
    submap * const current_submap = get_submap_at(x, y, lx, ly);

    const int tercost = terlist[ current_submap->get_ter( lx, ly ) ].movecost;
    if ( tercost == 0 ) {
        return 0;
    }

    const int furncost = furnlist[ current_submap->get_furn(lx, ly) ].movecost;
    if ( furncost < 0 ) {
        return 0;
    }

    const int cost = tercost + furncost;
    return cost > 0 ? cost : 0;
}

// Move cost: 3D

int map::move_cost( const tripoint &p, const vehicle *ignored_vehicle ) const
{
    if( !inbounds( p ) ) {
        return 0;
    }

    int part;
    const furn_t &furniture = furn_at( p );
    const ter_t &terrain = ter_at( p );
    const vehicle *veh = veh_at( p, part );
    if( veh == ignored_vehicle ) {
        veh = nullptr;
    }

    return move_cost_internal( furniture, terrain, veh, part );
}

int map::move_cost_ter_furn( const tripoint &p ) const
{
    if( !inbounds( p ) ) {
        return 0;
    }

    int lx, ly;
    submap * const current_submap = get_submap_at( p, lx, ly );

    const int tercost = terlist[ current_submap->get_ter( lx, ly ) ].movecost;
    if ( tercost == 0 ) {
        return 0;
    }

    const int furncost = furnlist[ current_submap->get_furn( lx, ly ) ].movecost;
    if ( furncost < 0 ) {
        return 0;
    }

    const int cost = tercost + furncost;
    return cost > 0 ? cost : 0;
}

int map::combined_movecost( const tripoint &from, const tripoint &to,
                            const vehicle *ignored_vehicle,
                            const int modifier, const bool flying ) const
{
    const int mults[4] = { 0, 50, 71, 100 };
    const int cost1 = move_cost( from, ignored_vehicle );
    const int cost2 = move_cost( to, ignored_vehicle );
    // Multiply cost depending on the number of differing axes
    // 0 if all axes are equal, 100% if only 1 differs, 141% for 2, 200% for 3
    size_t match = trigdist ? ( from.x != to.x ) + ( from.y != to.y ) + ( from.z != to.z ) : 1;
    if( flying || from.z == to.z ) {
        return (cost1 + cost2 + modifier) * mults[match] / 2;
    }

    // Inter-z-level movement by foot (not flying)
    if( !valid_move( from, to, false ) ) {
        return 0;
    }

    // TODO: Penalize for using stairs
    return (cost1 + cost2 + modifier) * mults[match] / 2;
}

bool map::valid_move( const tripoint &from, const tripoint &to,
                      const bool bash, const bool flying ) const
{
    if( rl_dist( from, to ) != 1 ) {
        return false;
    }

    if( move_cost( to ) <= 0 && !bash ) {
        return false;
    }

    if( from.z == to.z ) {
        return true;
    }

    const bool going_up = from.z < to.z;
    const tripoint &up = going_up ? to : from;
    const tripoint &down = going_up ? from : to;

    // Lower tile has ceiling or upper tile has floor
    // Not even flying can help here
    if( has_flag( TFLAG_INDOORS, down ) || ter( up ) != t_open_air ) {
        return false;
    }

    if( flying ) {
        return true;
    }

    if( has_flag( "GOES_DOWN", up ) && has_flag( "GOES_UP", down ) ) {
        return true;
    }

    return false;
}

// End of move cost

// 2D flags

bool map::has_flag(const std::string &flag, const int x, const int y) const
{
    return has_flag_ter_or_furn(flag, x, y); // Does bound checking
}

bool map::can_put_items(const int x, const int y)
{
    return !has_flag("NOITEM", x, y) && !has_flag("SEALED", x, y);
}

bool map::has_flag_ter(const std::string & flag, const int x, const int y) const
{
 return ter_at(x, y).has_flag(flag);
}

bool map::has_flag_furn(const std::string & flag, const int x, const int y) const
{
 return furn_at(x, y).has_flag(flag);
}

bool map::has_flag_ter_or_furn(const std::string & flag, const int x, const int y) const
{
    if (!INBOUNDS(x, y)) {
        return false;
    }

    int lx, ly;
    submap * const current_submap = get_submap_at(x, y, lx, ly);

    return ( terlist[ current_submap->get_ter( lx, ly ) ].has_flag(flag) || furnlist[ current_submap->get_furn(lx, ly) ].has_flag(flag) );
}

bool map::has_flag_ter_and_furn(const std::string & flag, const int x, const int y) const
{
 return ter_at(x, y).has_flag(flag) && furn_at(x, y).has_flag(flag);
}
/////
bool map::has_flag(const ter_bitflags flag, const int x, const int y) const
{
    return has_flag_ter_or_furn(flag, x, y); // Does bound checking
}

bool map::has_flag_ter(const ter_bitflags flag, const int x, const int y) const
{
 return ter_at(x, y).has_flag(flag);
}

bool map::has_flag_furn(const ter_bitflags flag, const int x, const int y) const
{
 return furn_at(x, y).has_flag(flag);
}

bool map::has_flag_ter_or_furn(const ter_bitflags flag, const int x, const int y) const
{
    if (!INBOUNDS(x, y)) {
        return false;
    }

    int lx, ly;
    submap * const current_submap = get_submap_at(x, y, lx, ly);

    return ( terlist[ current_submap->get_ter( lx, ly ) ].has_flag(flag) || furnlist[ current_submap->get_furn(lx, ly) ].has_flag(flag) );
}

bool map::has_flag_ter_and_furn(const ter_bitflags flag, const int x, const int y) const
{
    if (!INBOUNDS(x, y)) {
        return false;
    }

    int lx, ly;
    submap * const current_submap = get_submap_at( x, y, lx, ly );

    return terlist[ current_submap->get_ter( lx, ly ) ].has_flag(flag) && furnlist[ current_submap->get_furn(lx, ly) ].has_flag(flag);
}

// End of 2D flags

bool map::has_flag( const std::string &flag, const tripoint &p ) const
{
    return has_flag_ter_or_furn( flag, p ); // Does bound checking
}

bool map::can_put_items( const tripoint &p )
{
    return !has_flag( "NOITEM", p ) && !has_flag( "SEALED", p );
}

bool map::has_flag_ter( const std::string & flag, const tripoint &p ) const
{
    return ter_at( p ).has_flag( flag );
}

bool map::has_flag_furn( const std::string & flag, const tripoint &p ) const
{
    return furn_at( p ).has_flag( flag );
}

bool map::has_flag_ter_or_furn( const std::string & flag, const tripoint &p ) const
{
    if( !inbounds( p ) ) {
        return false;
    }

    int lx, ly;
    submap *const current_submap = get_submap_at( p, lx, ly );

    return terlist[ current_submap->get_ter( lx, ly ) ].has_flag( flag ) ||
           furnlist[ current_submap->get_furn( lx, ly ) ].has_flag( flag );
}

bool map::has_flag_ter_and_furn( const std::string & flag, const tripoint &p ) const
{
    return ter_at( p ).has_flag( flag ) && furn_at( p ).has_flag( flag );
}

bool map::has_flag( const ter_bitflags flag, const tripoint &p ) const
{
    return has_flag_ter_or_furn( flag, p ); // Does bound checking
}

bool map::has_flag_ter( const ter_bitflags flag, const tripoint &p ) const
{
    return ter_at( p ).has_flag( flag );
}

bool map::has_flag_furn( const ter_bitflags flag, const tripoint &p ) const
{
    return furn_at( p ).has_flag( flag );
}

bool map::has_flag_ter_or_furn( const ter_bitflags flag, const tripoint &p ) const
{
    if( !inbounds( p ) ) {
        return false;
    }

    int lx, ly;
    submap *const current_submap = get_submap_at( p, lx, ly );

    return terlist[ current_submap->get_ter( lx, ly ) ].has_flag( flag ) ||
           furnlist[ current_submap->get_furn( lx, ly ) ].has_flag( flag );
}

bool map::has_flag_ter_and_furn( const ter_bitflags flag, const tripoint &p ) const
{
    if( !inbounds( p ) ) {
        return false;
    }

    int lx, ly;
    submap *const current_submap = get_submap_at( p, lx, ly );

    return terlist[ current_submap->get_ter( lx, ly ) ].has_flag( flag ) &&
           furnlist[ current_submap->get_furn( lx, ly ) ].has_flag( flag );
}

// End of 3D flags

// Bashable - common function

int map::bash_rating_internal( const int str, const furn_t &furniture,
                               const ter_t &terrain, const vehicle *veh, const int part ) const
{
    bool furn_smash = false;
    bool ter_smash = false;
    if( furniture.loadid != f_null && furniture.bash.str_max != -1 ) {
        furn_smash = true;
    } else if( terrain.bash.str_max != -1 ) {
        ter_smash = true;
    }

    if( veh != nullptr && veh->obstacle_at_part( part ) >= 0 ) {
        // Monsters only care about rating > 0, NPCs should want to path around cars instead
        return 2; // Should probably be a function of part hp (+armor on tile)
    }

    int bash_min = 0;
    int bash_max = 0;
    if( furn_smash ) {
        bash_min = furniture.bash.str_min;
        bash_max = furniture.bash.str_max;
    } else if( ter_smash ) {
        bash_min = terrain.bash.str_min;
        bash_max = terrain.bash.str_max;
    } else {
        return -1;
    }

    if (str < bash_min) {
        return 0;
    } else if (str >= bash_max) {
        return 10;
    }

    int ret = (10 * (str - bash_min)) / (bash_max - bash_min);
    // Round up to 1, so that desperate NPCs can try to bash down walls
    return std::max( ret, 1 );
}

// 2D bashable

bool map::is_bashable(const int x, const int y) const
{
    if( !inbounds(x, y) ) {
        DebugLog( D_WARNING, D_MAP ) << "Looking for out-of-bounds is_bashable at "
                                     << x << ", " << y;
        return false;
    }

    int vpart = -1;
    const vehicle *veh = veh_at( x, y, vpart );
    if( veh != nullptr && veh->obstacle_at_part( vpart ) >= 0 ) {
        return true;
    }

    if( has_furn(x, y) && furn_at(x, y).bash.str_max != -1 ) {
        return true;
    } else if( ter_at(x, y).bash.str_max != -1 ) {
        return true;
    }

    return false;
}

bool map::is_bashable_ter(const int x, const int y) const
{
    if ( ter_at(x, y).bash.str_max != -1 ) {
        return true;
    }
    return false;
}

bool map::is_bashable_furn(const int x, const int y) const
{
    if ( has_furn(x, y) && furn_at(x, y).bash.str_max != -1 ) {
        return true;
    }
    return false;
}

bool map::is_bashable_ter_furn(const int x, const int y) const
{
    return is_bashable_furn(x, y) || is_bashable_ter(x, y);
}

int map::bash_strength(const int x, const int y) const
{
    if ( has_furn(x, y) && furn_at(x, y).bash.str_max != -1 ) {
        return furn_at(x, y).bash.str_max;
    } else if ( ter_at(x, y).bash.str_max != -1 ) {
        return ter_at(x, y).bash.str_max;
    }
    return -1;
}

int map::bash_resistance(const int x, const int y) const
{
    if ( has_furn(x, y) && furn_at(x, y).bash.str_min != -1 ) {
        return furn_at(x, y).bash.str_min;
    } else if ( ter_at(x, y).bash.str_min != -1 ) {
        return ter_at(x, y).bash.str_min;
    }
    return -1;
}

int map::bash_rating(const int str, const int x, const int y) const
{
    if (!inbounds(x, y)) {
        DebugLog( D_WARNING, D_MAP ) << "Looking for out-of-bounds is_bashable at "
                                     << x << ", " << y;
        return -1;
    }

    int part = -1;
    const furn_t &furniture = furn_at( x, y );
    const ter_t &terrain = ter_at( x, y );
    const vehicle *veh = veh_at( x, y, part );
    return bash_rating_internal( str, furniture, terrain, veh, part );
}

// 3D bashable

bool map::is_bashable( const tripoint &p ) const
{
    if( !inbounds( p ) ) {
        DebugLog( D_WARNING, D_MAP ) << "Looking for out-of-bounds is_bashable at "
                                     << p.x << ", " << p.y << ", " << p.z;
        return false;
    }

    int vpart = -1;
    const vehicle *veh = veh_at( p , vpart );
    if( veh != nullptr && veh->obstacle_at_part( vpart ) >= 0 ) {
        return true;
    }

    if( has_furn( p ) && furn_at( p ).bash.str_max != -1 ) {
        return true;
    } else if( ter_at( p ).bash.str_max != -1 ) {
        return true;
    }

    return false;
}

bool map::is_bashable_ter( const tripoint &p ) const
{
    if ( ter_at( p ).bash.str_max != -1 ) {
        return true;
    }
    return false;
}

bool map::is_bashable_furn( const tripoint &p ) const
{
    if ( has_furn( p ) && furn_at( p ).bash.str_max != -1 ) {
        return true;
    }
    return false;
}

bool map::is_bashable_ter_furn( const tripoint &p ) const
{
    return is_bashable_furn( p ) || is_bashable_ter( p );
}

int map::bash_strength( const tripoint &p ) const
{
    if ( has_furn( p ) && furn_at( p ).bash.str_max != -1 ) {
        return furn_at( p ).bash.str_max;
    } else if ( ter_at( p ).bash.str_max != -1 ) {
        return ter_at( p ).bash.str_max;
    }
    return -1;
}

int map::bash_resistance( const tripoint &p ) const
{
    if ( has_furn( p ) && furn_at( p ).bash.str_min != -1 ) {
        return furn_at( p ).bash.str_min;
    } else if ( ter_at( p ).bash.str_min != -1 ) {
        return ter_at( p ).bash.str_min;
    }
    return -1;
}

int map::bash_rating( const int str, const tripoint &p ) const
{
    if( !inbounds( p ) ) {
        DebugLog( D_WARNING, D_MAP ) << "Looking for out-of-bounds is_bashable at "
                                     << p.x << ", " << p.y << ", " << p.z;
        return -1;
    }

    int part = -1;
    const furn_t &furniture = furn_at( p );
    const ter_t &terrain = ter_at( p );
    const vehicle *veh = veh_at( p, part );
    return bash_rating_internal( str, furniture, terrain, veh, part );
}

// End of 3D bashable

void map::make_rubble( const tripoint &p, furn_id rubble_type, bool items, ter_id floor_type, bool overwrite)
{
    if (overwrite) {
        ter_set(p, floor_type);
        furn_set(p, rubble_type);
    } else {
        // First see if there is existing furniture to destroy
        if (is_bashable_furn(p)) {
            destroy_furn( p, true );
        }
        // Leave the terrain alone unless it interferes with furniture placement
        if (move_cost(p) <= 0 && is_bashable_ter(p)) {
            destroy( p, true );
        }
        // Check again for new terrain after potential destruction
        if (move_cost(p) <= 0) {
            ter_set(p, floor_type);
        }

        furn_set(p, rubble_type);
    }
    if (items) {
        //Still hardcoded, but a step up from the old stuff due to being in only one place
        if (rubble_type == f_wreckage) {
            item chunk("steel_chunk", calendar::turn);
            item scrap("scrap", calendar::turn);
            item pipe("pipe", calendar::turn);
            item wire("wire", calendar::turn);
            add_item_or_charges(p, chunk);
            add_item_or_charges(p, scrap);
            if (one_in(5)) {
                add_item_or_charges(p, pipe);
                add_item_or_charges(p, wire);
            }
        } else if (rubble_type == f_rubble_rock) {
            item rock("rock", calendar::turn);
            int rock_count = rng(1, 3);
            for (int i = 0; i < rock_count; i++) {
                add_item_or_charges(p, rock);
            }
        } else if (rubble_type == f_rubble) {
            item splinter("splinter", calendar::turn);
            item nail("nail", calendar::turn);
            int splinter_count = rng(2, 8);
            int nail_count = rng(5, 10);
            for (int i = 0; i < splinter_count; i++) {
                add_item_or_charges(p, splinter);
            }
            for (int i = 0; i < nail_count; i++) {
                add_item_or_charges(p, nail);
            }
        }
    }
}

/**
 * Returns whether or not the terrain at the given location can be dived into
 * (by monsters that can swim or are aquatic or nonbreathing).
 * @param x The x coordinate to look at.
 * @param y The y coordinate to look at.
 * @return true if the terrain can be dived into; false if not.
 */
bool map::is_divable(const int x, const int y) const
{
  return has_flag("SWIMMABLE", x, y) && has_flag(TFLAG_DEEP_WATER, x, y);
}

bool map::is_divable( const tripoint &p ) const
{
    return has_flag( "SWIMMABLE", p ) && has_flag( TFLAG_DEEP_WATER, p );
}

bool map::is_outside(const int x, const int y) const
{
 if(!INBOUNDS(x, y))
  return true;

  auto &outside_cache = get_cache( abs_sub.z ).outside_cache;
 return outside_cache[x][y];
}

bool map::is_outside( const tripoint &p ) const
{
    if( !inbounds( p ) ) {
        return true;
    }

    auto &outside_cache = get_cache( p.z ).outside_cache;
    return outside_cache[p.x][p.y];
}

bool map::is_last_ter_wall(const bool no_furn, const int x, const int y,
                           const int xmax, const int ymax, const direction dir) const {
    int xmov = 0;
    int ymov = 0;
    switch ( dir ) {
        case NORTH:
            ymov = -1;
            break;
        case SOUTH:
            ymov = 1;
            break;
        case WEST:
            xmov = -1;
            break;
        case EAST:
            xmov = 1;
            break;
        default:
            break;
    }
    int x2 = x;
    int y2 = y;
    bool result = true;
    bool loop = true;
    while ( (loop) && ((dir == NORTH && y2 >= 0) ||
                       (dir == SOUTH && y2 < ymax) ||
                       (dir == WEST  && x2 >= 0) ||
                       (dir == EAST  && x2 < xmax)) ) {
        if ( no_furn && has_furn(x2, y2) ) {
            loop = false;
            result = false;
        } else if ( !has_flag_ter("FLAT", x2, y2) ) {
            loop = false;
            if ( !has_flag_ter("WALL", x2, y2) ) {
                result = false;
            }
        }
        x2 += xmov;
        y2 += ymov;
    }
    return result;
}

bool map::flammable_items_at( const tripoint &p )
{
    if( has_flag( TFLAG_SEALED, p ) && !has_flag( TFLAG_ALLOW_FIELD_EFFECT, p ) ) {
        // Sealed containers don't allow fire, so shouldn't allow setting the fire either
        return false;
    }

    for( const auto &i : i_at( p ) ) {
        if( i.flammable() ) {
            // Total fire resistance == 0
            return true;
        }
    }

    return false;
}

bool map::moppable_items_at( const tripoint &p )
{
    for (auto &i : i_at(p)) {
        if (i.made_of(LIQUID)) {
            return true;
        }
    }
    const field &fld = field_at(p);
    if(fld.findField(fd_blood) != 0 || fld.findField(fd_blood_veggy) != 0 ||
          fld.findField(fd_blood_insect) != 0 || fld.findField(fd_blood_invertebrate) != 0
          || fld.findField(fd_gibs_flesh) != 0 || fld.findField(fd_gibs_veggy) != 0 ||
          fld.findField(fd_gibs_insect) != 0 || fld.findField(fd_gibs_invertebrate) != 0
          || fld.findField(fd_bile) != 0 || fld.findField(fd_slime) != 0 ||
          fld.findField(fd_sludge) != 0) {
        return true;
    }
    int vpart;
    vehicle *veh = veh_at(p, vpart);
    if(veh != 0) {
        std::vector<int> parts_here = veh->parts_at_relative(veh->parts[vpart].mount.x, veh->parts[vpart].mount.y);
        for(auto &i : parts_here) {
            if(veh->parts[i].blood > 0) {
                return true;
            }
        }
    }
    return false;
}

void map::decay_fields_and_scent( const int amount )
{
    // Decay scent separately, so that later we can use field count to skip empty submaps
    tripoint tmp;
    tmp.z = abs_sub.z; // TODO: Make this happen on all z-levels
    for( tmp.x = 0; tmp.x < my_MAPSIZE * SEEX; tmp.x++ ) {
        for( tmp.y = 0; tmp.y < my_MAPSIZE * SEEY; tmp.y++ ) {
            if( g->scent( tmp ) > 0 ) {
                g->scent( tmp )--;
            }
        }
    }

    const int amount_fire = amount / 3; // Decay fire by this much
    const int amount_liquid = amount / 2; // Decay washable fields (blood, guts etc.) by this
    const int amount_gas = amount / 5; // Decay gas type fields by this
    // Coord code copied from lightmap calculations
    // TODO: Z
    const int smz = abs_sub.z;
    auto &outside_cache = get_cache( smz ).outside_cache;
    for( int smx = 0; smx < my_MAPSIZE; ++smx ) {
        for( int smy = 0; smy < my_MAPSIZE; ++smy ) {
            auto const cur_submap = get_submap_at_grid( smx, smy, smz );
            int to_proc = cur_submap->field_count;
            if( to_proc < 1 ) {
                if( to_proc < 0 ) {
                    cur_submap->field_count = 0;
                    dbg( D_ERROR ) << "map::decay_fields_and_scent: submap at "
                                   << abs_sub.x + smx << "," << abs_sub.y + smy << "," << abs_sub.z
                                   << "has " << to_proc << " field_count";
                }
                // This submap has no fields
                continue;
            }

            for( int sx = 0; sx < SEEX; ++sx ) {
                if( to_proc < 1 ) {
                    // This submap had some fields, but all got proc'd already
                    break;
                }

                for( int sy = 0; sy < SEEY; ++sy ) {
                    const int x = sx + smx * SEEX;
                    const int y = sy + smy * SEEY;

                    field &fields = cur_submap->fld[sx][sy];
                    if( !outside_cache[x][y] ) {
                        to_proc -= fields.fieldCount();
                        continue;
                    }

                    for( auto &fp : fields ) {
                        to_proc--;
                        field_entry &cur = fp.second;
                        const field_id type = cur.getFieldType();
                        switch( type ) {
                            case fd_fire:
                                cur.setFieldAge( cur.getFieldAge() + amount_fire );
                                break;
                            case fd_blood:
                            case fd_bile:
                            case fd_gibs_flesh:
                            case fd_gibs_veggy:
                            case fd_slime:
                            case fd_blood_veggy:
                            case fd_blood_insect:
                            case fd_blood_invertebrate:
                            case fd_gibs_insect:
                            case fd_gibs_invertebrate:
                                cur.setFieldAge( cur.getFieldAge() + amount_liquid );
                                break;
                            case fd_smoke:
                            case fd_toxic_gas:
                            case fd_tear_gas:
                            case fd_nuke_gas:
                            case fd_cigsmoke:
                            case fd_weedsmoke:
                            case fd_cracksmoke:
                            case fd_methsmoke:
                            case fd_relax_gas:
                            case fd_fungal_haze:
                            case fd_hot_air1:
                            case fd_hot_air2:
                            case fd_hot_air3:
                            case fd_hot_air4:
                                cur.setFieldAge( cur.getFieldAge() + amount_gas );
                                break;
                            default:
                                break;
                        }
                    }
                }
            }

            if( to_proc > 0 ) {
                cur_submap->field_count = cur_submap->field_count - to_proc;
                dbg( D_ERROR ) << "map::decay_fields_and_scent: submap at "
                               << abs_sub.x + smx << "," << abs_sub.y + smy << "," << abs_sub.z
                               << "has " << cur_submap->field_count - to_proc << "fields, but "
                               << cur_submap->field_count << " field_count";
            }
        }
    }
}

point map::random_outdoor_tile()
{
 std::vector<point> options;
 for (int x = 0; x < SEEX * my_MAPSIZE; x++) {
  for (int y = 0; y < SEEY * my_MAPSIZE; y++) {
   if (is_outside(x, y))
    options.push_back(point(x, y));
  }
 }
 if (options.empty()) // Nowhere is outdoors!
  return point(-1, -1);

 return options[rng(0, options.size() - 1)];
}

bool map::has_adjacent_furniture( const tripoint &p )
{
    const signed char cx[4] = { 0, -1, 0, 1};
    const signed char cy[4] = {-1,  0, 1, 0};

    for (int i = 0; i < 4; i++)
    {
        const int adj_x = p.x + cx[i];
        const int adj_y = p.y + cy[i];
        if ( has_furn( tripoint( adj_x, adj_y, p.z ) ) &&
             furn_at( tripoint( adj_x, adj_y, p.z ) ).has_flag("BLOCKSDOOR") ) {
            return true;
        }
    }

 return false;
}

bool map::has_nearby_fire( const tripoint &p, int radius )
{
    for(int dx = -radius; dx <= radius; dx++) {
        for(int dy = -radius; dy <= radius; dy++) {
            const tripoint pt( p.x + dx, p.y + dy, p.z );
            if( get_field( pt, fd_fire ) != nullptr ) {
                return true;
            }
            if (ter(pt) == t_lava) {
                return true;
            }
        }
    }
    return false;
}

void map::mop_spills( const tripoint &p ) {
    auto items = i_at( p );
    for( auto it = items.begin(); it != items.end(); ) {
        if( it->made_of(LIQUID) ) {
            it = items.erase( it );
        } else {
            it++;
        }
    }
    remove_field( p, fd_blood );
    remove_field( p, fd_blood_veggy );
    remove_field( p, fd_blood_insect );
    remove_field( p, fd_blood_invertebrate );
    remove_field( p, fd_gibs_flesh );
    remove_field( p, fd_gibs_veggy );
    remove_field( p, fd_gibs_insect );
    remove_field( p, fd_gibs_invertebrate );
    remove_field( p, fd_bile );
    remove_field( p, fd_slime );
    remove_field( p, fd_sludge );
    int vpart;
    vehicle *veh = veh_at(p, vpart);
    if(veh != 0) {
        std::vector<int> parts_here = veh->parts_at_relative( veh->parts[vpart].mount.x,
                                                              veh->parts[vpart].mount.y );
        for( auto &elem : parts_here ) {
            veh->parts[elem].blood = 0;
        }
    }
}

void map::create_spores( const tripoint &p, Creature* source )
{
    // TODO: Z
    const int x = p.x;
    const int y = p.y;
    // TODO: Infect NPCs?
    monster spore(GetMType("mon_spore"));
    int mondex;
    tripoint tmp = p;
    int &i = tmp.x;
    int &j = tmp.y;
    for( i = x - 1; i <= x + 1; i++ ) {
        for( j = y - 1; j <= y + 1; j++ ) {
            mondex = g->mon_at( tmp );
            if (move_cost( tmp ) > 0 || (i == x && j == y)) {
                if (mondex != -1) { // Spores hit a monster
                    if (g->u.sees( tmp ) &&
                        !g->zombie(mondex).type->in_species("FUNGUS")) {
                        add_msg(_("The %s is covered in tiny spores!"),
                                g->zombie(mondex).name().c_str());
                    }
                    monster &critter = g->zombie( mondex );
                    if( !critter.make_fungus() ) {
                        critter.die( source ); // counts as kill by player
                    }
                } else if (g->u.posx() == i && g->u.posy() == j) {
                    // Spores hit the player
                    bool hit = false;
                    if (one_in(4) && g->u.add_env_effect("spores", bp_head, 3, 90, bp_head)) {
                        hit = true;
                    }
                    if (one_in(2) && g->u.add_env_effect("spores", bp_torso, 3, 90, bp_torso)) {
                        hit = true;
                    }
                    if (one_in(4) && g->u.add_env_effect("spores", bp_arm_l, 3, 90, bp_arm_l)) {
                        hit = true;
                    }
                    if (one_in(4) && g->u.add_env_effect("spores", bp_arm_r, 3, 90, bp_arm_r)) {
                        hit = true;
                    }
                    if (one_in(4) && g->u.add_env_effect("spores", bp_leg_l, 3, 90, bp_leg_l)) {
                        hit = true;
                    }
                    if (one_in(4) && g->u.add_env_effect("spores", bp_leg_r, 3, 90, bp_leg_r)) {
                        hit = true;
                    }
                    if (hit) {
                        add_msg(m_warning, _("You're covered in tiny spores!"));
                    }
                } else if (((i == x && j == y) || one_in(4)) &&
                           g->num_zombies() <= 1000) { // Spawn a spore
                    g->summon_mon("mon_spore", tripoint(i, j, p.z));
                }
            }
        }
    }
}

int map::collapse_check( const tripoint &p )
{
    // TODO: Z
    const int x = p.x;
    const int y = p.y;
    int num_supports = 0;
    tripoint t( p );
    int &i = t.x;
    int &j = t.y;
    for( i = x - 1; i <= x + 1; i++ ) {
        for( j = y - 1; j <= y + 1; j++ ) {
            if( p == t ) {
                continue;
            }
            if( has_flag( "COLLAPSES", p ) ) {
                if( has_flag( "COLLAPSES", t ) ) {
                    num_supports++;
                } else if( has_flag( "SUPPORTS_ROOF", t ) ) {
                    num_supports += 2;
                }
            } else if( has_flag( "SUPPORTS_ROOF", p ) ) {
                if( has_flag( "SUPPORTS_ROOF", t ) && !has_flag( "COLLAPSES", t ) ) {
                    num_supports += 3;
                }
            }
        }
    }
    return 1.7 * num_supports;
}

void map::collapse_at( const tripoint &p )
{
    destroy ( p, false );
    crush( p );
    make_rubble( p );
    tripoint t = p;
    int &i = t.x;
    int &j = t.y;
    for( i = p.x - 1; i <= p.x + 1; i++ ) {
        for( j = p.y - 1; j <= p.y + 1; j++ ) {
            if( p == t ) {
                continue;
            }
            if( has_flag( "COLLAPSES", t ) && one_in( collapse_check( t ) ) ) {
                destroy( t, false );
            // We only check for rubble spread if it doesn't already collapse to prevent double crushing
            } else if( has_flag("FLAT", t ) && one_in( 8 ) ) {
                crush( t );
                make_rubble( t );
            }
        }
    }
}

void map::smash_items(const tripoint &p, const int power)
{
    auto items = g->m.i_at(p);
    for (auto i = items.begin(); i != items.end();) {
        if (i->active == true) {
            // Get the explosion item actor
            if (i->type->get_use( "explosion" ) != nullptr) {
                const explosion_iuse *actor = dynamic_cast<const explosion_iuse *>(
                                i->type->get_use( "explosion" )->get_actor_ptr() );
                if( actor != nullptr ) {
                    // If we're looking at another bomb, don't blow it up early for now.
                    // i++ here because we aren't iterating in the loop header.
                    i++;
                    continue;
                }
            }
        }
        // The volume check here pretty much only influences corpses and very large items
        int damage_chance = std::max(1, int(power / (float(i->volume()) / 40.0)));
        // These are in descending order because the weakest part of an item
        // determines when it will start to break first. Default chance is 1 in 2
        // for the first roll
        int material_factor = 2;
        if (i->made_of("superalloy") || i->made_of("diamond")){
            material_factor = 200;
        }
        if (i->made_of("ceramic")) {
            material_factor = 80;
        }
        if (i->made_of("hardsteel")) {
            material_factor = 24;
        }
        if (i->made_of("steel") ) {
            material_factor = 20;
        }
        if (i->made_of("iron") || i->made_of("kevlar") || i->made_of("aluminum")) {
            material_factor = 16;
        }
        if (i->made_of("stone") || i->made_of("silver") || i->made_of("gold") || i->made_of("lead")) {
            material_factor = 12;
        }
        if (i->made_of("bone") || i->made_of("chitin") || i->made_of("wood")) {
            material_factor = 8;
        }
        if (i->made_of("leather")) {
            material_factor = 6;
        }
        if (i->made_of("plastic")) {
            material_factor = 4;
        }

        // An item's current state of damage can make it more susceptible to being damaged
        // 20% less resistance for each point of damage (or 20% more for reinforced)
        material_factor *= 1 - (i->damage * .2);

        field_id type_blood = fd_null;
        if (i->is_corpse()) {
            type_blood = i->get_mtype()->bloodType();
        }
        // See if they were damaged
        while(x_in_y(damage_chance, material_factor) && i->damage < 4) {
            i->damage++;
            if (type_blood != fd_null) {
                tripoint tmp = p;
                int &x = tmp.x;
                int &y = tmp.y;
                for( x = p.x - 1; x <= p.x + 1; x++ ) {
                    for( y = p.y - 1; y <= p.y + 1; y++ ) {
                        if( !one_in(damage_chance) ) {
                            g->m.add_field( tmp, type_blood, 1, 0 );
                        }
                    }
                }
            }
            damage_chance -= material_factor;
        }
        // Remove them if they were damaged too much
        if (i->damage >= 4) {
            i = i_rem(p, i);
        } else {
            i++;
        }
    }
}

std::pair<bool, bool> map::bash( const tripoint &p, const int str,
                                 bool silent, bool destroy, vehicle *bashing_vehicle )
{
    bool success = false;
    int sound_volume = 0;
    std::string sound;
    bool smashed_something = false;
    if( get_field( p, fd_web ) != nullptr ) {
        smashed_something = true;
        remove_field( p, fd_web );
    }

    // Destroy glass items, spilling their contents.
    std::vector<item> smashed_contents;
    auto bashed_items = i_at( p );
    for( auto bashed_item = bashed_items.begin(); bashed_item != bashed_items.end(); ) {
        // the check for active supresses molotovs smashing themselves with their own explosion
        if (bashed_item->made_of("glass") && !bashed_item->active && one_in(2)) {
            sound = _("glass shattering");
            sound_volume = 12;
            smashed_something = true;
            for( auto bashed_content : bashed_item->contents ) {
                smashed_contents.push_back( bashed_content );
            }
            bashed_item = bashed_items.erase( bashed_item );
        } else {
            ++bashed_item;
        }
    }
    // Now plunk in the contents of the smashed items.
    spawn_items( p, smashed_contents );

    // Smash vehicle if present
    int vpart;
    vehicle *veh = veh_at(p, vpart);
    if (veh && veh != bashing_vehicle) {
        veh->damage (vpart, str, 1);
        sound = _("crash!");
        sound_volume = 18;
        smashed_something = true;
        success = true;
    } else {
        // Else smash furniture or terrain
        bool smash_furn = false;
        bool smash_ter = false;
        map_bash_info *bash = NULL;

        if ( has_furn(p) && furn_at(p).bash.str_max != -1 ) {
            bash = &(furn_at(p).bash);
            smash_furn = true;
        } else if ( ter_at(p).bash.str_max != -1 ) {
            bash = &(ter_at(p).bash);
            smash_ter = true;
        }
        // TODO: what if silent is true?
        if (has_flag("ALARMED", p) && !g->event_queued(EVENT_WANTED)) {
            sounds::sound(p, 40, _("an alarm go off!"));
            // Blame nearby player
            if( rl_dist( g->u.pos(), p ) <= 3 ) {
                g->u.add_memorial_log(pgettext("memorial_male", "Set off an alarm."),
                                      pgettext("memorial_female", "Set off an alarm."));
                const point abs = overmapbuffer::ms_to_sm_copy( getabs( p.x, p.y ) );
                g->add_event(EVENT_WANTED, int(calendar::turn) + 300, 0, tripoint( abs.x, abs.y, abs_sub.z ) );
            }
        }

        if ( bash != NULL && (!bash->destroy_only || destroy)) {
            int smin = bash->str_min;
            int smax = bash->str_max;
            int sound_vol = bash->sound_vol;
            int sound_fail_vol = bash->sound_fail_vol;
            if (destroy) {
                success = true;
            } else {
                if ( bash->str_min_blocked != -1 || bash->str_max_blocked != -1 ) {
                    if( has_adjacent_furniture( p ) ) {
                        if ( bash->str_min_blocked != -1 ) {
                            smin = bash->str_min_blocked;
                        }
                        if ( bash->str_max_blocked != -1 ) {
                            smax = bash->str_max_blocked;
                        }
                    }
                }
                if ( str >= smin && str >= rng(bash->str_min_roll, bash->str_max_roll)) {
                    success = true;
                }
            }

            if (success || destroy) {
                // Clear out any partially grown seeds
                if (has_flag_ter_or_furn("PLANT", p)) {
                    i_clear( p );
                }

                if (smash_furn) {
                    if (has_flag_furn("FUNGUS", p)) {
                        create_spores( p );
                    }
                } else if (smash_ter) {
                    if (has_flag_ter("FUNGUS", p)) {
                        create_spores( p );
                    }
                }

                if (destroy) {
                    sound_volume = smax;
                } else {
                    if (sound_vol == -1) {
                        sound_volume = std::min(int(smin * 1.5), smax);
                    } else {
                        sound_volume = sound_vol;
                    }
                }
                sound = _(bash->sound.c_str());
                // Set this now in case the ter_set below changes this
                bool collapses = has_flag("COLLAPSES", p) && smash_ter;
                bool supports = has_flag("SUPPORTS_ROOF", p) && smash_ter;
                if (smash_furn == true) {
                    furn_set(p, bash->furn_set);
                    // Hack alert.
                    // Signs have cosmetics associated with them on the submap since
                    // furniture can't store dynamic data to disk. To prevent writing
                    // mysteriously appearing for a sign later built here, remove the
                    // writing from the submap.
                    delete_signage( p );
                } else if (smash_ter == true) {
                    ter_set(p, bash->ter_set);
                } else {
                    debugmsg( "data/json/terrain.json does not have %s.bash.ter_set set!",
                              ter_at(p).id.c_str() );
                }

                spawn_item_list( bash->items, p );
                if (bash->explosive > 0) {
                    g->explosion( p, bash->explosive, 0, false);
                }

                if (collapses) {
                    collapse_at( p );
                }
                // Check the flag again to ensure the new terrain doesn't support anything
                if (supports && !has_flag( "SUPPORTS_ROOF", p) ) {
                    tripoint t = p;
                    int &i = t.x;
                    int &j = t.y;
                    for( i = p.x - 1; i <= p.x + 1; i++ ) {
                        for( j = p.y - 1; j <= p.y + 1; j++ ) {
                            if( p == t || !has_flag("COLLAPSES", t) ) {
                                continue;
                            }
                            if( one_in( collapse_check( t ) ) ) {
                                collapse_at( t );
                            }
                        }
                    }
                }
                smashed_something = true;
            } else {
                if (sound_fail_vol == -1) {
                    sound_volume = 12;
                } else {
                    sound_volume = sound_fail_vol;
                }
                sound = _(bash->sound_fail.c_str());
                smashed_something = true;
            }
        } else {
            furn_id furnid = furn(p);
            if ( furnid == f_skin_wall || furnid == f_skin_door || furnid == f_skin_door_o ||
                 furnid == f_skin_groundsheet || furnid == f_canvas_wall || furnid == f_canvas_door ||
                 furnid == f_canvas_door_o || furnid == f_groundsheet || furnid == f_fema_groundsheet) {
                if (str >= rng(0, 6) || destroy) {
                    // Special code to collapse the tent if destroyed
                    tripoint tentp = tripoint_min;
                    // Find the center of the tent
                    tripoint tmp = p;
                    int &i = tmp.x;
                    int &j = tmp.y;
                    for( i = p.x - 1; i <= p.x + 1; i++ ) {
                        for( j = p.y - 1; j <= p.y + 1; j++ ) {
                            const auto f_at = furn( tmp );
                            if( f_at == f_groundsheet ||
                                f_at == f_fema_groundsheet ||
                                f_at == f_skin_groundsheet){
                                tentp = tmp;
                                break;
                            }
                        }
                    }
                    // Never found tent center, bail out
                    if( tentp == tripoint_min ) {
                        return std::pair<bool, bool>( true, false );
                    }
                    // Take the tent down
                    for( i = tentp.x-1; i <= tentp.x+1; i++ ) {
                        for( j = tentp.y-1; j <= tentp.y+1; j++ ) {
                            if (furn(tmp) == f_groundsheet) {
                                spawn_item(tmp, "broketent");
                            }
                            if (furn(tmp) == f_skin_groundsheet) {
                                spawn_item(tmp, "damaged_shelter_kit");
                            }
                            furn_id check_furn = furn(tmp);
                            if (check_furn == f_skin_wall || check_furn == f_skin_door ||
                                  check_furn == f_skin_door_o || check_furn == f_skin_groundsheet ||
                                  check_furn == f_canvas_wall || check_furn == f_canvas_door ||
                                  check_furn == f_canvas_door_o || check_furn == f_groundsheet ||
                                  check_furn == f_fema_groundsheet) {
                                furn_set(tmp, f_null);
                            }
                        }
                    }

                    sound_volume = 8;
                    sound = _("rrrrip!");
                    smashed_something = true;
                    success = true;
                } else {
                    sound_volume = 8;
                    sound = _("slap!");
                    smashed_something = true;
                }
            // Made furniture seperate from the other tent to facilitate destruction
            } else if (furnid == f_center_groundsheet || furnid == f_large_groundsheet ||
                     furnid == f_large_canvas_door || furnid == f_large_canvas_wall ||
                     furnid == f_large_canvas_door_o) {
                if (str >= rng(0, 6) || destroy) {
                    // Special code to collapse the tent if destroyed
                    tripoint tentp = tripoint_min;
                    // Find the center of the tent
                    tripoint tmp = p;
                    int &i = tmp.x;
                    int &j = tmp.y;
                    for( i = p.x - 2; i <= p.x + 2; i++ ) {
                        for( j = p.y - 2; j <= p.y + 2; j++ ) {
                            if( furn(tmp) == f_center_groundsheet ){
                                tentp = tmp;
                                break;
                            }
                        }
                    }
                    // Never found tent center, bail out
                    if( tentp == tripoint_min ) {
                        return std::pair<bool, bool>( true, false );
                    }
                    // Take the tent down
                    for( i = tentp.x-1; i <= tentp.x+1; i++ ) {
                        for( j = tentp.y-1; j <= tentp.y+1; j++ ) {
                             if (furn(tmp) == f_center_groundsheet) {
                             spawn_item(tmp, "largebroketent");
                            }
                            furn_set(tmp, f_null);
                        }
                    }
                    sound_volume = 8;
                    sound = _("rrrrip!");
                    smashed_something = true;
                    success = true;
                } else {
                    sound_volume = 8;
                    sound = _("slap!");
                    smashed_something = true;
                }
            }
        }
    }
    if( move_cost(p) <= 0  && !smashed_something ) {
        sound = _("thump!");
        sound_volume = 18;
        smashed_something = true;
    }
    if( !sound.empty() && !silent) {
        sounds::sound( p, sound_volume, sound);
    }
    return std::pair<bool, bool> (smashed_something, success);
}

void map::spawn_item_list( const std::vector<map_bash_item_drop> &items, const tripoint &p ) {
    for( auto &items_i : items ) {
        const map_bash_item_drop &drop = items_i;
        int chance = drop.chance;
        if ( chance == -1 || rng(0, 100) >= chance ) {
            int numitems = drop.amount;

            if ( drop.minamount != -1 ) {
                numitems = rng( drop.minamount, drop.amount );
            }
            if ( numitems > 0 ) {
                item new_item(drop.itemtype, calendar::turn);
                if ( new_item.count_by_charges() ) {
                    new_item.charges = numitems;
                    numitems = 1;
                }
                const bool varsize = new_item.has_flag( "VARSIZE" );
                for(int a = 0; a < numitems; a++ ) {
                    if( varsize && one_in( 3 ) ) {
                        new_item.item_tags.insert( "FIT" );
                    } else if( varsize ) {
                        // might have been added previously
                        new_item.item_tags.erase( "FIT" );
                    }
                    add_item_or_charges(p, new_item);
                }
            }
        }
    }
}

void map::destroy( const tripoint &p, const bool silent )
{
    // Break if it takes more than 25 destructions to remove to prevent infinite loops
    // Example: A bashes to B, B bashes to A leads to A->B->A->...
    int count = 0;
    while( count <= 25 && bash( p, 999, silent, true ).second ) {
        count++;
    }
}

void map::destroy_furn( const tripoint &p, const bool silent )
{
    // Break if it takes more than 25 destructions to remove to prevent infinite loops
    // Example: A bashes to B, B bashes to A leads to A->B->A->...
    int count = 0;
    while (count <= 25 && furn(p) != f_null && bash(p, 999, silent, true).second) {
        count++;
    }
}

void map::crush( const tripoint &p )
{
    int veh_part;
    player *crushed_player = nullptr;
    int npc_index = g->npc_at( p );
    if( g->u.pos() == p ) {
        crushed_player = &(g->u);
    } else if( npc_index != -1 ) {
        crushed_player = static_cast<player *>(g->active_npc[npc_index]);
    }

    if( crushed_player != nullptr ) {
        bool player_inside = false;
        if( crushed_player->in_vehicle ) {
            vehicle *veh = veh_at(p, veh_part);
            player_inside = veh != nullptr && veh->is_inside(veh_part);
        }
        if (!player_inside) { //If there's a player at p and he's not in a covered vehicle...
            //This is the roof coming down on top of us, no chance to dodge
            crushed_player->add_msg_player_or_npc( m_bad, _("You are crushed by the falling debris!"),
                                                   _("<npcname> is crushed by the falling debris!") );
            // TODO: Make this depend on the ceiling material
            const int dam = rng(0, 40);
            // Torso and head take the brunt of the blow
            body_part hit = bp_head;
            crushed_player->deal_damage( nullptr, hit, damage_instance( DT_BASH, dam * .25 ) );
            hit = bp_torso;
            crushed_player->deal_damage( nullptr, hit, damage_instance( DT_BASH, dam * .45 ) );
            // Legs take the next most through transfered force
            hit = bp_leg_l;
            crushed_player->deal_damage( nullptr, hit, damage_instance( DT_BASH, dam * .10 ) );
            hit = bp_leg_r;
            crushed_player->deal_damage( nullptr, hit, damage_instance( DT_BASH, dam * .10 ) );
            // Arms take the least
            hit = bp_arm_l;
            crushed_player->deal_damage( nullptr, hit, damage_instance( DT_BASH, dam * .05 ) );
            hit = bp_arm_r;
            crushed_player->deal_damage( nullptr, hit, damage_instance( DT_BASH, dam * .05 ) );

            // Pin whoever got hit
            crushed_player->add_effect("crushed", 1, num_bp, true);
            crushed_player->check_dead_state();
        }
    }

    int mon = g->mon_at( p );
    if( mon != -1 ) {
        monster* monhit = &(g->zombie(mon));
        // 25 ~= 60 * .45 (torso)
        monhit->deal_damage(nullptr, bp_torso, damage_instance(DT_BASH, rng(0,25)));

        // Pin whoever got hit
        monhit->add_effect("crushed", 1, num_bp, true);
        monhit->check_dead_state();
    }

    vehicle *veh = veh_at(p, veh_part);
    if (veh) {
        veh->damage(veh_part, rng(0, veh->parts[veh_part].hp), 1, false);
    }
}

void map::shoot( const tripoint &p, int &dam,
                 const bool hit_items, const std::set<std::string>& ammo_effects )
{
    if (dam < 0)
    {
        return;
    }

    if (has_flag("ALARMED", p) && !g->event_queued(EVENT_WANTED))
    {
        sounds::sound(p, 30, _("An alarm sounds!"));
        const tripoint abs = overmapbuffer::ms_to_sm_copy( getabs( p ) );
        g->add_event(EVENT_WANTED, int(calendar::turn) + 300, 0, abs );
    }

    int vpart;
    vehicle *veh = veh_at(p, vpart);
    if (veh)
    {
        const bool inc = (ammo_effects.count("INCENDIARY") || ammo_effects.count("FLAME"));
        dam = veh->damage (vpart, dam, inc? 2 : 0, hit_items);
    }

    ter_id terrain = ter( p );
    if( terrain == t_wall_wood_broken ||
        terrain == t_wall_log_broken ||
        terrain == t_door_b ) {
        if (hit_items || one_in(8)) { // 1 in 8 chance of hitting the door
            dam -= rng(20, 40);
            if (dam > 0) {
                sounds::sound(p, 10, _("crash!"));
                ter_set(p, t_dirt);
            }
        }
        else {
            dam -= rng(0, 1);
        }
    } else if( terrain == t_door_c ||
               terrain == t_door_locked ||
               terrain == t_door_locked_peep ||
               terrain == t_door_locked_alarm ) {
        dam -= rng(15, 30);
        if (dam > 0) {
            sounds::sound(p, 10, _("smash!"));
            ter_set(p, t_door_b);
        }
    } else if( terrain == t_door_boarded ||
               terrain == t_door_boarded_damaged ||
               terrain == t_rdoor_boarded ||
               terrain == t_rdoor_boarded_damaged ) {
        dam -= rng(15, 35);
        if (dam > 0) {
            sounds::sound(p, 10, _("crash!"));
            ter_set(p, t_door_b);
        }
    } else if( terrain == t_window_domestic_taped ||
               terrain == t_curtains ) {
        if (ammo_effects.count("LASER")) {
            dam -= rng(1, 5);
        }
        if (ammo_effects.count("LASER")) {
            dam -= rng(0, 5);
        } else {
            dam -= rng(1,3);
            if (dam > 0) {
                sounds::sound(p, 16, _("glass breaking!"));
                ter_set(p, t_window_frame);
                spawn_item(p, "sheet", 1);
                spawn_item(p, "stick");
                spawn_item(p, "string_36");
            }
        }
    } else if( terrain == t_window_domestic ) {
        if (ammo_effects.count("LASER")) {
            dam -= rng(0, 5);
        } else {
            dam -= rng(1,3);
            if (dam > 0) {
                sounds::sound(p, 16, _("glass breaking!"));
                ter_set(p, t_window_frame);
                spawn_item(p, "sheet", 1);
                spawn_item(p, "stick");
                spawn_item(p, "string_36");
            }
        }
    } else if( terrain == t_window_taped ||
               terrain == t_window_alarm_taped ) {
        if (ammo_effects.count("LASER")) {
            dam -= rng(1, 5);
        }
        if (ammo_effects.count("LASER")) {
            dam -= rng(0, 5);
        } else {
            dam -= rng(1,3);
            if (dam > 0) {
                sounds::sound(p, 16, _("glass breaking!"));
                ter_set(p, t_window_frame);
            }
        }
    } else if( terrain == t_window ||
               terrain == t_window_alarm ) {
        if (ammo_effects.count("LASER")) {
            dam -= rng(0, 5);
        } else {
            dam -= rng(1,3);
            if (dam > 0) {
                sounds::sound(p, 16, _("glass breaking!"));
                ter_set(p, t_window_frame);
            }
        }
    } else if( terrain == t_window_boarded ) {
        dam -= rng(10, 30);
        if (dam > 0) {
            sounds::sound(p, 16, _("glass breaking!"));
            ter_set(p, t_window_frame);
        }
    } else if( terrain == t_wall_glass  ||
               terrain == t_wall_glass_alarm ||
               terrain == t_door_glass_c ) {
        if (ammo_effects.count("LASER")) {
            dam -= rng(0,5);
        } else {
            dam -= rng(1,8);
            if (dam > 0) {
                sounds::sound(p, 20, _("glass breaking!"));
                ter_set(p, t_floor);
            }
        }
    } else if( terrain == t_reinforced_glass ) {
        // reinforced glass stops most bullets
        // laser beams are attenuated
        if (ammo_effects.count("LASER")) {
            dam -= rng(0, 8);
        } else {
            //Greatly weakens power of bullets
            dam -= 40;
            if (dam <= 0) {
                add_msg(_("The shot is stopped by the reinforced glass wall!"));
            } else if (dam >= 40) {
                //high powered bullets penetrate the glass, but only extremely strong
                // ones (80 before reduction) actually destroy the glass itself.
                sounds::sound(p, 20, _("glass breaking!"));
                ter_set(p, t_floor);
            }
        }
    } else if( terrain == t_paper ) {
        dam -= rng(4, 16);
        if (dam > 0) {
            sounds::sound(p, 8, _("rrrrip!"));
            ter_set(p, t_dirt);
        }
        if (ammo_effects.count("INCENDIARY")) {
            add_field(p, fd_fire, 1, 0);
        }
    } else if( terrain == t_gas_pump ) {
        if (hit_items || one_in(3)) {
            if (dam > 15) {
                if (ammo_effects.count("INCENDIARY") || ammo_effects.count("FLAME")) {
                    g->explosion( p, 40, 0, true);
                } else {
                    tripoint tmp = p;
                    int &i = tmp.x;
                    int &j = tmp.y;
                    for( i = p.x - 2; i <= p.x + 2; i++ ) {
                        for( j = p.y - 2; j <= p.y + 2; j++ ) {
                            if (move_cost( tmp ) > 0 && one_in(3)) {
                                    spawn_item( tmp, "gasoline" );
                            }
                        }
                    }
                    sounds::sound(p, 10, _("smash!"));
                }
                ter_set(p, t_gas_pump_smashed);
            }
            dam -= 60;
        }
    } else if( terrain == t_vat ) {
        if (dam >= 10) {
            sounds::sound(p, 20, _("ke-rash!"));
            ter_set(p, t_floor);
        } else {
            dam = 0;
        }
    } else {
        if (move_cost(p) == 0 && !trans(p)) {
            dam = 0; // TODO: Bullets can go through some walls?
        } else {
            dam -= (rng(0, 1) * rng(0, 1) * rng(0, 1));
        }
    }

    if (ammo_effects.count("TRAIL") && !one_in(4)) {
        add_field(p, fd_smoke, rng(1, 2), 0 );
    }

    if (ammo_effects.count("STREAM") && !one_in(3)) {
        add_field(p, fd_fire, rng(1, 2), 0 );
    }

    if (ammo_effects.count("STREAM_BIG") && !one_in(4)) {
        add_field(p, fd_fire, 2, 0 );
    }

    if (ammo_effects.count("LIGHTNING")) {
        add_field(p, fd_electricity, rng(2, 3), 0 );
    }

    if (ammo_effects.count("PLASMA") && one_in(2)) {
        add_field(p, fd_plasma, rng(1, 2), 0 );
    }

    if (ammo_effects.count("LASER")) {
        add_field(p, fd_laser, 2, 0 );
    }

    // Set damage to 0 if it's less
    if (dam < 0) {
        dam = 0;
    }

    // Check fields?
    const field_entry *fieldhit = get_field( p, fd_web );
    if( fieldhit != nullptr ) {
        if (ammo_effects.count("INCENDIARY") || ammo_effects.count("FLAME")) {
            add_field( p, fd_fire, fieldhit->getFieldDensity() - 1, 0 );
        } else if (dam > 5 + fieldhit->getFieldDensity() * 5 &&
                   one_in(5 - fieldhit->getFieldDensity())) {
            dam -= rng(1, 2 + fieldhit->getFieldDensity() * 2);
            remove_field(p,fd_web);
        }
    }

    // Now, destroy items on that tile.
    if ((move_cost(p) == 2 && !hit_items) || !inbounds(p)) {
        return; // Items on floor-type spaces won't be shot up.
    }

    auto target_items = i_at(p);
    for( auto target_item = target_items.begin(); target_item != target_items.end(); ) {
        bool destroyed = false;
        int chance = ( target_item->volume() > 0 ? target_item->volume() : 1);
        // volume dependent chance

        if( dam > target_item->bash_resist() && one_in(chance) ) {
            target_item->damage++;
        }
        if( target_item->damage >= 5 ) {
            destroyed = true;
        }

        if (destroyed) {
            spawn_items( p, target_item->contents );
            target_item = target_items.erase( target_item );
        } else {
            ++target_item;
        }
    }
}

bool map::hit_with_acid( const tripoint &p )
{
    if( move_cost( p ) != 0 ) {
        return false;    // Didn't hit the tile!
    }
    const ter_id t = ter( p );
    if( t == t_wall_glass || t == t_wall_glass_alarm ||
        t == t_vat ) {
        ter_set( p, t_floor );
    } else if( t == t_door_c || t == t_door_locked || t == t_door_locked_peep || t == t_door_locked_alarm ) {
        if( one_in( 3 ) ) {
            ter_set( p, t_door_b );
        }
    } else if( t == t_door_bar_c || t == t_door_bar_o || t == t_door_bar_locked || t == t_bars ) {
        ter_set( p, t_floor );
        add_msg( m_warning, _( "The metal bars melt!" ) );
    } else if( t == t_door_b ) {
        if( one_in( 4 ) ) {
            ter_set( p, t_door_frame );
        } else {
            return false;
        }
    } else if( t == t_window || t == t_window_alarm ) {
        ter_set( p, t_window_empty );
    } else if( t == t_wax ) {
        ter_set( p, t_floor_wax );
    } else if( t == t_gas_pump || t == t_gas_pump_smashed ) {
        return false;
    } else if( t == t_card_science || t == t_card_military ) {
        ter_set( p, t_card_reader_broken );
    }
    return true;
}

// returns true if terrain stops fire
bool map::hit_with_fire( const tripoint &p )
{
    if (move_cost( p ) != 0)
        return false; // Didn't hit the tile!

    // non passable but flammable terrain, set it on fire
    if (has_flag("FLAMMABLE", p ) || has_flag("FLAMMABLE_ASH", p))
    {
        add_field(p, fd_fire, 3, 0);
    }
    return true;
}

bool map::marlossify( const tripoint &p )
{
    if (one_in(25) && (ter_at(p).movecost != 0 && !has_furn(p))
            && !ter_at(p).has_flag(TFLAG_DEEP_WATER)) {
        ter_set(p, t_marloss);
        return true;
    }
    for (int i = 0; i < 25; i++) {
        if(!g->spread_fungus( p )) {
            return true;
        }
    }
    return false;
}

bool map::open_door( const tripoint &p, const bool inside, const bool check_only )
{
    const auto &ter = ter_at( p );
    const auto &furn = furn_at( p );
    int vpart = -1;
    vehicle *veh = veh_at( p, vpart );
    if ( !ter.open.empty() && ter.open != "t_null" ) {
        if ( termap.find( ter.open ) == termap.end() ) {
            debugmsg("terrain %s.open == non existant terrain '%s'\n", ter.id.c_str(), ter.open.c_str() );
            return false;
        }

        if ( has_flag("OPENCLOSE_INSIDE", p) && inside == false ) {
            return false;
        }

        if(!check_only) {
            ter_set( p, ter.open );
        }

        return true;
    } else if ( !furn.open.empty() && furn.open != "t_null" ) {
        if ( furnmap.find( furn.open ) == furnmap.end() ) {
            debugmsg("terrain %s.open == non existant furniture '%s'\n", furn.id.c_str(), furn.open.c_str() );
            return false;
        }

        if ( has_flag("OPENCLOSE_INSIDE", p) && inside == false ) {
            return false;
        }

        if(!check_only) {
            furn_set(p, furn.open );
        }

        return true;
    } else if( veh != nullptr ) {
        int openable = veh->next_part_to_open( vpart, true );
        if (openable >= 0) {
            if( !check_only ) {
                veh->open_all_at( openable );
            }

            return true;
        }

        return false;
    }

    return false;
}

void map::translate(const ter_id from, const ter_id to)
{
    if (from == to) {
        debugmsg( "map::translate %s => %s",
                  terlist[from].name.c_str(),
                  terlist[from].name.c_str() );
        return;
        }

        tripoint p( 0, 0, abs_sub.z );
        int &x = p.x;
        int &y = p.y;
        for( x = 0; x < SEEX * my_MAPSIZE; x++ ) {
            for( y = 0; y < SEEY * my_MAPSIZE; y++ ) {
            if( ter( p ) == from ) {
                ter_set( p, to );
            }
        }
    }
}

//This function performs the translate function within a given radius of the player.
void map::translate_radius(const ter_id from, const ter_id to, float radi, const tripoint &p )
{
    if( from == to ) {
        debugmsg( "map::translate %s => %s",
                  terlist[from].name.c_str(),
                  terlist[from].name.c_str() );
        return;
    }

    const int uX = p.x;
    const int uY = p.y;
    tripoint t( 0, 0, abs_sub.z );
    int &x = t.x;
    int &y = t.y;
    for( x = 0; x < SEEX * my_MAPSIZE; x++ ) {
        for( y = 0; y < SEEY * my_MAPSIZE; y++ ) {
            if( ter( t ) == from ) {
                float radiX = sqrt(float((uX-x)*(uX-x) + (uY-y)*(uY-y)));
                if( radiX <= radi ){
                    ter_set( t, to);
                }
            }
        }
    }
}

bool map::close_door( const tripoint &p, const bool inside, const bool check_only )
{
 const auto &ter = ter_at( p );
 const auto &furn = furn_at( p );
 if ( !ter.close.empty() && ter.close != "t_null" ) {
     if ( termap.find( ter.close ) == termap.end() ) {
         debugmsg("terrain %s.close == non existant terrain '%s'\n", ter.id.c_str(), ter.close.c_str() );
         return false;
     }
     if ( has_flag("OPENCLOSE_INSIDE", p) && inside == false ) {
         return false;
     }
     if (!check_only) {
        ter_set(p, ter.close );
     }
     return true;
 } else if ( !furn.close.empty() && furn.close != "t_null" ) {
     if ( furnmap.find( furn.close ) == furnmap.end() ) {
         debugmsg("terrain %s.close == non existant furniture '%s'\n", furn.id.c_str(), furn.close.c_str() );
         return false;
     }
     if ( has_flag("OPENCLOSE_INSIDE", p) && inside == false ) {
         return false;
     }
     if (!check_only) {
         furn_set(p, furn.close );
     }
     return true;
 }
 return false;
}

const std::string map::get_signage( const tripoint &p ) const
{
    if( !inbounds( p ) ) {
        return "";
    }

    int lx, ly;
    submap * const current_submap = get_submap_at( p, lx, ly );

    return current_submap->get_signage(lx, ly);
}
void map::set_signage( const tripoint &p, std::string message ) const
{
    if( !inbounds( p ) ) {
        return;
    }

    int lx, ly;
    submap * const current_submap = get_submap_at( p, lx, ly );

    current_submap->set_signage(lx, ly, message);
}
void map::delete_signage( const tripoint &p ) const
{
    if( !inbounds( p ) ) {
        return;
    }

    int lx, ly;
    submap * const current_submap = get_submap_at( p, lx, ly );

    current_submap->delete_signage(lx, ly);
}

int map::get_radiation( const tripoint &p ) const
{
    if( !inbounds( p ) ) {
        return 0;
    }

    int lx, ly;
    submap *const current_submap = get_submap_at( p, lx, ly );

    return current_submap->get_radiation( lx, ly );
}

void map::set_radiation( const int x, const int y, const int value )
{
    set_radiation( tripoint( x, y, abs_sub.z ), value );
}

void map::set_radiation( const tripoint &p, const int value)
{
    if( !inbounds( p ) ) {
        return;
    }

    int lx, ly;
    submap *const current_submap = get_submap_at( p, lx, ly );

    current_submap->set_radiation( lx, ly, value );
}

void map::adjust_radiation( const int x, const int y, const int delta )
{
    adjust_radiation( tripoint( x, y, abs_sub.z ), delta );
}

void map::adjust_radiation( const tripoint &p, const int delta )
{
    if( !inbounds( p ) ) {
        return;
    }

    int lx, ly;
    submap *const current_submap = get_submap_at( p, lx, ly );

    int current_radiation = current_submap->get_radiation( lx, ly );
    current_submap->set_radiation( lx, ly, current_radiation + delta );
}

int& map::temperature( const tripoint &p )
{
    if( !inbounds( p ) ) {
        null_temperature = 0;
        return null_temperature;
    }

    return get_submap_at( p )->temperature;
}

void map::set_temperature( const tripoint &p, int new_temperature )
{
    temperature( p ) = new_temperature;
    temperature( tripoint( p.x + SEEX, p.y, p.z ) ) = new_temperature;
    temperature( tripoint( p.x, p.y + SEEY, p.z ) ) = new_temperature;
    temperature( tripoint( p.x + SEEX, p.y + SEEY, p.z ) ) = new_temperature;
}

void map::set_temperature( const int x, const int y, int new_temperature )
{
    set_temperature( tripoint( x, y, abs_sub.z ), new_temperature );
}

// Items: 2D
map_stack map::i_at( const int x, const int y )
{
    if( !INBOUNDS(x, y) ) {
        nulitems.clear();
        return map_stack{ &nulitems, tripoint( x, y, abs_sub.z ), this };
    }

    int lx, ly;
    submap *const current_submap = get_submap_at( x, y, lx, ly );

    return map_stack{ &current_submap->itm[lx][ly], tripoint( x, y, abs_sub.z ), this };
}

std::list<item>::iterator map::i_rem( const point location, std::list<item>::iterator it )
{
    return i_rem( tripoint( location, abs_sub.z ), it );
}

int map::i_rem(const int x, const int y, const int index)
{
    return i_rem( tripoint( x, y, abs_sub.z ), index );
}

void map::i_rem(const int x, const int y, item *it)
{
    i_rem( tripoint( x, y, abs_sub.z ), it );
}

void map::i_clear(const int x, const int y)
{
    i_clear( tripoint( x, y, abs_sub.z ) );
}

void map::spawn_an_item(const int x, const int y, item new_item,
                        const long charges, const int damlevel)
{
    spawn_an_item( tripoint( x, y, abs_sub.z ), new_item, charges, damlevel );
}

void map::spawn_items(const int x, const int y, const std::vector<item> &new_items)
{
    spawn_items( tripoint( x, y, abs_sub.z ), new_items );
}

void map::spawn_item(const int x, const int y, const std::string &type_id,
                     const unsigned quantity, const long charges,
                     const unsigned birthday, const int damlevel, const bool rand)
{
    spawn_item( tripoint( x, y, abs_sub.z ), type_id,
                quantity, charges, birthday, damlevel, rand );
}

int map::max_volume(const int x, const int y)
{
    const ter_t &ter = ter_at(x, y);
    if (has_furn(x, y)) {
        return furn_at(x, y).max_volume;
    }
    return ter.max_volume;
}

int map::stored_volume(const int x, const int y)
{
    return stored_volume( tripoint( x, y, abs_sub.z ) );
}

int map::free_volume(const int x, const int y)
{
    return free_volume( tripoint( x, y, abs_sub.z ) );
}

bool map::add_item_or_charges(const int x, const int y, item new_item, int overflow_radius)
{
    return add_item_or_charges( tripoint( x, y, abs_sub.z ), new_item, overflow_radius );
}

void map::add_item(const int x, const int y, item new_item)
{
    add_item( tripoint( x, y, abs_sub.z ), new_item );
}

// Items: 3D

map_stack map::i_at( const tripoint &p )
{
    if( !inbounds(p) ) {
        nulitems.clear();
        return map_stack{ &nulitems, p, this };
    }

    int lx, ly;
    submap *const current_submap = get_submap_at( p, lx, ly );

    return map_stack{ &current_submap->itm[lx][ly], p, this };
}

std::list<item>::iterator map::i_rem( const tripoint &p, std::list<item>::iterator it )
{
    int lx, ly;
    submap *const current_submap = get_submap_at( p, lx, ly );

    if( current_submap->active_items.has( it, point( lx, ly ) ) ) {
        current_submap->active_items.remove( it, point( lx, ly ) );
    }

    current_submap->update_lum_rem(*it, lx, ly);

    return current_submap->itm[lx][ly].erase( it );
}

int map::i_rem(const tripoint &p, const int index)
{
    if( index < 0 ) {
        debugmsg( "i_rem called with negative index %d", index );
        return index;
    }

    if( index >= (int)i_at( p ).size() ) {
        return index;
    }

    auto map_items = i_at( p );
    auto iter = map_items.begin();
    std::advance( iter, index );
    map_items.erase( iter );
    return index;
}

void map::i_rem(const tripoint &p, item *it)
{
    auto map_items = i_at(p);

    for( auto iter = map_items.begin(); iter != map_items.end(); iter++ ) {
        //delete the item if the pointer memory addresses are the same
        if(it == &*iter) {
            map_items.erase(iter);
            break;
        }
    }
}

void map::i_clear(const tripoint &p)
{
    int lx, ly;
    submap *const current_submap = get_submap_at( p, lx, ly );

    for( auto item_it = current_submap->itm[lx][ly].begin();
         item_it != current_submap->itm[lx][ly].end(); ++item_it ) {
        if( current_submap->active_items.has( item_it, point( lx, ly ) ) ) {
            current_submap->active_items.remove( item_it, point( lx, ly ) );
        }
    }

    current_submap->lum[lx][ly] = 0;
    current_submap->itm[lx][ly].clear();
}

void map::spawn_an_item(const tripoint &p, item new_item,
                        const long charges, const int damlevel)
{
    if( charges && new_item.charges > 0 ) {
        //let's fail silently if we specify charges for an item that doesn't support it
        new_item.charges = charges;
    }
    new_item = new_item.in_its_container();
    if( (new_item.made_of(LIQUID) && has_flag("SWIMMABLE", p)) ||
        has_flag("DESTROY_ITEM", p) ) {
        return;
    }
    // bounds checking for damage level
    if( damlevel < -1 ) {
        new_item.damage = -1;
    } else if( damlevel > 4 ) {
        new_item.damage = 4;
    } else {
        new_item.damage = damlevel;
    }
    add_item_or_charges(p, new_item);
}

void map::spawn_items(const tripoint &p, const std::vector<item> &new_items)
{
    if (!inbounds(p) || has_flag("DESTROY_ITEM", p)) {
        return;
    }
    const bool swimmable = has_flag("SWIMMABLE", p);
    for( auto new_item : new_items ) {

        if (new_item.made_of(LIQUID) && swimmable) {
            continue;
        }
        if (new_item.is_armor() && new_item.has_flag("PAIRED") && x_in_y(4, 5)) {
            item new_item2 = new_item;
            new_item.make_handed( LEFT );
            new_item2.make_handed( RIGHT );
            add_item_or_charges(p, new_item2);
        }
        add_item_or_charges(p, new_item);
    }
}

void map::spawn_artifact(const tripoint &p)
{
    add_item_or_charges( p, item( new_artifact(), 0 ) );
}

void map::spawn_natural_artifact(const tripoint &p, artifact_natural_property prop)
{
    add_item_or_charges( p, item( new_natural_artifact( prop ), 0 ) );
}

//New spawn_item method, using item factory
// added argument to spawn at various damage levels
void map::spawn_item(const tripoint &p, const std::string &type_id,
                     const unsigned quantity, const long charges,
                     const unsigned birthday, const int damlevel, const bool rand)
{
    if(type_id == "null") {
        return;
    }
    if(item_is_blacklisted(type_id)) {
        return;
    }
    // recurse to spawn (quantity - 1) items
    for(unsigned i = 1; i < quantity; i++)
    {
        spawn_item(p, type_id, 1, charges, birthday, damlevel);
    }
    // spawn the item
    item new_item(type_id, birthday, rand);
    if( one_in( 3 ) && new_item.has_flag( "VARSIZE" ) ) {
        new_item.item_tags.insert( "FIT" );
    }
    spawn_an_item(p, new_item, charges, damlevel);
}

int map::max_volume(const tripoint &p)
{
    const ter_t &ter = ter_at(p);
    if (has_furn(p)) {
        return furn_at(p).max_volume;
    }
    return ter.max_volume;
}

// total volume of all the things
int map::stored_volume(const tripoint &p) {
    if(!inbounds(p)) {
        return 0;
    }
    int cur_volume = 0;
    for( auto &n : i_at(p) ) {
        cur_volume += n.volume();
    }
    return cur_volume;
}

// free space
int map::free_volume(const tripoint &p) {
   const int maxvolume = this->max_volume(p);
   if(!inbounds(p)) return 0;
   return ( maxvolume - stored_volume(p) );
}

// returns true if full, modified by arguments:
// (none):                            size >= max || volume >= max
// (addvolume >= 0):                  size+1 > max || volume + addvolume > max
// (addvolume >= 0, addnumber >= 0):  size + addnumber > max || volume + addvolume > max
bool map::is_full(const tripoint &p, const int addvolume, const int addnumber ) {
   const int maxitems = MAX_ITEM_IN_SQUARE; // (game.h) 1024
   const int maxvolume = this->max_volume(p);

   if( ! (inbounds(p) && move_cost(p) > 0 && !has_flag("NOITEM", p) ) ) {
       return true;
   }

   if ( addvolume == -1 ) {
       if ( (int)i_at(p).size() < maxitems ) return true;
       int cur_volume=stored_volume(p);
       return (cur_volume >= maxvolume ? true : false );
   } else {
       if ( (int)i_at(p).size() + ( addnumber == -1 ? 1 : addnumber ) > maxitems ) return true;
       int cur_volume=stored_volume(p);
       return ( cur_volume + addvolume > maxvolume ? true : false );
   }

}

// adds an item to map point, or stacks charges.
// returns false if item exceeds tile's weight limits or item count. This function is expensive, and meant for
// user initiated actions, not mapgen!
// overflow_radius > 0: if x,y is full, attempt to drop item up to overflow_radius squares away, if x,y is full
bool map::add_item_or_charges(const tripoint &p, item new_item, int overflow_radius) {

    if(!inbounds(p) ) {
        // Complain about things that should never happen.
        dbg(D_INFO) << p.x << "," << p.y << "," << p.z << ", liquid "
                    <<(new_item.made_of(LIQUID) && has_flag("SWIMMABLE", p)) <<
                    ", destroy_item "<<has_flag("DESTROY_ITEM", p);

        return false;
    }
    if( (new_item.made_of(LIQUID) && has_flag("SWIMMABLE", p)) ||
            has_flag("DESTROY_ITEM", p) || new_item.has_flag("NO_DROP") ) {
        // Silently fail on mundane things that prevent item spawn.
        return false;
    }


    bool tryaddcharges = (new_item.charges  != -1 && new_item.count_by_charges());
    std::vector<tripoint> ps = closest_tripoints_first(overflow_radius, p);
    for( const auto p_it : ps ) {
        if( !inbounds(p_it) || new_item.volume() > this->free_volume(p_it) ||
            has_flag("DESTROY_ITEM", p_it) || has_flag("NOITEM", p_it) ) {
            continue;
        }

        if( tryaddcharges ) {
            for( auto &i : i_at( p_it ) ) {
                if( i.merge_charges( new_item ) ) {
                    return true;
                }
            }
        }
        if( i_at( p_it ).size() < MAX_ITEM_IN_SQUARE ) {
            add_item( p_it, new_item );
            return true;
        }
    }
    return false;
}

// Place an item on the map, despite the parameter name, this is not necessaraly a new item.
// WARNING: does -not- check volume or stack charges. player functions (drop etc) should use
// map::add_item_or_charges
void map::add_item(const tripoint &p, item new_item)
{
    if (!inbounds( p )) {
        return;
    }
    int lx, ly;
    submap * const current_submap = get_submap_at(p, lx, ly);

    // Process foods when they are added to the map, here instead of add_item_at()
    // to avoid double processing food during active item processing.
    if( new_item.needs_processing() && new_item.is_food() ) {
        new_item.process( nullptr, p, false );
    }
    add_item_at(p, current_submap->itm[lx][ly].end(), new_item);
}

void map::add_item_at( const tripoint &p,
                       std::list<item>::iterator index, item new_item )
{
    if (new_item.made_of(LIQUID) && has_flag( "SWIMMABLE", p )) {
        return;
    }
    if (has_flag( "DESTROY_ITEM", p )) {
        return;
    }
    if (new_item.has_flag("ACT_IN_FIRE") && get_field( p, fd_fire ) != nullptr ) {
        new_item.active = true;
    }

    int lx, ly;
    submap * const current_submap = get_submap_at( p, lx, ly );
    current_submap->is_uniform = false;

    current_submap->update_lum_add(new_item, lx, ly);
    const auto new_pos = current_submap->itm[lx][ly].insert( index, new_item );
    if( new_item.needs_processing() ) {
        current_submap->active_items.add( new_pos, point(lx, ly) );
    }
}

item map::water_from(const tripoint &p)
{
    item ret("water", 0);
    if (ter( p ) == t_water_sh && one_in(3))
        ret.poison = rng(1, 4);
    else if (ter( p ) == t_water_dp && one_in(4))
        ret.poison = rng(1, 4);
    else if (ter( p ) == t_sewage)
        ret.poison = rng(1, 7);
    return ret;
}
item map::swater_from(const tripoint &p)
{
    (void)p;
    item ret("salt_water", 0);

    return ret;
}

// Check if it's in a fridge and is food, set the fridge
// date to current time, and also check contents.
static void apply_in_fridge(item &it)
{
    if (it.is_food() && it.fridge == 0) {
        it.fridge = (int) calendar::turn;
        // cool down of the HOT flag, is unsigned, don't go below 1
        if ((it.has_flag("HOT")) && (it.item_counter > 10)) {
            it.item_counter -= 10;
        }
        // This sets the COLD flag, and doesn't go above 600
        if ((it.has_flag("EATEN_COLD")) && (!it.has_flag("COLD"))) {
            it.item_tags.insert("COLD");
            it.active = true;
        }
        if ((it.has_flag("COLD")) && (it.item_counter <= 590) && it.fridge > 0) {
            it.item_counter += 10;
        }
    }
    if (it.is_container()) {
        for( auto &elem : it.contents ) {
            apply_in_fridge( elem );
        }
    }
}

template <typename Iterator>
static bool process_item( item_stack &items, Iterator &n, const tripoint &location, bool activate )
{
    // make a temporary copy, remove the item (in advance)
    // and use that copy to process it
    item temp_item = *n;
    auto insertion_point = items.erase( n );
    if( !temp_item.process( nullptr, location, activate ) ) {
        // Not destroyed, must be inserted again.
        // If the item lost its active flag in processing,
        // it won't be re-added to the active list, tidy!
        // Re-insert at the item's previous position.
        // This assumes that the item didn't invalidate any iterators
        // As a result of activation, because everything that does that
        // destroys itself.
        items.insert_at( insertion_point, temp_item );
        return false;
    }
    return true;
}

static bool process_map_items( item_stack &items, std::list<item>::iterator &n,
                               const tripoint &location, std::string )
{
    return process_item( items, n, location, false );
}

static void process_vehicle_items( vehicle *cur_veh, int part )
{
    const bool fridge_here = cur_veh->fridge_on && cur_veh->part_flag(part, VPFLAG_FRIDGE);
    if( fridge_here ) {
        for( auto &n : cur_veh->get_items( part ) ) {
            apply_in_fridge(n);
        }
    }
    if( cur_veh->recharger_on && cur_veh->part_with_feature(part, VPFLAG_RECHARGE) >= 0 ) {
        for( auto &n : cur_veh->get_items( part ) ) {
            if( !n.has_flag("RECHARGE") ) {
                continue;
            }
            int full_charge = dynamic_cast<it_tool*>(n.type)->max_charges;
            if( n.has_flag("DOUBLE_AMMO") ) {
                full_charge = full_charge * 2;
            }
            if( n.is_tool() && full_charge > n.charges ) {
                if( one_in(10) ) {
                    n.charges++;
                }
            }
        }
    }
}

void map::process_active_items()
{
    process_items( true, process_map_items, std::string {} );
}

template<typename T>
void map::process_items( bool const active, T processor, std::string const &signal )
{
    const int minz = zlevels ? -OVERMAP_DEPTH : abs_sub.z;
    const int maxz = zlevels ? OVERMAP_HEIGHT : abs_sub.z;
    tripoint gp( 0, 0, 0 );
    int &gx = gp.x;
    int &gy = gp.y;
    int &gz = gp.z;
    for( gz = minz; gz <= maxz; ++gz ) {
        for( gx = 0; gx < my_MAPSIZE; ++gx ) {
            for( gy = 0; gy < my_MAPSIZE; ++gy ) {
                submap *const current_submap = get_submap_at_grid( gp );
                // Vehicles first in case they get blown up and drop active items on the map.
                if( !current_submap->vehicles.empty() ) {
                    process_items_in_vehicles(current_submap, processor, signal);
                }
                if( !active || !current_submap->active_items.empty() ) {
                    process_items_in_submap(current_submap, gp, processor, signal);
                }
            }
        }
    }
}

template<typename T>
void map::process_items_in_submap( submap *const current_submap,
                                   const tripoint &gridp,
                                   T processor, std::string const &signal )
{
    // Get a COPY of the active item list for this submap.
    // If more are added as a side effect of processing, they are ignored this turn.
    // If they are destroyed before processing, they don't get processed.
    std::list<item_reference> active_items = current_submap->active_items.get();
    auto const grid_offset = point {gridp.x * SEEX, gridp.y * SEEY};
    for( auto &active_item : active_items ) {
        if( !current_submap->active_items.has( active_item ) ) {
            continue;
        }

        const tripoint map_location = tripoint( grid_offset + active_item.location, gridp.z );
        auto items = i_at( map_location );
        processor( items, active_item.item_iterator, map_location, signal );
    }
}

template<typename T>
void map::process_items_in_vehicles( submap *const current_submap, T processor,
                                     std::string const &signal )
{
    std::vector<vehicle*> const &veh_in_nonant = current_submap->vehicles;
    // a copy, important if the vehicle list changes because a
    // vehicle got destroyed by a bomb (an active item!), this list
    // won't change, but veh_in_nonant will change.
    std::vector<vehicle*> const vehicles = veh_in_nonant;
    for( auto &cur_veh : vehicles ) {
        if (std::find(begin(veh_in_nonant), end(veh_in_nonant), cur_veh) == veh_in_nonant.end()) {
            // vehicle not in the vehicle list of the nonant, has been
            // destroyed (or moved to another nonant?)
            // Can't be sure that it still exists, so skip it
            continue;
        }

        process_items_in_vehicle( cur_veh, current_submap, processor, signal );
    }
}

template<typename T>
void map::process_items_in_vehicle( vehicle *const cur_veh, submap *const current_submap,
                                    T processor, std::string const &signal )
{
    std::vector<int> cargo_parts = cur_veh->all_parts_with_feature(VPFLAG_CARGO, true);
    for( int part : cargo_parts ) {
        process_vehicle_items( cur_veh, part );
    }

    for( auto &active_item : cur_veh->active_items.get() ) {
        if ( cargo_parts.empty() ) {
            return;
        } else if( !cur_veh->active_items.has( active_item ) ) {
            continue;
        }

        auto const it = std::find_if(begin(cargo_parts), end(cargo_parts), [&](int const part) {
            return active_item.location == cur_veh->parts[static_cast<size_t>(part)].mount;
        });

        if (it == std::end(cargo_parts)) {
            continue; // Can't find a cargo part matching the active item.
        }

        // Find the cargo part and coordinates corresponding to the current active item.
        auto const part_index = static_cast<size_t>(*it);
        const point partloc = cur_veh->global_pos() + cur_veh->parts[part_index].precalc[0];
        // TODO: Make this 3D when vehicles know their Z coord
        const tripoint item_location = tripoint( partloc, abs_sub.z );
        auto items = cur_veh->get_items(static_cast<int>(part_index));
        if(!processor(items, active_item.item_iterator, item_location, signal)) {
            // If the item was NOT destroyed, we can skip the remainder,
            // which handles fallout from the vehicle being damaged.
            continue;
        }

        // item does not exist anymore, might have been an exploding bomb,
        // check if the vehicle is still valid (does exist)
        auto const &veh_in_nonant = current_submap->vehicles;
        if(std::find(begin(veh_in_nonant), end(veh_in_nonant), cur_veh) == veh_in_nonant.end()) {
            // Nope, vehicle is not in the vehicle list of the submap,
            // it might have moved to another submap (unlikely)
            // or be destroyed, anywaay it does not need to be processed here
            return;
        }

        // Vehicle still valid, reload the list of cargo parts,
        // the list of cargo parts might have changed (imagine a part with
        // a low index has been removed by an explosion, all the other
        // parts would move up to fill the gap).
        cargo_parts = cur_veh->all_parts_with_feature(VPFLAG_CARGO, false);
    }
}

// Crafting/item finding functions
bool map::sees_some_items( const tripoint &p, const player &u )
{
    // can only see items if there are any items.
    return !i_at( p ).empty() && could_see_items( p, u );
}

bool map::could_see_items( const tripoint &p, const player &u ) const
{
    const bool container = has_flag_ter_or_furn( "CONTAINER", p );
    const bool sealed = has_flag_ter_or_furn( "SEALED", p );
    if( sealed && container ) {
        // never see inside of sealed containers
        return false;
    }
    if( container ) {
        // can see inside of containers if adjacent or
        // on top of the container
        return ( abs( p.x - u.posx() ) <= 1 &&
                 abs( p.y - u.posy() ) <= 1 &&
                 abs( p.z - u.posz() ) <= 1 );
    }
    return true;
}

template <typename Stack>
std::list<item> use_amount_stack( Stack stack, const itype_id type, long &quantity,
                                const bool use_container )
{
    std::list<item> ret;
    for( auto a = stack.begin(); a != stack.end() && quantity > 0; ) {
        if( a->use_amount(type, quantity, use_container, ret) ) {
            a = stack.erase( a );
        } else {
            ++a;
        }
    }
    return ret;
}

std::list<item> map::use_amount_square( const tripoint &p, const itype_id type,
                                        long &quantity, const bool use_container )
{
    std::list<item> ret;
    int vpart = -1;
    vehicle *veh = veh_at( p, vpart );

    if( veh ) {
        const int cargo = veh->part_with_feature(vpart, "CARGO");
        if( cargo >= 0 ) {
            std::list<item> tmp = use_amount_stack( veh->get_items(cargo), type,
                                                    quantity, use_container );
            ret.splice( ret.end(), tmp );
        }
    }
    std::list<item> tmp = use_amount_stack( i_at( p ), type, quantity, use_container );
    ret.splice( ret.end(), tmp );
    return ret;
}

std::list<item> map::use_amount( const tripoint &origin, const int range, const itype_id type,
                                 long &quantity, const bool use_container )
{
    std::list<item> ret;
    for( int radius = 0; radius <= range && quantity > 0; radius++ ) {
        tripoint p( origin.x - radius, origin.y - radius, origin.z );
        int &x = p.x;
        int &y = p.y;
        for( x = origin.x - radius; x <= origin.x + radius; x++ ) {
            for( y = origin.y - radius; y <= origin.y + radius; y++ ) {
                if( rl_dist( origin, p ) >= radius ) {
                    std::list<item> tmp = use_amount_square( p , type, quantity, use_container );
                    ret.splice( ret.end(), tmp );
                }
            }
        }
    }
    return ret;
}

template <typename Stack>
std::list<item> use_charges_from_stack( Stack stack, const itype_id type, long &quantity)
{
    std::list<item> ret;
    for( auto a = stack.begin(); a != stack.end() && quantity > 0; ) {
        if( a->use_charges(type, quantity, ret) ) {
            a = stack.erase( a );
        } else {
            ++a;
        }
    }
    return ret;
}

long remove_charges_in_list(const itype *type, map_stack stack, long quantity)
{
    auto target = stack.begin();
    for( ; target != stack.end(); ++target ) {
        if( target->type == type ) {
            break;
        }
    }

    if( target != stack.end() ) {
        if( target->charges > quantity) {
            target->charges -= quantity;
            return quantity;
        } else {
            const long charges = target->charges;
            target->charges = 0;
            if( target->destroyed_at_zero_charges() ) {
                stack.erase( target );
            }
            return charges;
        }
    }
    return 0;
}

void use_charges_from_furn( const furn_t &f, const itype_id &type, long &quantity,
                            map *m, const tripoint &p, std::list<item> &ret )
{
    itype *itt = f.crafting_pseudo_item_type();
    if (itt == NULL || itt->id != type) {
        return;
    }
    const itype *ammo = f.crafting_ammo_item_type();
    if (ammo != NULL) {
        item furn_item(itt->id, 0);
        furn_item.charges = remove_charges_in_list(ammo, m->i_at( p ), quantity);
        if (furn_item.charges > 0) {
            ret.push_back(furn_item);
            quantity -= furn_item.charges;
        }
    }
}

std::list<item> map::use_charges(const tripoint &origin, const int range,
                                 const itype_id type, long &quantity)
{
    std::list<item> ret;
    for( int radius = 0; radius <= range && quantity > 0; radius++ ) {
        tripoint p( origin.x - radius, origin.y - radius, origin.z );
        int &x = p.x;
        int &y = p.y;
        for( x = origin.x - radius; x <= origin.x + radius; x++ ) {
            for( y = origin.y - radius; y <= origin.y + radius; y++ ) {
                if( has_furn( p ) && accessible_furniture( origin, p, range ) ) {
                    use_charges_from_furn( furn_at( p ), type, quantity, this, p, ret );
                    if( quantity <= 0 ) {
                        return ret;
                    }
                }
                if( !accessible_items( origin, p, range) ) {
                    continue;
                }
                if( rl_dist( origin, p ) >= radius ) {
                    int vpart = -1;
                    vehicle *veh = veh_at( p, vpart );

                    if( veh ) { // check if a vehicle part is present to provide water/power
                        const int kpart = veh->part_with_feature(vpart, "KITCHEN");
                        const int weldpart = veh->part_with_feature(vpart, "WELDRIG");
                        const int craftpart = veh->part_with_feature(vpart, "CRAFTRIG");
                        const int forgepart = veh->part_with_feature(vpart, "FORGE");
                        const int chempart = veh->part_with_feature(vpart, "CHEMLAB");
                        const int cargo = veh->part_with_feature(vpart, "CARGO");

                        if (kpart >= 0) { // we have a kitchen, now to see what to drain
                            ammotype ftype = "NULL";

                            if (type == "water_clean") {
                                ftype = "water";
                            } else if (type == "hotplate") {
                                ftype = "battery";
                            }

                            item tmp(type, 0); //TODO add a sane birthday arg
                            tmp.charges = veh->drain(ftype, quantity);
                            quantity -= tmp.charges;
                            ret.push_back(tmp);

                            if (quantity == 0) {
                                return ret;
                            }
                        }

                        if (weldpart >= 0) { // we have a weldrig, now to see what to drain
                            ammotype ftype = "NULL";

                            if (type == "welder") {
                                ftype = "battery";
                            } else if (type == "soldering_iron") {
                                ftype = "battery";
                            }

                            item tmp(type, 0); //TODO add a sane birthday arg
                            tmp.charges = veh->drain(ftype, quantity);
                            quantity -= tmp.charges;
                            ret.push_back(tmp);

                            if (quantity == 0) {
                                return ret;
                            }
                        }

                        if (craftpart >= 0) { // we have a craftrig, now to see what to drain
                            ammotype ftype = "NULL";

                            if (type == "press") {
                                ftype = "battery";
                            } else if (type == "vac_sealer") {
                                ftype = "battery";
                            } else if (type == "dehydrator") {
                                ftype = "battery";
                            }

                            item tmp(type, 0); //TODO add a sane birthday arg
                            tmp.charges = veh->drain(ftype, quantity);
                            quantity -= tmp.charges;
                            ret.push_back(tmp);

                            if (quantity == 0) {
                                return ret;
                            }
                        }

                        if (forgepart >= 0) { // we have a veh_forge, now to see what to drain
                            ammotype ftype = "NULL";

                            if (type == "forge") {
                                ftype = "battery";
                            }

                            item tmp(type, 0); //TODO add a sane birthday arg
                            tmp.charges = veh->drain(ftype, quantity);
                            quantity -= tmp.charges;
                            ret.push_back(tmp);

                            if (quantity == 0) {
                                return ret;
                            }
                        }

                        if (chempart >= 0) { // we have a chem_lab, now to see what to drain
                            ammotype ftype = "NULL";

                            if (type == "chemistry_set") {
                                ftype = "battery";
                            } else if (type == "hotplate") {
                                ftype = "battery";
                            }

                            item tmp(type, 0); //TODO add a sane birthday arg
                            tmp.charges = veh->drain(ftype, quantity);
                            quantity -= tmp.charges;
                            ret.push_back(tmp);

                            if (quantity == 0) {
                                return ret;
                            }
                        }

                        if (cargo >= 0) {
                            std::list<item> tmp =
                                use_charges_from_stack( veh->get_items(cargo), type, quantity );
                            ret.splice(ret.end(), tmp);
                            if (quantity <= 0) {
                                return ret;
                            }
                        }
                    }

                    std::list<item> tmp = use_charges_from_stack( i_at( p ), type, quantity );
                    ret.splice(ret.end(), tmp);
                    if (quantity <= 0) {
                        return ret;
                    }
                }
            }
        }
    }
    return ret;
}

std::list<std::pair<tripoint, item *> > map::get_rc_items( int x, int y, int z )
{
    std::list<std::pair<tripoint, item *> > rc_pairs;
    tripoint pos;
    (void)z;
    pos.z = abs_sub.z;
    for( pos.x = 0; pos.x < SEEX * MAPSIZE; pos.x++ ) {
        if( x != -1 && x != pos.x ) {
            continue;
        }
        for( pos.y = 0; pos.y < SEEY * MAPSIZE; pos.y++ ) {
            if( y != -1 && y != pos.y ) {
                continue;
            }
            auto items = i_at( pos );
            for( auto &elem : items ) {
                if( elem.has_flag( "RADIO_ACTIVATION" ) || elem.has_flag( "RADIO_CONTAINER" ) ) {
                    rc_pairs.push_back( std::make_pair( pos, &( elem ) ) );
                }
            }
        }
    }

    return rc_pairs;
}

static bool trigger_radio_item( item_stack &items, std::list<item>::iterator &n,
                                const tripoint &pos,
                                std::string signal )
{
    bool trigger_item = false;
    // Check for charges != 0 not >0, so that -1 charge tools can still be used
    if( n->charges != 0 && n->has_flag("RADIO_ACTIVATION") && n->has_flag(signal) ) {
        sounds::sound(pos, 6, "beep.");
        if( n->has_flag("RADIO_INVOKE_PROC") ) {
            // Invoke twice: first to transform, then later to proc
            process_item( items, n, pos, true );
            n->charges = 0;
        }
        if( n->has_flag("BOMB") ) {
            // Set charges to 0 to ensure it detonates.
            n->charges = 0;
        }
        trigger_item = true;
    } else if( n->has_flag("RADIO_CONTAINER") && !n->contents.empty() &&
               n->contents[0].has_flag( signal ) ) {
        // A bomb is the only thing meaningfully placed in a container,
        // If that changes, this needs logic to handle the alternative.
        itype_id bomb_type = n->contents[0].type->id;

        n->make(bomb_type);
        n->charges = 0;
        trigger_item = true;
    }
    if( trigger_item ) {
        return process_item( items, n, pos, true );
    }
    return false;
}

void map::trigger_rc_items( std::string signal )
{
    process_items( false, trigger_radio_item, signal );
}

item *map::item_from( const tripoint &pos, size_t index ) {
    auto items = i_at( pos );

    if( index >= items.size() ) {
        return nullptr;
    } else {
        return &items[index];
    }
}

item *map::item_from( vehicle *veh, int cargo_part, size_t index ) {
   auto items = veh->get_items( cargo_part );

    if( index >= items.size() ) {
        return nullptr;
    } else {
        return &items[index];
    }
}

void map::trap_set( const tripoint &p, const trap_id id)
{
    add_trap( p, id );
}

const trap &map::tr_at( const tripoint &p ) const
{
    if( !inbounds( p.x, p.y, p.z ) ) {
        return tr_null.obj();
    }

    int lx, ly;
    submap * const current_submap = get_submap_at( p, lx, ly );

    if (terlist[ current_submap->get_ter( lx, ly ) ].trap != tr_null) {
        return terlist[ current_submap->get_ter( lx, ly ) ].trap.obj();
    }

    return current_submap->get_trap( lx, ly ).obj();
}

void map::add_trap( const tripoint &p, const trap_id t)
{
    if( !inbounds( p ) )
    {
        return;
    }

    int lx, ly;
    submap * const current_submap = get_submap_at( p, lx, ly );
    const ter_t &ter = terlist[ current_submap->get_ter( lx, ly ) ];
    if( ter.trap != tr_null ) {
        debugmsg( "set trap %s on top of terrain %s which already has a builit-in trap",
                  t.obj().name.c_str(), ter.name.c_str() );
        return;
    }

    // If there was already a trap here, remove it.
    if( current_submap->get_trap( lx, ly ) != tr_null ) {
        remove_trap( p );
    }

    current_submap->set_trap( lx, ly, t );
    if( t != tr_null ) {
        traplocs[t].push_back( p );
    }
}

void map::disarm_trap( const tripoint &p )
{
    int skillLevel = g->u.skillLevel("traps");

    const trap &tr = tr_at( p );
    if( tr.is_null() ) {
        debugmsg( "Tried to disarm a trap where there was none (%d %d %d)", p.x, p.y, p.z );
        return;
    }

    const int tSkillLevel = g->u.skillLevel("traps");
    const int diff = tr.get_difficulty();
    int roll = rng(tSkillLevel, 4 * tSkillLevel);

    // Some traps are not actual traps. Skip the rolls, different message and give the option to grab it right away.
    if( tr.get_avoidance() ==  0 && tr.get_difficulty() == 0 ) {
        add_msg(_("You take down the %s."), tr.name.c_str());
        tr.on_disarmed( p );
        return;
    }

    while ((rng(5, 20) < g->u.per_cur || rng(1, 20) < g->u.dex_cur) && roll < 50) {
        roll++;
    }
    if (roll >= diff) {
        add_msg(_("You disarm the trap!"));
        tr.on_disarmed( p );
        if(diff > 1.25 * skillLevel) { // failure might have set off trap
            g->u.practice( "traps", 1.5*(diff - skillLevel) );
        }
    } else if (roll >= diff * .8) {
        add_msg(_("You fail to disarm the trap."));
        if(diff > 1.25 * skillLevel) {
            g->u.practice( "traps", 1.5*(diff - skillLevel) );
        }
    } else {
        add_msg(m_bad, _("You fail to disarm the trap, and you set it off!"));
        tr.trigger( p, &g->u );
        if(diff - roll <= 6) {
            // Give xp for failing, but not if we failed terribly (in which
            // case the trap may not be disarmable).
            g->u.practice( "traps", 2*diff );
        }
    }
}

void map::remove_trap( const tripoint &p )
{
    if( !inbounds( p ) ) {
        return;
    }

    int lx, ly;
    submap * const current_submap = get_submap_at( p, lx, ly );

    trap_id t = current_submap->get_trap(lx, ly);
    if (t != tr_null) {
        if( g != nullptr && this == &g->m ) {
            g->u.add_known_trap( p, tr_null.obj() );
        }

        current_submap->set_trap(lx, ly, tr_null);
        auto &traps = traplocs[t];
        const auto iter = std::find( traps.begin(), traps.end(), p );
        if( iter != traps.end() ) {
            traps.erase( iter );
        }
    }
}
/*
 * Get wrapper for all fields at xyz
 */
const field &map::field_at( const tripoint &p ) const
{
    if( !inbounds( p ) ) {
        nulfield = field();
        return nulfield;
    }

    int lx, ly;
    submap *const current_submap = get_submap_at( p, lx, ly );

    return current_submap->fld[lx][ly];
}

/*
 * As above, except not const
 */
field &map::field_at( const tripoint &p )
{
    if( !inbounds( p ) ) {
        nulfield = field();
        return nulfield;
    }

    int lx, ly;
    submap *const current_submap = get_submap_at( p, lx, ly );

    return current_submap->fld[lx][ly];
}

int map::adjust_field_age( const tripoint &p, const field_id t, const int offset ) {
    return set_field_age( p, t, offset, true);
}

int map::adjust_field_strength( const tripoint &p, const field_id t, const int offset ) {
    return set_field_strength( p, t, offset, true );
}

/*
 * Set age of field type at point, or increment/decrement if offset=true
 * returns resulting age or -1 if not present.
 */
int map::set_field_age( const tripoint &p, const field_id t, const int age, bool isoffset ) {
    field_entry *field_ptr = get_field( p, t );
    if( field_ptr != nullptr ) {
        int adj = ( isoffset ? field_ptr->getFieldAge() : 0 ) + age;
        field_ptr->setFieldAge( adj );
        return adj;
    }

    return -1;
}

/*
 * set strength of field type at point, creating if not present, removing if strength is 0
 * returns resulting strength, or 0 for not present
 */
int map::set_field_strength( const tripoint &p, const field_id t, const int str, bool isoffset ) {
    field_entry * field_ptr = get_field( p, t );
    if( field_ptr != nullptr ) {
        int adj = ( isoffset ? field_ptr->getFieldDensity() : 0 ) + str;
        if( adj > 0 ) {
            field_ptr->setFieldDensity( adj );
            return adj;
        } else {
            remove_field( p, t );
            return 0;
        }
    } else if( 0 + str > 0 ) {
        return ( add_field( p, t, str, 0 ) ? str : 0 );
    }

    return 0;
}

int map::get_field_age( const tripoint &p, const field_id t ) const
{
    auto field_ptr = field_at( p ).findField( t );
    return ( field_ptr == nullptr ? -1 : field_ptr->getFieldAge() );
}

int map::get_field_strength( const tripoint &p, const field_id t ) const
{
    auto field_ptr = field_at( p ).findField( t );
    return ( field_ptr == nullptr ? 0 : field_ptr->getFieldDensity() );
}

field_entry *map::get_field( const tripoint &p, const field_id t ) {
    if( !inbounds( p ) ) {
        return nullptr;
    }

    int lx, ly;
    submap *const current_submap = get_submap_at( p, lx, ly );

    return current_submap->fld[lx][ly].findField( t );
}

bool map::add_field(const tripoint &p, const field_id t, int density, const int age)
{
    if( !inbounds( p ) ) {
        return false;
    }

    if( density > 3) {
        density = 3;
    }

    if( density <= 0) {
        return false;
    }

    int lx, ly;
    submap *const current_submap = get_submap_at( p, lx, ly );
    current_submap->is_uniform = false;

    if( current_submap->fld[lx][ly].addField( t, density, age ) ) {
        //Only adding it to the count if it doesn't exist.
        current_submap->field_count++;
    }

    if( g != nullptr && this == &g->m && p == g->u.pos3() ) {
        creature_in_field( g->u ); //Hit the player with the field if it spawned on top of them.
    }

    // Dirty the transparency cache now that field processing doesn't always do it
    // TODO: Make it skip transparent fields
    set_transparency_cache_dirty( p.z );
    return true;
}

void map::remove_field( const tripoint &p, const field_id field_to_remove )
{
    if( !inbounds( p ) ) {
        return;
    }

    int lx, ly;
    submap * const current_submap = get_submap_at( p, lx, ly );

    if( current_submap->fld[lx][ly].removeField( field_to_remove ) ) {
        // Only adjust the count if the field actually existed.
        current_submap->field_count--;
        const auto &fdata = fieldlist[ field_to_remove ];
        for( int i = 0; i < 3; ++i ) {
            if( !fdata.transparent[i] ) {
                set_transparency_cache_dirty( p.z );
                break;
            }
        }
    }
}

computer* map::computer_at( const tripoint &p )
{
    if( !inbounds( p ) ) {
        return nullptr;
    }

    submap * const current_submap = get_submap_at( p );

    if( current_submap->comp.name.empty() ) {
        return nullptr;
    }

    return &(current_submap->comp);
}

bool map::allow_camp( const tripoint &p, const int radius)
{
    return camp_at( p, radius ) == nullptr;
}

// locate the nearest camp in some radius (default CAMPSIZE)
basecamp* map::camp_at( const tripoint &p, const int radius)
{
    if( !inbounds( p ) ) {
        return nullptr;
    }

    const int sx = std::max(0, p.x / SEEX - radius);
    const int sy = std::max(0, p.y / SEEY - radius);
    const int ex = std::min(MAPSIZE - 1, p.x / SEEX + radius);
    const int ey = std::min(MAPSIZE - 1, p.y / SEEY + radius);

    for (int ly = sy; ly < ey; ++ly) {
        for (int lx = sx; lx < ex; ++lx) {
            submap * const current_submap = get_submap_at( p );
            if( current_submap->camp.is_valid() ) {
                // we only allow on camp per size radius, kinda
                return &(current_submap->camp);
            }
        }
    }

    return nullptr;
}

void map::add_camp( const tripoint &p, const std::string& name )
{
    if( !allow_camp( p ) ) {
        dbg(D_ERROR) << "map::add_camp: Attempting to add camp when one in local area.";
        return;
    }

    get_submap_at( p )->camp = basecamp( name, p.x, p.y );
}

void map::debug()
{
 mvprintw(0, 0, "MAP DEBUG");
 getch();
 for (int i = 0; i <= SEEX * 2; i++) {
  for (int j = 0; j <= SEEY * 2; j++) {
   if (i_at(i, j).size() > 0) {
    mvprintw(1, 0, "%d, %d: %d items", i, j, i_at(i, j).size());
    mvprintw(2, 0, "%c, %d", i_at(i, j)[0].symbol(), i_at(i, j)[0].color());
    getch();
   }
  }
 }
 getch();
}

void map::update_visibility_cache( visibility_variables &cache, const int zlev ) {
    cache.variables_set = true; // Not used yet
    cache.g_light_level = (int)g->light_level();
    cache.natural_sight_range = g->u.sight_range(1);
    cache.light_sight_range = g->u.sight_range(cache.g_light_level);
    cache.lowlight_sight_range = std::max(cache.g_light_level / 2,
                                          cache.natural_sight_range);
    cache.max_sight_range = g->u.unimpaired_range();
    cache.u_clairvoyance = g->u.clairvoyance();
    cache.u_sight_impaired = g->u.sight_impaired();
    cache.bio_night_active = g->u.has_active_bionic("bio_night");

    cache.u_is_boomered = g->u.has_effect("boomered");

    int sm_squares_seen[my_MAPSIZE][my_MAPSIZE];
    std::memset(sm_squares_seen, 0, sizeof(sm_squares_seen));

    auto &visibility_cache = get_cache( zlev ).visibility_cache;

    tripoint p;
    p.z = zlev;
    int &x = p.x;
    int &y = p.y;
    for( x = 0; x < MAPSIZE * SEEX; x++ ) {
        for( y = 0; y < MAPSIZE * SEEY; y++ ) {
            lit_level ll = apparent_light_at( p, cache );
            visibility_cache[x][y] = ll;
            sm_squares_seen[x/SEEX][y/SEEY] += (
                ll == LL_BRIGHT ||
                ll == LL_LIT
            );
        }
    }

    for( int gridx = 0; gridx < my_MAPSIZE; gridx++ ) {
        for( int gridy = 0; gridy < my_MAPSIZE; gridy++ ) {
            if( sm_squares_seen[gridx][gridy] > 36 ) { // 25% of the submap is visible
                const tripoint sm( gridx, gridy, g->get_levz() );
                const auto abs_sm = map::abs_sub + sm;
                const auto abs_omt = overmapbuffer::sm_to_omt_copy( abs_sm );
                overmap_buffer.set_seen( abs_omt.x, abs_omt.y, abs_omt.z, true);
            }
        }
    }


}

lit_level map::apparent_light_at( const tripoint &p, const visibility_variables &cache ) {
    const int dist = rl_dist(g->u.posx(), g->u.posy(), p.x, p.y);

    int sight_range = cache.light_sight_range;
    int low_sight_range = cache.lowlight_sight_range;
    lit_level lit = light_at( p );

    // While viewing indoor areas use lightmap model
    if( !is_outside( p ) ) {
        sight_range = cache.natural_sight_range;

    // Don't display area as shadowy if it's outside and illuminated by natural light
    // and illuminated by source of light
    } else if (lit > LL_LOW || dist <= cache.light_sight_range) {
        low_sight_range = std::max(cache.g_light_level, cache.natural_sight_range);
    }

    int real_max_sight_range = std::max(cache.light_sight_range, cache.max_sight_range);
    int distance_to_look = DAYLIGHT_LEVEL;

    bool can_see = pl_sees( p, distance_to_look );

    // now we're gonna adjust real_max_sight, to cover some nearby "highlights",
    // but at the same time changing light-level depending on distance,
    // to create actual "gradual" stuff
    // Also we'll try to ALWAYS show LL_BRIGHT stuff independent of where it is...
    if (lit != LL_BRIGHT) {
        if (dist > real_max_sight_range) {
            int intLit = (int)lit - (dist - real_max_sight_range)/2;
            if (intLit < 0) intLit = LL_DARK;
            lit = (lit_level)intLit;
        }
    }

    // additional case for real_max_sight_range
    // if both light_sight_range and max_sight_range were small
    // it means we really have limited visibility (e.g. inside a pit)
    // and we shouldn't touch that
    if( lit > LL_DARK && real_max_sight_range > 1 ) {
        real_max_sight_range = distance_to_look;
    }

    if ((cache.bio_night_active && dist < 15 && dist > cache.natural_sight_range) || // if bio_night active, blackout 15 tile radius around player
        dist > real_max_sight_range || // too far away, no matter what
        (dist > cache.light_sight_range &&
            (lit == LL_DARK ||
                (cache.u_sight_impaired && lit != LL_BRIGHT) ||
                !can_see))) { // blind
        return LL_DARK;
    } else if (dist > cache.light_sight_range && cache.u_sight_impaired && lit == LL_BRIGHT) {
        return LL_BRIGHT_ONLY;
    } else if (dist <= cache.u_clairvoyance || can_see) {
        if ( lit == LL_BRIGHT ) {
            return LL_BRIGHT;
        } else {
            if ( (dist > low_sight_range && LL_LIT > lit) || (dist > sight_range && LL_LOW == lit) ) {
                return LL_LOW;
            } else {
                return LL_LIT;
            }
        }
    }
    return LL_BLANK;
}

visibility_type map::get_visibility( const lit_level ll, const visibility_variables &cache ) const {
    switch (ll) {
    case LL_DARK: // can't see this square at all
        if( cache.u_is_boomered ) {
            return VIS_BOOMER_DARK;
        } else {
            return VIS_DARK;
        }
    case LL_BRIGHT_ONLY: // can only tell that this square is bright
        if( cache.u_is_boomered ) {
            return VIS_BOOMER;
        } else {
            return VIS_LIT;
        }
    case LL_LOW: // low light, square visible in monochrome
    case LL_LIT: // normal light
    case LL_BRIGHT: // bright light
        return VIS_CLEAR;
    case LL_BLANK:
        return VIS_HIDDEN;
    }
    return VIS_HIDDEN;
}

bool map::apply_vision_effects( WINDOW *w, lit_level ll,
                                const visibility_variables &cache ) const {
    int symbol = ' ';
    nc_color color = c_black;

    switch( get_visibility(ll, cache) ) {
        case VIS_DARK: // can't see this square at all
            symbol = '#';
            color = c_dkgray;
            break;
        case VIS_CLEAR:
            // Drew the tile, so bail out now.
            return false;
        case VIS_LIT: // can only tell that this square is bright
            symbol = '#';
            color = c_ltgray;
            break;
        case VIS_BOOMER:
          symbol = '#';
          color = c_pink;
            break;
        case VIS_BOOMER_DARK:
          symbol = '#';
          color = c_magenta;
            break;
        case VIS_HIDDEN:
            symbol = ' ';
            color = c_black;
            break;
    }
    wputch( w, color, symbol );
    return true;
}

void map::draw( WINDOW* w, const tripoint &center )
{
    // We only need to draw anything if we're not in tiles mode.
    if( is_draw_tiles_mode() ) {
        return;
    }

    g->reset_light_level();

    visibility_variables cache;
    update_visibility_cache( cache, center.z );

    auto &visibility_cache = get_cache( center.z ).visibility_cache;

    // X and y are in map coordinates, but might be out of range of the map.
    // When they are out of range, we just draw '#'s.
    tripoint p;
    p.z = center.z;
    int &x = p.x;
    int &y = p.y;
    for( y = center.y - getmaxy(w) / 2; y <= center.y + getmaxy(w) / 2; y++ ) {
        wmove( w, y - center.y + getmaxy(w) / 2, 0 );
        if( y < 0 || y >= MAPSIZE * SEEY ) {
            for( int x = 0; x < getmaxx(w); x++ ) {
                wputch( w, c_dkgray, '#' );
            }
            continue;
        }

        x = center.x - getmaxx(w) / 2;
        while( x < 0 ) {
            wputch( w, c_dkgray, '#' );
            x++;
        }

        int lx;
        int ly;
        const int maxx = std::min( MAPSIZE * SEEX, center.x + getmaxx(w) / 2 + 1 );
        while( x < maxx ) {
            submap *cur_submap = get_submap_at( p, lx, ly );
            while( lx < SEEX && x < maxx )  {
                const lit_level lighting = visibility_cache[x][y];
                if( !apply_vision_effects( w, lighting, cache ) ) {
                    const maptile curr_maptile = maptile( cur_submap, lx, ly );
                    draw_maptile( w, g->u, p, curr_maptile,
                                  false, true, center.x, center.y,
                                  lighting == LL_LOW, lighting == LL_BRIGHT, true );
                }

                lx++;
                x++;
            }
        }

        while( x <= center.x + getmaxx(w) / 2 ) {
            wputch( w, c_dkgray, '#' );
            x++;
        }
    }

    if( g->u.posz() == center.z ) {
        g->draw_critter( g->u, center );
    }
}

void map::drawsq(WINDOW* w, player &u, const tripoint &p, const bool invert_arg,
                 const bool show_items_arg, const int view_center_x_arg, const int view_center_y_arg,
                 const bool low_light, const bool bright_light, const bool inorder)
{
    // We only need to draw anything if we're not in tiles mode.
    if( is_draw_tiles_mode() ) {
        return;
    }

    if( !inbounds( p ) ) {
        return;
    }

    const int cx = view_center_x_arg != -1 ? view_center_x_arg : u.posx();
    const int cy = view_center_y_arg != -1 ? view_center_y_arg : u.posy();

    const maptile tile = maptile_at( p );
    draw_maptile( w, u, p, tile, invert_arg, show_items_arg,
                  cx, cy, low_light, bright_light, inorder );
}

void map::draw_maptile( WINDOW* w, player &u, const tripoint &p, const maptile &curr_maptile,
                        const bool invert_arg, const bool show_items_arg,
                        const int view_center_x_arg, const int view_center_y_arg,
                        const bool low_light, const bool bright_light, const bool inorder )
{
    bool invert = invert_arg;
    bool show_items = show_items_arg;
    int cx = view_center_x_arg;
    int cy = view_center_y_arg;
    nc_color tercol;
    const ter_t &curr_ter = terlist[ curr_maptile.get_ter() ];
    const furn_t &curr_furn = furnlist[ curr_maptile.get_furn() ];
    const trap &curr_trap = curr_maptile.get_trap().obj();
    const field &curr_field = curr_maptile.get_field();
    long sym;
    bool hi = false;
    bool graf = false;
    bool draw_item_sym = false;
    static const long AUTO_WALL_PLACEHOLDER = 2; // this should never appear as a real symbol!

    if( curr_furn.loadid != f_null ) {
        sym = curr_furn.sym;
        tercol = curr_furn.color;
    } else {
        if( curr_ter.has_flag( TFLAG_AUTO_WALL_SYMBOL ) ) {
            // If the terrain symbol is later overriden by something, we don't need to calculate
            // the wall symbol at all. This case will be detected by comparing sym to this
            // placeholder, if it's still the same, we have to calculate the wall symbol.
            sym = AUTO_WALL_PLACEHOLDER;
        } else {
            sym = curr_ter.sym;
        }
        tercol = curr_ter.color;
    }
    if( curr_ter.has_flag( TFLAG_SWIMMABLE ) && curr_ter.has_flag( TFLAG_DEEP_WATER ) && !u.is_underwater() ) {
        show_items = false; // Can only see underwater items if WE are underwater
    }
    // If there's a trap here, and we have sufficient perception, draw that instead
    if( curr_trap.can_see( p, g->u ) ) {
        tercol = curr_trap.color;
        if (curr_trap.sym == '%') {
            switch(rng(1, 5)) {
            case 1: sym = '*'; break;
            case 2: sym = '0'; break;
            case 3: sym = '8'; break;
            case 4: sym = '&'; break;
            case 5: sym = '+'; break;
            }
        } else {
            sym = curr_trap.sym;
        }
    }
    if( curr_field.fieldCount() > 0 ) {
        const field_id& fid = curr_field.fieldSymbol();
        const field_entry* fe = curr_field.findField(fid);
        const field_t& f = fieldlist[fid];
        if (f.sym == '&' || fe == NULL) {
            // Do nothing, a '&' indicates invisible fields.
        } else if (f.sym == '*') {
            // A random symbol.
            switch (rng(1, 5)) {
            case 1: sym = '*'; break;
            case 2: sym = '0'; break;
            case 3: sym = '8'; break;
            case 4: sym = '&'; break;
            case 5: sym = '+'; break;
            }
        } else {
            // A field symbol '%' indicates the field should not hide
            // items/terrain. When the symbol is not '%' it will
            // hide items (the color is still inverted if there are items,
            // but the tile symbol is not changed).
            // draw_item_sym indicates that the item symbol should be used
            // even if sym is not '.'.
            // As we don't know at this stage if there are any items
            // (that are visible to the player!), we always set the symbol.
            // If there are items and the field does not hide them,
            // the code handling items will override it.
            draw_item_sym = (f.sym == '%');
            // If field priority is > 1, and the field is set to hide items,
            //draw the field as it obscures what's under it.
            if( (f.sym != '%' && f.priority > 1) || (f.sym != '%' && sym == '.'))  {
                // default terrain '.' and
                // non-default field symbol -> field symbol overrides terrain
                sym = f.sym;
            }
            tercol = f.color[fe->getFieldDensity() - 1];
        }
    }

    // If there are items here, draw those instead
    if( show_items && curr_maptile.get_item_count() > 0 && sees_some_items( p, g->u ) ) {
        // if there's furniture/terrain/trap/fields (sym!='.')
        // and we should not override it, then only highlight the square
        if (sym != '.' && sym != '%' && !draw_item_sym) {
            hi = true;
        } else {
            // otherwise override with the symbol of the last item
            sym = curr_maptile.get_last_item().symbol();
            if (!draw_item_sym) {
                tercol = curr_maptile.get_last_item().color();
            }
            if( curr_maptile.get_item_count() > 1 ) {
                invert = !invert;
            }
        }
    }

    int veh_part = 0;
    const vehicle *veh = veh_at_internal( p, veh_part );
    if( veh != nullptr ) {
        sym = special_symbol( veh->face.dir_symbol( veh->part_sym( veh_part ) ) );
        tercol = veh->part_color( veh_part );
    }

    // If there's graffiti here, change background color
    if( curr_maptile.has_graffiti() ) {
        graf = true;
    }

    //suprise, we're not done, if it's a wall adjacent to an other, put the right glyph
    if( sym == AUTO_WALL_PLACEHOLDER ) {
        sym = determine_wall_corner( p );
    }

    if (u.has_effect("boomered")) {
        tercol = c_magenta;
    } else if ( u.has_nv() ) {
        tercol = (bright_light) ? c_white : c_ltgreen;
    } else if (low_light) {
        tercol = c_dkgray;
    } else if (u.has_effect("darkness")) {
        tercol = c_dkgray;
    }

    if (invert) {
        tercol = invert_color(tercol);
    } else if (hi) {
        tercol = hilite(tercol);
    } else if (graf) {
        tercol = red_background(tercol);
    }

    if( inorder ) {
        // Rastering the whole map, take advantage of automatically moving the cursor.
        wputch(w, tercol, sym);
    } else {
        // Otherwise move the cursor before drawing.
        const int k = p.x + getmaxx(w) / 2 - cx;
        const int j = p.y + getmaxy(w) / 2 - cy;
        mvwputch(w, j, k, tercol, sym);
    }
}

// TODO: Implement this function in FoV update
bool map::sees( const tripoint &F, const tripoint &T, const int range, int &t1, int &t2 ) const
{
    t2 = 0;
    return sees( F.x, F.y, T.x, T.y, range, t1 );
}

bool map::sees( const tripoint &F, const tripoint &T, const int range ) const
{
    int t1 = 0;
    return sees( F.x, F.y, T.x, T.y, range, t1 );
}

bool map::sees( const point F, const point T, const int range, int &bresenham_slope ) const
{
    return sees( F.x, F.y, T.x, T.y, range, bresenham_slope );
}

/*
map::sees based off code by Steve Register [arns@arns.freeservers.com]
http://roguebasin.roguelikedevelopment.org/index.php?title=Simple_Line_of_Sight
*/
bool map::sees(const int Fx, const int Fy, const int Tx, const int Ty,
               const int range, int &bresenham_slope) const
{
    const int dx = Tx - Fx;
    const int dy = Ty - Fy;
    const int ax = abs(dx) * 2;
    const int ay = abs(dy) * 2;
    const int sx = SGN(dx);
    const int sy = SGN(dy);
    int x = Fx;
    int y = Fy;
    int t = 0;
    int st;

    if (range >= 0 && range < rl_dist(Fx, Fy, Tx, Ty) ) {
        bresenham_slope = 0;
        return false; // Out of range!
    }
    if (ax > ay) { // Mostly-horizontal line
        st = SGN(ay - (ax / 2));
        // Doing it "backwards" prioritizes straight lines before diagonal.
        // This will help avoid creating a string of zombies behind you and will
        // promote "mobbing" behavior (zombies surround you to beat on you)
        for (bresenham_slope = abs(ay - (ax / 2)) * 2 + 1; bresenham_slope >= -1; bresenham_slope--) {
            t = bresenham_slope * st;
            x = Fx;
            y = Fy;
            do {
                if (t > 0) {
                    y += sy;
                    t -= ax;
                }
                x += sx;
                t += ay;
                if (x == Tx && y == Ty) {
                    bresenham_slope *= st;
                    return true;
                }
            } while ((trans(x, y)) && (INBOUNDS(x,y)));
        }
        // Zero the slope when returning false - simplifies many if-elses in code
        bresenham_slope = 0;
        return false;
    } else { // Same as above, for mostly-vertical lines
        st = SGN(ax - (ay / 2));
        for (bresenham_slope = abs(ax - (ay / 2)) * 2 + 1; bresenham_slope >= -1; bresenham_slope--) {
            t = bresenham_slope * st;
            x = Fx;
            y = Fy;
            do {
                if (t > 0) {
                    x += sx;
                    t -= ay;
                }
                y += sy;
                t += ax;
                if (x == Tx && y == Ty) {
                    bresenham_slope *= st;
                    return true;
                }
            } while ((trans(x, y)) && (INBOUNDS(x,y)));
        }
        bresenham_slope = 0;
        return false;
    }
    bresenham_slope = 0;
    return false; // Shouldn't ever be reached, but there it is.
}

bool map::clear_path(const int Fx, const int Fy, const int Tx, const int Ty,
                     const int range, const int cost_min, const int cost_max, int &bresenham_slope) const
{
    const int dx = Tx - Fx;
    const int dy = Ty - Fy;
    const int ax = abs(dx) * 2;
    const int ay = abs(dy) * 2;
    const int sx = SGN(dx);
    const int sy = SGN(dy);
    int x = Fx;
    int y = Fy;
    int t = 0;
    int st;

    if (range >= 0 &&  range < rl_dist(Fx, Fy, Tx, Ty) ) {
        return false; // Out of range!
    }
    if (ax > ay) { // Mostly-horizontal line
        st = SGN(ay - (ax / 2));
        // Doing it "backwards" prioritizes straight lines before diagonal.
        // This will help avoid creating a string of zombies behind you and will
        // promote "mobbing" behavior (zombies surround you to beat on you)
        for (bresenham_slope = abs(ay - (ax / 2)) * 2 + 1; bresenham_slope >= -1; bresenham_slope--) {
            t = bresenham_slope * st;
            x = Fx;
            y = Fy;
            do {
                if (t > 0) {
                    y += sy;
                    t -= ax;
                }
                x += sx;
                t += ay;
                if (x == Tx && y == Ty) {
                    bresenham_slope *= st;
                    return true;
                }
            } while (move_cost(x, y) >= cost_min && move_cost(x, y) <= cost_max &&
                     INBOUNDS(x, y));
        }
        return false;
    } else { // Same as above, for mostly-vertical lines
        st = SGN(ax - (ay / 2));
        for (bresenham_slope = abs(ax - (ay / 2)) * 2 + 1; bresenham_slope >= -1; bresenham_slope--) {
            t = bresenham_slope * st;
            x = Fx;
            y = Fy;
            do {
                if (t > 0) {
                    x += sx;
                    t -= ay;
                }
                y += sy;
                t += ax;
                if (x == Tx && y == Ty) {
                    bresenham_slope *= st;
                    return true;
                }
            } while (move_cost(x, y) >= cost_min && move_cost(x, y) <= cost_max &&
                     INBOUNDS(x,y));
        }
        return false;
    }
    return false; // Shouldn't ever be reached, but there it is.
}

// TODO: Z
bool map::clear_path( const tripoint &f, const tripoint &t, const int range,
                      const int cost_min, const int cost_max, int &bres1, int &bres2 ) const
{
    if( f.z != t.z ) {
        return false;
    }

    bres2 = 0;
    return clear_path( f.x, f.y, t.x, t.y, range, cost_min, cost_max, bres1 );
}

bool map::clear_path( const tripoint &f, const tripoint &t, const int range,
                      const int cost_min, const int cost_max ) const
{
    int t1 = 0;
    int t2 = 0;
    return clear_path( f, t, range, cost_min, cost_max, t1, t2 );
}

bool map::accessible_items( const tripoint &f, const tripoint &t, const int range ) const
{
    return ( !has_flag( "SEALED", t ) || has_flag( "LIQUIDCONT", t ) ) &&
           ( f == t || clear_path( f, t, range, 1, 100 ) );
}

bool map::accessible_furniture( const tripoint &f, const tripoint &t, const int range ) const
{
    return ( f == t || clear_path( f, t, range, 1, 100 ) );
}

std::vector<tripoint> map::get_dir_circle( const tripoint &f, const tripoint &t ) const
{
    std::vector<tripoint> circle;
    circle.resize(8);

    const std::vector<tripoint> line = line_to( f, t, 0, 0 );
    const std::vector<tripoint> spiral = closest_tripoints_first( 1, f );
    const std::vector<int> pos_index {1,2,4,6,8,7,5,3};

    //  All possible constelations (closest_points_first goes clockwise)
    //  753  531  312  124  246  468  687  875
    //  8 1  7 2  5 4  3 6  1 8  2 7  4 5  6 3
    //  642  864  786  578  357  135  213  421

    size_t pos_offset = 0;
    for( unsigned int i = 1; i < spiral.size(); i++ ) {
        if( spiral[i] == line[0] ) {
            pos_offset = i-1;
            break;
        }
    }

    for( unsigned int i = 1; i < spiral.size(); i++ ) {
        if( pos_offset >= pos_index.size() ) {
            pos_offset = 0;
        }

        circle[pos_index[pos_offset++]-1] = spiral[i];
    }

    return circle;
}

std::vector<point> map::getDirCircle(const int Fx, const int Fy, const int Tx, const int Ty) const
{
    std::vector<point> vCircle;
    vCircle.resize(8);

    const std::vector<point> vLine = line_to(Fx, Fy, Tx, Ty, 0);
    const std::vector<point> vSpiral = closest_points_first(1, Fx, Fy);
    const std::vector<int> vPos {1,2,4,6,8,7,5,3};

    //  All possible constelations (closest_points_first goes clockwise)
    //  753  531  312  124  246  468  687  875
    //  8 1  7 2  5 4  3 6  1 8  2 7  4 5  6 3
    //  642  864  786  578  357  135  213  421

    int iPosOffset = 0;
    for (unsigned int i = 1; i < vSpiral.size(); i++) {
        if (vSpiral[i].x == vLine[0].x && vSpiral[i].y == vLine[0].y) {
            iPosOffset = i-1;
            break;
        }
    }

    for (unsigned int i = 1; i < vSpiral.size(); i++) {
        if (iPosOffset >= (int)vPos.size()) {
            iPosOffset = 0;
        }

        vCircle[vPos[iPosOffset++]-1] = point(vSpiral[i].x, vSpiral[i].y);
    }

    return vCircle;
}

std::vector<tripoint> map::route( const tripoint &f, const tripoint &t, const int bash ) const
{
    // Just wrap the 2D overload into 3points
    // Does NOT allow finding 3D paths
    std::vector<tripoint> ret;
    if( f.z != t.z ) {
        return ret;
    }

    const auto two_dimensional_route = route( f.x, f.y, t.x, t.y, bash );
    ret.reserve( two_dimensional_route.size() );
    for( const auto &pt : two_dimensional_route ) {
        ret.push_back( tripoint( pt, f.z ) );
    }

    return ret;
}

struct pair_greater_cmp
{
    bool operator()( const std::pair<int, point> &a, const std::pair<int, point> &b)
    {
        return a.first > b.first;
    }
};

std::vector<point> map::route(const int Fx, const int Fy, const int Tx, const int Ty, const int bash) const
{
    /* TODO: If the origin or destination is out of bound, figure out the closest
     * in-bounds point and go to that, then to the real origin/destination.
     */

    if( !INBOUNDS(Fx, Fy) || !INBOUNDS(Tx, Ty) ) {
        int linet;
        if (sees(Fx, Fy, Tx, Ty, -1, linet)) {
            return line_to(Fx, Fy, Tx, Ty, linet);
        } else {
            std::vector<point> empty;
            return empty;
        }
    }
    // First, check for a simple straight line on flat ground
    int linet = 0;
    if( clear_path( Fx, Fy, Tx, Ty, -1, 2, 2, linet ) ) {
        return line_to(Fx, Fy, Tx, Ty, linet);
    }
    /*
    if (move_cost(Tx, Ty) == 0) {
        debugmsg("%d:%d wanted to move to %d:%d, a %s!", Fx, Fy, Tx, Ty,
                    tername(Tx, Ty).c_str());
    }
    if (move_cost(Fx, Fy) == 0) {
        debugmsg("%d:%d, a %s, wanted to move to %d:%d!", Fx, Fy,
                    tername(Fx, Fy).c_str(), Tx, Ty);
    }
    */
    std::priority_queue< std::pair<int, point>, std::vector< std::pair<int, point> >, pair_greater_cmp > open;
    std::set<point> closed;
    astar_list list[SEEX * MAPSIZE][SEEY * MAPSIZE];
    int score[SEEX * MAPSIZE][SEEY * MAPSIZE];
    int gscore[SEEX * MAPSIZE][SEEY * MAPSIZE];
    point parent[SEEX * MAPSIZE][SEEY * MAPSIZE];
    const int pad = 8; // Should be much bigger - low value makes pathfinders dumb!
    int startx = Fx - pad, endx = Tx + pad, starty = Fy - pad, endy = Ty + pad;
    if (Tx < Fx) {
        startx = Tx - pad;
        endx = Fx + pad;
    }
    if (Ty < Fy) {
        starty = Ty - pad;
        endy = Fy + pad;
    }
    if( startx < 0 ) {
        startx = 0;
    }
    if( starty < 0 ) {
        starty = 0;
    }
    if( endx > SEEX * my_MAPSIZE - 1 ) {
        endx = SEEX * my_MAPSIZE - 1;
    }
    if( endy > SEEY * my_MAPSIZE - 1 ) {
        endy = SEEY * my_MAPSIZE - 1;
    }

    for (int x = startx; x <= endx; x++) {
        for (int y = starty; y <= endy; y++) {
            list  [x][y] = ASL_NONE; // Mark as unvisited
            score [x][y] = INT_MAX;  // Unreachable
            gscore[x][y] = INT_MAX;  // Unreachable
            parent[x][y] = point(-1, -1);
        }
    }

    open.push( std::make_pair( 0, point(Fx, Fy) ) );
    score[Fx][Fy] = 0;
    gscore[Fx][Fy] = 0;

    bool done = false;

    do {
        auto pr = open.top();
        open.pop();
        if( pr.first > 9999 ) {
            // Shortest path would be too long, return empty vector
            return std::vector<point>();
        }

        const point &cur = pr.second;
        if( list[cur.x][cur.y] == ASL_CLOSED ) {
            continue;
        }

        list[cur.x][cur.y] = ASL_CLOSED;
        std::vector<point> vDirCircle = getDirCircle( cur.x, cur.y, Tx, Ty );

        for( auto &elem : vDirCircle ) {
            const int x = elem.x;
            const int y = elem.y;

            if( x == Tx && y == Ty ) {
                done = true;
                parent[x][y] = cur;
            } else if( x >= startx && x <= endx && y >= starty && y <= endy ) {
                if( list[x][y] == ASL_CLOSED ) {
                    continue;
                }

                int part = -1;
                const furn_t &furniture = furn_at( x, y );
                const ter_t &terrain = ter_at( x, y );
                const vehicle *veh = veh_at_internal( x, y, part );

                const int cost = move_cost_internal( furniture, terrain, veh, part );
                // Don't calculate bash rating unless we intend to actually use it
                const int rating = ( bash == 0 || cost != 0 ) ? -1 :
                                     bash_rating_internal( bash, furniture, terrain, veh, part );

                if( cost == 0 && rating <= 0 && terrain.open.empty() ) {
                    list[x][y] = ASL_CLOSED; // Close it so that next time we won't try to calc costs
                    continue;
                }

                int newg = gscore[cur.x][cur.y] + cost + ((cur.x - x != 0 && cur.y - y != 0) ? 1 : 0);
                if( cost == 0 ) {
                    // Handle all kinds of doors
                    // Only try to open INSIDE doors from the inside

                    if ( !terrain.open.empty() &&
                           ( !terrain.has_flag( "OPENCLOSE_INSIDE" ) || !is_outside( cur.x, cur.y ) ) ) {
                        newg += 4; // To open and then move onto the tile
                    } else if( veh != nullptr ) {
                        part = veh->obstacle_at_part( part );
                        int dummy = -1;
                        if( !veh->part_flag( part, "OPENCLOSE_INSIDE" ) || veh_at_internal( cur.x, cur.y, dummy ) == veh ) {
                            // Handle car doors, but don't try to path through curtains
                            newg += 10; // One turn to open, 4 to move there
                        } else {
                            // Car obstacle that isn't a door
                            newg += veh->parts[part].hp / bash + 8 + 4;
                        }
                    } else if( rating > 1 ) {
                        // Expected number of turns to bash it down, 1 turn to move there
                        // and 2 turns of penalty not to trash everything just because we can
                        newg += ( 20 / rating ) + 2 + 4;
                    } else if( rating == 1 ) {
                        // Desperate measures, avoid whenever possible
                        newg += 1000;
                    } else {
                        newg = 10000; // Unbashable and unopenable from here
                    }
                }

                // If not in list, add it
                // If in list, add it only if we can do so with better score
                if( list[x][y] == ASL_NONE || newg < gscore[x][y] ) {
                    list  [x][y] = ASL_OPEN;
                    gscore[x][y] = newg;
                    parent[x][y] = cur;
                    score [x][y] = gscore[x][y] + 2 * rl_dist(x, y, Tx, Ty);
                    open.push( std::make_pair( score[x][y], point(x, y) ) );
                }
            }
        }
    } while( !done && !open.empty() );

    std::vector<point> ret;
    if( done ) {
        point cur( Tx, Ty );
        while (cur.x != Fx || cur.y != Fy) {
            //debugmsg("Retracing... (%d:%d) => [%d:%d] => (%d:%d)", Tx, Ty, cur.x, cur.y, Fx, Fy);
            ret.push_back(cur);
            if( rl_dist( cur, parent[cur.x][cur.y] ) > 1 ){
                debugmsg("Jump in our route! %d:%d->%d:%d", cur.x, cur.y,
                            parent[cur.x][cur.y].x, parent[cur.x][cur.y].y);
                return ret;
            }
            cur = parent[cur.x][cur.y];
        }

        std::reverse( ret.begin(), ret.end() );
    }

    return ret;
}

int map::coord_to_angle ( const int x, const int y, const int tgtx, const int tgty ) const
{
    const double DBLRAD2DEG = 57.2957795130823f;
    //const double PI = 3.14159265358979f;
    const double DBLPI = 6.28318530717958f;
    double rad = atan2 ( static_cast<double>(tgty - y), static_cast<double>(tgtx - x) );
    if ( rad < 0 ) {
        rad = DBLPI - (0 - rad);
    }

    return int( rad * DBLRAD2DEG );
}

void map::save()
{
    for( int gridx = 0; gridx < my_MAPSIZE; gridx++ ) {
        for( int gridy = 0; gridy < my_MAPSIZE; gridy++ ) {
            if( zlevels ) {
                for( int gridz = -OVERMAP_DEPTH; gridz <= OVERMAP_HEIGHT; gridz++ ) {
                    saven( gridx, gridy, gridz );
                }
            } else {
                saven( gridx, gridy, abs_sub.z );
            }
        }
    }
}

void map::load(const int wx, const int wy, const int wz, const bool update_vehicle)
{
    for( auto & traps : traplocs ) {
        traps.clear();
    }
    set_abs_sub( wx, wy, wz );
    for (int gridx = 0; gridx < my_MAPSIZE; gridx++) {
        for (int gridy = 0; gridy < my_MAPSIZE; gridy++) {
            loadn( gridx, gridy, update_vehicle );
        }
    }
}

void map::shift_traps( const tripoint &shift )
{
    // Offset needs to have sign opposite to shift direction
    const tripoint offset( -shift.x * SEEX, -shift.y * SEEY, -shift.z );
    for( auto & traps : traplocs ) {
        for( auto iter = traps.begin(); iter != traps.end(); ) {
            tripoint &pos = *iter;
            pos += offset;
            if( inbounds( pos ) ) {
                ++iter;
            } else {
                // Theoretical enhancement: if this is not the last entry of the vector,
                // move the last entry into pos and remove the last entry instead of iter.
                // This would avoid moving all the remaining entries.
                iter = traps.erase( iter );
            }
        }
    }
}

void map::shift( const int sx, const int sy )
{
// Special case of 0-shift; refresh the map
    if( sx == 0 && sy == 0 ) {
        return; // Skip this?
    }
    const int absx = get_abs_sub().x;
    const int absy = get_abs_sub().y;
    const int wz = get_abs_sub().z;

    set_abs_sub( absx + sx, absy + sy, wz );

// if player is in vehicle, (s)he must be shifted with vehicle too
    if( g->u.in_vehicle ) {
        g->u.setx( g->u.posx() - sx * SEEX );
        g->u.sety( g->u.posy() - sy * SEEY );
    }

    shift_traps( tripoint( sx, sy, 0 ) );

    const int zmin = zlevels ? -OVERMAP_DEPTH : wz;
    const int zmax = zlevels ? OVERMAP_HEIGHT : wz;
    for( int gridz = zmin; gridz < zmax; gridz++ ) {
        for( vehicle *veh : get_cache( gridz ).vehicle_list ) {
            veh->smx += sx;
            veh->smy += sy;
        }
    }

// Clear vehicle list and rebuild after shift
    vehicle *remoteveh = g->remoteveh();

// Shift the map sx submaps to the right and sy submaps down.
// sx and sy should never be bigger than +/-1.
// absx and absy are our position in the world, for saving/loading purposes.
    for( int gridz = zmin; gridz < zmax; gridz++ ) {
        clear_vehicle_cache( gridz );
        get_cache( gridz ).vehicle_list.clear();
        if (sx >= 0) {
            for (int gridx = 0; gridx < my_MAPSIZE; gridx++) {
                if (sy >= 0) {
                    for (int gridy = 0; gridy < my_MAPSIZE; gridy++) {
                        if (gridx + sx < my_MAPSIZE && gridy + sy < my_MAPSIZE) {
                            copy_grid( tripoint( gridx, gridy, gridz ),
                                       tripoint( gridx + sx, gridy + sy, gridz ) );
                            update_vehicle_list(get_submap_at_grid(gridx, gridy, gridz), gridz);
                        } else {
                            loadn( gridx, gridy, gridz, true );
                        }
                    }
                } else { // sy < 0; work through it backwards
                    for (int gridy = my_MAPSIZE - 1; gridy >= 0; gridy--) {
                        if (gridx + sx < my_MAPSIZE && gridy + sy >= 0) {
                            copy_grid( tripoint( gridx, gridy, gridz ),
                                       tripoint( gridx + sx, gridy + sy, gridz ) );
                            update_vehicle_list(get_submap_at_grid(gridx, gridy, gridz), gridz);
                        } else {
                            loadn( gridx, gridy, gridz, true );
                        }
                    }
                }
            }
        } else { // sx < 0; work through it backwards
            for (int gridx = my_MAPSIZE - 1; gridx >= 0; gridx--) {
                if (sy >= 0) {
                    for (int gridy = 0; gridy < my_MAPSIZE; gridy++) {
                        if (gridx + sx >= 0 && gridy + sy < my_MAPSIZE) {
                            copy_grid( tripoint( gridx, gridy, gridz ),
                                       tripoint( gridx + sx, gridy + sy, gridz ) );
                            update_vehicle_list(get_submap_at_grid(gridx, gridy, gridz), gridz);
                        } else {
                            loadn( gridx, gridy, gridz, true );
                        }
                    }
                } else { // sy < 0; work through it backwards
                    for (int gridy = my_MAPSIZE - 1; gridy >= 0; gridy--) {
                        if (gridx + sx >= 0 && gridy + sy >= 0) {
                            copy_grid( tripoint( gridx, gridy, gridz ),
                                       tripoint( gridx + sx, gridy + sy, gridz ) );
                            update_vehicle_list(get_submap_at_grid(gridx, gridy, gridz), gridz);
                        } else {
                            loadn( gridx, gridy, gridz, true );
                        }
                    }
                }
            }
        }

        reset_vehicle_cache( gridz );
    }

    g->setremoteveh( remoteveh );
}

void map::vertical_shift( const int newz )
{
    if( !zlevels ) {
        debugmsg( "Called map::vertical_shift in a non-z-level world" );
        return;
    }

    if( newz < -OVERMAP_DEPTH || newz > OVERMAP_HEIGHT ) {
        debugmsg( "Tried to get z-level %d outside allowed range of %d-%d",
                  newz, -OVERMAP_DEPTH, OVERMAP_HEIGHT );
        return;
    }

    // TODO: Remove the function when it's safe
    return;

    //clear_vehicle_cache();
    //vehicle_list.clear();
    set_transparency_cache_dirty( newz );
    set_outside_cache_dirty( newz );

    // Forgetting done, now get the new z-level
    tripoint trp = get_abs_sub();
    set_abs_sub( trp.x, trp.y, newz );

    for( int gridx = 0; gridx < my_MAPSIZE; gridx++ ) {
        for( int gridy = 0; gridy < my_MAPSIZE; gridy++ ) {
            update_vehicle_list( get_submap_at_grid( gridx, gridy, newz ), newz );
        }
    }

    //reset_vehicle_cache();
}

// saven saves a single nonant.  worldx and worldy are used for the file
// name and specifies where in the world this nonant is.  gridx and gridy are
// the offset from the top left nonant:
// 0,0 1,0 2,0
// 0,1 1,1 2,1
// 0,2 1,2 2,2
// (worldx,worldy,worldz) denotes the absolute coordinate of the submap
// in grid[0].
void map::saven( const int gridx, const int gridy, const int gridz )
{
    dbg( D_INFO ) << "map::saven(worldx[" << abs_sub.x << "], worldy[" << abs_sub.y << "], worldz[" << abs_sub.z
                  << "], gridx[" << gridx << "], gridy[" << gridy << "], gridz[" << gridz << "])";
    const int gridn = get_nonant( gridx, gridy, gridz );
    submap *submap_to_save = getsubmap( gridn );
    if( submap_to_save == nullptr || submap_to_save->get_ter( 0, 0 ) == t_null ) {
        // This is a serious error and should be signaled as soon as possible
        debugmsg( "map::saven grid (%d,%d,%d) %s!", gridx, gridy, gridz,
                  submap_to_save == nullptr ? "null" : "uninitialized" );
        return;
    }

    const int abs_x = abs_sub.x + gridx;
    const int abs_y = abs_sub.y + gridy;
    const int abs_z = gridz;

    if( !zlevels && gridz != abs_sub.z ) {
        debugmsg( "Tried to save submap (%d,%d,%d) as (%d,%d,%d), which isn't supported in non-z-level builds",
                  abs_x, abs_y, abs_sub.z, abs_x, abs_y, gridz );
    }

    dbg( D_INFO ) << "map::saven abs_x: " << abs_x << "  abs_y: " << abs_y << "  abs_z: " << abs_z
                  << "  gridn: " << gridn;
    submap_to_save->turn_last_touched = int(calendar::turn);
    MAPBUFFER.add_submap( abs_x, abs_y, abs_z, submap_to_save );
}

// worldx & worldy specify where in the world this is;
// gridx & gridy specify which nonant:
// 0,0  1,0  2,0
// 0,1  1,1  2,1
// 0,2  1,2  2,2 etc
// (worldx,worldy,worldz) denotes the absolute coordinate of the submap
// in grid[0].
void map::loadn( const int gridx, const int gridy, const bool update_vehicles ) {
    if( zlevels ) {
        for( int gridz = -OVERMAP_DEPTH; gridz <= OVERMAP_HEIGHT; gridz++ ) {
            bool need_veh_update = update_vehicles && gridz == abs_sub.z;
            // TODO: Update vehicles on all z-levels, but only after the veh cache becomes 3D
            loadn( gridx, gridy, gridz, need_veh_update );
        }
    } else {
        loadn( gridx, gridy, abs_sub.z, update_vehicles );
    }
}

// Optimized mapgen function that only works properly for very simple overmap types
// Does not create or require a temporary map and does its own saving
static void generate_uniform( const int x, const int y, const int z, const oter_id &terrain_type )
{
    static const oter_id rock("empty_rock");
    static const oter_id air("open_air");

    dbg( D_INFO ) << "generate_uniform x: " << x << "  y: " << y << "  abs_z: " << z
                  << "  terrain_type: " << static_cast<std::string const&>(terrain_type);

    ter_id fill = t_null;
    if( terrain_type == rock ) {
        fill = t_rock;
    } else if( terrain_type == air ) {
        fill = t_open_air;
    } else {
        debugmsg( "map::generate_uniform called on non-uniform type: %s",
                  static_cast<std::string const&>(terrain_type).c_str() );
        return;
    }

    constexpr size_t block_size = SEEX * SEEY;
    for( int xd = 0; xd <= 1; xd++ ) {
        for( int yd = 0; yd <= 1; yd++ ) {
            submap *sm = new submap();
            sm->is_uniform = true;
            std::uninitialized_fill_n( &sm->ter[0][0], block_size, fill );
            sm->turn_last_touched = int(calendar::turn);
            MAPBUFFER.add_submap( x + xd, y + yd, z, sm );
        }
    }
}

void map::loadn( const int gridx, const int gridy, const int gridz, const bool update_vehicles )
{
    // Cache empty overmap types
    static const oter_id rock("empty_rock");
    static const oter_id air("open_air");

    dbg(D_INFO) << "map::loadn(game[" << g << "], worldx[" << abs_sub.x << "], worldy[" << abs_sub.y << "], gridx["
                << gridx << "], gridy[" << gridy << "], gridz[" << gridz << "])";

    const int absx = abs_sub.x + gridx,
              absy = abs_sub.y + gridy;
    const size_t gridn = get_nonant( gridx, gridy, gridz );

    dbg(D_INFO) << "map::loadn absx: " << absx << "  absy: " << absy
                << "  gridn: " << gridn;

    const int old_abs_z = abs_sub.z; // Ugly, but necessary at the moment
    abs_sub.z = gridz;

    submap *tmpsub = MAPBUFFER.lookup_submap(absx, absy, gridz);
    if( tmpsub == nullptr ) {
        // It doesn't exist; we must generate it!
        dbg( D_INFO | D_WARNING ) << "map::loadn: Missing mapbuffer data. Regenerating.";

        // Each overmap square is two nonants; to prevent overlap, generate only at
        //  squares divisible by 2.
        const int newmapx = absx - ( abs( absx ) % 2 );
        const int newmapy = absy - ( abs( absy ) % 2 );
        // Short-circuit if the map tile is uniform
        int overx = newmapx;
        int overy = newmapy;
        overmapbuffer::sm_to_omt( overx, overy );
        oter_id terrain_type = overmap_buffer.ter( overx, overy, gridz );
        if( terrain_type == rock || terrain_type == air ) {
            generate_uniform( newmapx, newmapy, gridz, terrain_type );
        } else {
            tinymap tmp_map;
            tmp_map.generate( newmapx, newmapy, gridz, calendar::turn );
        }

        // This is the same call to MAPBUFFER as above!
        tmpsub = MAPBUFFER.lookup_submap( absx, absy, gridz );
        if( tmpsub == nullptr ) {
            dbg( D_ERROR ) << "failed to generate a submap at " << absx << absy << abs_sub.z;
            debugmsg( "failed to generate a submap at %d,%d,%d", absx, absy, abs_sub.z );
            return;
        }
    }

    // New submap changes the content of the map and all caches must be recalculated
    set_transparency_cache_dirty( gridz );
    set_outside_cache_dirty( gridz );
    setsubmap( gridn, tmpsub );

    for( auto it : tmpsub->vehicles ) {
        // Always fix submap coords for easier z-level-related operations
        it->smx = gridx;
        it->smy = gridy;
        it->smz = gridz;
    }

    // Update vehicle data
    if( update_vehicles ) {
        auto &ch = get_cache( gridz );
        for( auto it : tmpsub->vehicles ) {
            // Only add if not tracking already.
            if( ch.vehicle_list.find( it ) == ch.vehicle_list.end() ) {
                ch.vehicle_list.insert( it );
                update_vehicle_cache( it, gridz );
            }
        }
    }

    actualize( gridx, gridy, gridz );

    abs_sub.z = old_abs_z;
}

bool map::has_rotten_away( item &itm, const tripoint &pnt ) const
{
    if( itm.is_corpse() ) {
        itm.calc_rot( pnt );
        return itm.get_rot() > DAYS( 10 ) && !itm.can_revive();
    } else if( itm.goes_bad() ) {
        itm.calc_rot( pnt );
        return itm.has_rotten_away();
    } else if( itm.type->container && itm.type->container->preserves ) {
        // Containers like tin cans preserves all items inside, they do not rot at all.
        return false;
    } else if( itm.type->container && itm.type->container->seals ) {
        // Items inside rot but do not vanish as the container seals them in.
        for( auto &c : itm.contents ) {
            c.calc_rot( pnt );
        }
        return false;
    } else {
        // Check and remove rotten contents, but always keep the container.
        for( auto it = itm.contents.begin(); it != itm.contents.end(); ) {
            if( has_rotten_away( *it, pnt ) ) {
                it = itm.contents.erase( it );
            } else {
                ++it;
            }
        }

        return false;
    }
}

template <typename Container>
void map::remove_rotten_items( Container &items, const tripoint &pnt )
{
    const tripoint abs_pnt = getabs( pnt );
    for( auto it = items.begin(); it != items.end(); ) {
        if( has_rotten_away( *it, abs_pnt ) ) {
            it = i_rem( pnt, it );
        } else {
            ++it;
        }
    }
}

void map::fill_funnels( const tripoint &p )
{
    const auto &tr = tr_at( p );
    if( !tr.is_funnel() ) {
        return;
    }
    // Note: the inside/outside cache might not be correct at this time
    if( has_flag_ter_or_furn( TFLAG_INDOORS, p ) ) {
        return;
    }
    auto items = i_at( p );
    int maxvolume = 0;
    auto biggest_container = items.end();
    for( auto candidate = items.begin(); candidate != items.end(); ++candidate ) {
        if( candidate->is_funnel_container( maxvolume ) ) {
            biggest_container = candidate;
        }
    }
    if( biggest_container != items.end() ) {

        retroactively_fill_from_funnel( *biggest_container, tr, calendar::turn, getabs( p ) );
    }
}

void map::grow_plant( const tripoint &p )
{
    const auto &furn = furn_at( p );
    if( !furn.has_flag( "PLANT" ) ) {
        return;
    }
    auto items = i_at( p );
    if( items.empty() ) {
        // No seed there anymore, we don't know what kind of plant it was.
        dbg( D_ERROR ) << "a seed item has vanished at " << p.x << "," << p.y << "," << p.z;
        furn_set( p, f_null );
        return;
    }

    auto seed = items.front();
    if( !seed.is_seed() ) {
        // No seed there anymore, we don't know what kind of plant it was.
        dbg( D_ERROR ) << "a planted item at " << p.x << "," << p.y << "," << p.z << " has no seed data";
        furn_set( p, f_null );
        return;
    }
    const int plantEpoch = seed.get_plant_epoch();

    if ( calendar::turn >= seed.bday + plantEpoch ) {
        if (calendar::turn < seed.bday + plantEpoch * 2 ) {
                i_rem(p, 1);
                furn_set(p, "f_plant_seedling");
        } else if (calendar::turn < seed.bday + plantEpoch * 3 ) {
                i_rem(p, 1);
                furn_set(p, "f_plant_mature");
        } else {
                furn_set(p, "f_plant_harvest");
        }
    }
}

void map::restock_fruits( const tripoint &p, int time_since_last_actualize )
{
    const auto &ter = ter_at( p );
    //if the fruit-bearing season of the already harvested terrain has passed, make it harvestable again
    if( !ter.has_flag( TFLAG_HARVESTED ) ) {
        return;
    }
    if( ter.harvest_season != calendar::turn.get_season() ||
        time_since_last_actualize >= DAYS( calendar::season_length() ) ) {
        ter_set( p, ter.transforms_into );
    }
}

void map::actualize( const int gridx, const int gridy, const int gridz )
{
    submap *const tmpsub = get_submap_at_grid( gridx, gridy, gridz );
    if( tmpsub == nullptr ) {
        debugmsg( "Actualize called on null submap (%d,%d,%d)", gridx, gridy, gridz );
        return;
    }

    const auto time_since_last_actualize = calendar::turn - tmpsub->turn_last_touched;
    const bool do_funnels = ( gridz >= 0 );

    // check spoiled stuff, and fill up funnels while we're at it
    for( int x = 0; x < SEEX; x++ ) {
        for( int y = 0; y < SEEY; y++ ) {
            const tripoint pnt( gridx * SEEX + x, gridy * SEEY + y, gridz );

            const auto &furn = furn_at( pnt );
            // plants contain a seed item which must not be removed under any circumstances
            if( !furn.has_flag( "PLANT" ) ) {
                remove_rotten_items( tmpsub->itm[x][y], pnt );
            }

            const auto trap_here = tmpsub->get_trap( x, y );
            if( trap_here != tr_null ) {
                traplocs[trap_here].push_back( pnt );
            }

            if( do_funnels ) {
                fill_funnels( pnt );
            }

            grow_plant( pnt );

            restock_fruits( pnt, time_since_last_actualize );
        }
    }

    //Merchants will restock their inventories every three days
    const int merchantRestock = 14400 * 3; //14400 is the length of one day
    //Check for Merchants to restock
    for( auto & i : g->active_npc ) {
        if( i->restock != -1 && calendar::turn > ( i->restock + merchantRestock ) ) {
            i->shop_restock();
            i->restock = int( calendar::turn );
        }
    }

    // the last time we touched the submap, is right now.
    tmpsub->turn_last_touched = calendar::turn;
}

void map::copy_grid( const tripoint &to, const tripoint &from )
{
    const auto smap = get_submap_at_grid( from );
    setsubmap( get_nonant( to ), smap );
    for( auto &it : smap->vehicles ) {
        it->smx = to.x;
        it->smy = to.y;
    }
}

void map::spawn_monsters_submap_group( const tripoint &gp, mongroup &group, bool ignore_sight )
{
    const int gx = gp.x;
    const int gy = gp.y;
    const int s_range = std::min(SEEX * (MAPSIZE / 2), g->u.sight_range( g->light_level() ) );
    int pop = group.population;
    std::vector<tripoint> locations;
    if( !ignore_sight ) {
        // If the submap is one of the outermost submaps, assume that monsters are
        // invisible there.
        // When the map shifts because of the player moving (called from game::plmove),
        // the player has still their *old* (not shifted) coordinates.
        // That makes the submaps that have come into view visible (if the sight range
        // is big enough).
        if( gx == 0 || gy == 0 || gx + 1 == MAPSIZE || gy + 1 == MAPSIZE ) {
            ignore_sight = true;
        }
    }
    for( int x = 0; x < SEEX; ++x ) {
        for( int y = 0; y < SEEY; ++y ) {
            int fx = x + SEEX * gx;
            int fy = y + SEEY * gy;
            tripoint fp{ fx, fy, gp.z };
            if( g->critter_at( fp ) != nullptr ) {
                continue; // there is already some creature
            }

            if( move_cost( fp ) == 0 ) {
                continue; // solid area, impassable
            }

            if( !ignore_sight && sees( g->u.pos(), fp, s_range ) ) {
                continue; // monster must spawn outside the viewing range of the player
            }

            if( has_flag_ter_or_furn( TFLAG_INDOORS, fp ) ) {
                continue; // monster must spawn outside.
            }
            locations.push_back( fp );
        }
    }
    if( locations.empty() ) {
        // TODO: what now? there is now possible place to spawn monsters, most
        // likely because the player can see all the places.
        dbg( D_ERROR ) << "Empty locations for group " << group.type << " at " << gx << "," << gy;
        return;
    }
    for( int m = 0; m < pop; m++ ) {
        MonsterGroupResult spawn_details = MonsterGroupManager::GetResultFromGroup( group.type, &pop );
        if( spawn_details.name == "mon_null" ) {
            continue;
        }
        monster tmp( GetMType( spawn_details.name ) );
        for( int i = 0; i < spawn_details.pack_size; i++) {
            for( int tries = 0; tries < 10 && !locations.empty(); tries++ ) {
                const size_t index = rng( 0, locations.size() - 1 );
                const tripoint &p = locations[index];
                if( !tmp.can_move_to( p ) ) {
                    continue; // target can not contain the monster
                }
                tmp.spawn( p );
                g->add_zombie( tmp );
                locations.erase( locations.begin() + index );
                break;
            }
        }
    }
    // indicates the group is empty, and can be removed later
    group.population = 0;
}

void map::spawn_monsters_submap( const tripoint &gp, bool ignore_sight )
{
    auto groups = overmap_buffer.groups_at( abs_sub.x + gp.x, abs_sub.y + gp.y, gp.z );
    for( auto &mgp : groups ) {
        spawn_monsters_submap_group( gp, *mgp, ignore_sight );
    }

    submap * const current_submap = get_submap_at_grid( gp );
    for (auto &i : current_submap->spawns) {
        for (int j = 0; j < i.count; j++) {
            int tries = 0;
            int mx = i.posx;
            int my = i.posy;
            monster tmp(GetMType(i.type));
            tmp.mission_id = i.mission_id;
            if (i.name != "NONE") {
                tmp.unique_name = i.name;
            }
            if (i.friendly) {
                tmp.friendly = -1;
            }
            int fx = mx + gp.x * SEEX;
            int fy = my + gp.y * SEEY;
            tripoint pos( fx, fy, gp.z );

            while( ( !g->is_empty( pos ) || !tmp.can_move_to( pos ) ) && tries < 10 ) {
                mx = (i.posx + rng(-3, 3)) % SEEX;
                my = (i.posy + rng(-3, 3)) % SEEY;
                if (mx < 0) {
                    mx += SEEX;
                }
                if (my < 0) {
                    my += SEEY;
                }
                fx = mx + gp.x * SEEX;
                fy = my + gp.y * SEEY;
                tries++;
                pos = tripoint( fx, fy, gp.z );
            }
            if (tries != 10) {
                tmp.spawn( pos );
                g->add_zombie(tmp);
            }
        }
    }
    current_submap->spawns.clear();
    overmap_buffer.spawn_monster( abs_sub.x + gp.x, abs_sub.y + gp.y, gp.z );
}

void map::spawn_monsters(bool ignore_sight)
{
    const int zmin = zlevels ? -OVERMAP_DEPTH : abs_sub.z;
    const int zmax = zlevels ? OVERMAP_HEIGHT : abs_sub.z;
    tripoint gp;
    int &gx = gp.x;
    int &gy = gp.y;
    int &gz = gp.z;
    for( gz = zmin; gz <= zmax; gz++ ) {
        for( gx = 0; gx < my_MAPSIZE; gx++ ) {
            for( gy = 0; gy < my_MAPSIZE; gy++ ) {
                spawn_monsters_submap( gp, ignore_sight );
            }
        }
    }
}

void map::clear_spawns()
{
    for( auto & smap : grid ) {
        smap->spawns.clear();
    }
}

void map::clear_traps()
{
    for( auto & smap : grid ) {
        for (int x = 0; x < SEEX; x++) {
            for (int y = 0; y < SEEY; y++) {
                smap->set_trap(x, y, tr_null);
            }
        }
    }

    // Forget about all trap locations.
    for( auto &i : traplocs ) {
        i.clear();
    }
}

const std::vector<tripoint> &map::trap_locations(trap_id t) const
{
    return traplocs[t];
}

bool map::inbounds(const int x, const int y) const
{
    return (x >= 0 && x < SEEX * my_MAPSIZE && y >= 0 && y < SEEY * my_MAPSIZE);
}

bool map::inbounds(const int x, const int y, const int z) const
{
    return (x >= 0 && x < SEEX * my_MAPSIZE &&
            y >= 0 && y < SEEY * my_MAPSIZE &&
            z >= -OVERMAP_DEPTH && z <= OVERMAP_HEIGHT);
}

bool map::inbounds( const tripoint &p ) const
{
 return (p.x >= 0 && p.x < SEEX * my_MAPSIZE &&
         p.y >= 0 && p.y < SEEY * my_MAPSIZE &&
         p.z >= -OVERMAP_DEPTH && p.z <= OVERMAP_HEIGHT);
}

void map::set_graffiti( const tripoint &p, const std::string &contents )
{
    if( !inbounds( p ) ) {
        return;
    }
    int lx, ly;
    submap *const current_submap = get_submap_at( p, lx, ly );
    current_submap->set_graffiti( lx, ly, contents );
}

void map::delete_graffiti( const tripoint &p )
{
    if( !inbounds( p ) ) {
        return;
    }
    int lx, ly;
    submap *const current_submap = get_submap_at( p, lx, ly );
    current_submap->delete_graffiti( lx, ly );
}

const std::string &map::graffiti_at( const tripoint &p ) const
{
    if( !inbounds( p ) ) {
        static const std::string empty_string;
        return empty_string;
    }
    int lx, ly;
    submap *const current_submap = get_submap_at( p, lx, ly );
    return current_submap->get_graffiti( lx, ly );
}

bool map::has_graffiti_at( const tripoint &p ) const
{
    if( !inbounds( p ) ) {
        return false;
    }
    int lx, ly;
    submap *const current_submap = get_submap_at( p, lx, ly );
    return current_submap->has_graffiti( lx, ly );
}

long map::determine_wall_corner( const tripoint &p ) const
{
    // This could be cached nicely
    const bool above_connects = has_flag_ter( TFLAG_CONNECT_TO_WALL, tripoint( p.x, p.y - 1, p.z ) );
    const bool below_connects = has_flag_ter( TFLAG_CONNECT_TO_WALL, tripoint( p.x, p.y + 1, p.z ) );
    const bool left_connects  = has_flag_ter( TFLAG_CONNECT_TO_WALL, tripoint( p.x - 1, p.y, p.z ) );
    const bool right_connects = has_flag_ter( TFLAG_CONNECT_TO_WALL, tripoint( p.x + 1, p.y, p.z ) );
    const auto bits = ( above_connects ? 1 : 0 ) +
                      ( right_connects ? 2 : 0 ) +
                      ( below_connects ? 4 : 0 ) +
                      ( left_connects  ? 8 : 0 );
    switch( bits ) {
        case 1 | 2 | 4 | 8: return LINE_XXXX;
        case 0 | 2 | 4 | 8: return LINE_OXXX;

        case 1 | 0 | 4 | 8: return LINE_XOXX;
        case 0 | 0 | 4 | 8: return LINE_OOXX;

        case 1 | 2 | 0 | 8: return LINE_XXOX;
        case 0 | 2 | 0 | 8: return LINE_OXOX;
        case 1 | 0 | 0 | 8: return LINE_XOOX;
        case 0 | 0 | 0 | 8: return LINE_OXOX; // LINE_OOOX would be better

        case 1 | 2 | 4 | 0: return LINE_XXXO;
        case 0 | 2 | 4 | 0: return LINE_OXXO;
        case 1 | 0 | 4 | 0: return LINE_XOXO;
        case 0 | 0 | 4 | 0: return LINE_XOXO; // LINE_OOXO would be better
        case 1 | 2 | 0 | 0: return LINE_XXOO;
        case 0 | 2 | 0 | 0: return LINE_OXOX; // LINE_OXOO would be better
        case 1 | 0 | 0 | 0: return LINE_XOXO; // LINE_XOOO would be better

        case 0 | 0 | 0 | 0: return ter_at( p ).sym; // technically just a column

        default:
            // assert( false );
            // this shall not happen
            return '?';
    }
}

void map::build_outside_cache( const int zlev )
{
    if( !outside_cache_dirty ) {
        return;
    }

    // Make a bigger cache to avoid bounds checking
    // We will later copy it to our regular cache
    const size_t padded_w = ( my_MAPSIZE * SEEX ) + 2;
    const size_t padded_h = ( my_MAPSIZE * SEEY ) + 2;
    bool padded_cache[padded_w][padded_h];

    auto &outside_cache = get_cache( zlev ).outside_cache;
    if( zlev < 0 )
    {
        std::uninitialized_fill_n(
            &outside_cache[0][0], ( MAPSIZE * SEEX ) * ( MAPSIZE * SEEY ), false );
        return;
    }

    std::uninitialized_fill_n(
            &padded_cache[0][0], padded_w * padded_h, true );

    for( int smx = 0; smx < my_MAPSIZE; ++smx ) {
        for( int smy = 0; smy < my_MAPSIZE; ++smy ) {
            auto const cur_submap = get_submap_at_grid( smx, smy, zlev );

            for( int sx = 0; sx < SEEX; ++sx ) {
                for( int sy = 0; sy < SEEY; ++sy ) {
                    if( terlist[ cur_submap->get_ter( sx, sy ) ].has_flag( TFLAG_INDOORS ) ||
                        furnlist[ cur_submap->get_furn( sx, sy ) ].has_flag( TFLAG_INDOORS ) ) {
                        const int x = sx + ( smx * SEEX );
                        const int y = sy + ( smy * SEEY );
                        // Add 1 to both coords, because we're operating on the padded cache
                        for( int dx = 0; dx <= 2; dx++ )
                        {
                            for( int dy = 0; dy <= 2; dy++ )
                            {
                                padded_cache[x + dx][y + dy] = false;
                            }
                        }
                    }
                }
            }
        }
    }

    // Copy the padded cache back to the proper one, but with no padding
    for( int x = 0; x < my_MAPSIZE * SEEX; x++ ) {
        std::copy_n( &padded_cache[x + 1][1], my_MAPSIZE * SEEX, &outside_cache[x][0] );
    }

    outside_cache_dirty = false;
}

void map::build_map_cache( const int zlev )
{
    build_outside_cache( zlev );
    build_transparency_cache( zlev );

    tripoint start( 0, 0, zlev );
    tripoint end( my_MAPSIZE * SEEX, my_MAPSIZE * SEEY, zlev );

    VehicleList vehs = get_vehicles( start, end );
    // Cache all the vehicle stuff in one loop
    for( auto &v : vehs ) {
        auto &outside_cache = get_cache( v.z ).outside_cache;
        auto &transparency_cache = get_cache( v.z ).transparency_cache;
        for( size_t part = 0; part < v.v->parts.size(); part++ ) {
            int px = v.x + v.v->parts[part].precalc[0].x;
            int py = v.y + v.v->parts[part].precalc[0].y;
            if(INBOUNDS(px, py)) {
                if (v.v->is_inside(part)) {
                    outside_cache[px][py] = false;
                }
                if (v.v->part_flag(part, VPFLAG_OPAQUE) && v.v->parts[part].hp > 0) {
                    int dpart = v.v->part_with_feature( part, VPFLAG_OPENABLE );
                    if (dpart < 0 || !v.v->parts[dpart].open) {
                        transparency_cache[px][py] = LIGHT_TRANSPARENCY_SOLID;
                    }
                }
            }
        }
    }

    build_seen_cache( tripoint( g->u.posx(), g->u.posy(), zlev ) );
    generate_lightmap( zlev );
}

std::vector<point> closest_points_first(int radius, point p)
{
    return closest_points_first(radius, p.x, p.y);
}

//this returns points in a spiral pattern starting at center_x/center_y until it hits the radius. clockwise fashion
//credit to Tom J Nowell; http://stackoverflow.com/a/1555236/1269969
std::vector<point> closest_points_first(int radius, int center_x, int center_y)
{
    std::vector<point> points;
    int X,Y,x,y,dx,dy;
    X = Y = (radius * 2) + 1;
    x = y = dx = 0;
    dy = -1;
    int t = std::max(X,Y);
    int maxI = t * t;
    for(int i = 0; i < maxI; i++)
    {
        if ((-X/2 <= x) && (x <= X/2) && (-Y/2 <= y) && (y <= Y/2))
        {
            points.push_back(point(x + center_x, y + center_y));
        }
        if( (x == y) || ((x < 0) && (x == -y)) || ((x > 0) && (x == 1 - y)))
        {
            t = dx;
            dx = -dy;
            dy = t;
        }
        x += dx;
        y += dy;
    }
    return points;
}

std::vector<tripoint> closest_tripoints_first( int radius, const tripoint &center )
{
    std::vector<tripoint> points;
    int X,Y,x,y,dx,dy;
    X = Y = (radius * 2) + 1;
    x = y = dx = 0;
    dy = -1;
    int t = std::max(X,Y);
    int maxI = t * t;
    for(int i = 0; i < maxI; i++)
    {
        if ((-X/2 <= x) && (x <= X/2) && (-Y/2 <= y) && (y <= Y/2))
        {
            points.push_back( tripoint( x + center.x, y + center.y, center.z ) );
        }
        if( (x == y) || ((x < 0) && (x == -y)) || ((x > 0) && (x == 1 - y)))
        {
            t = dx;
            dx = -dy;
            dy = t;
        }
        x += dx;
        y += dy;
    }
    return points;
}
//////////
///// coordinate helpers

point map::getabs(const int x, const int y) const
{
    return point( x + abs_sub.x * SEEX, y + abs_sub.y * SEEY );
}

tripoint map::getabs( const tripoint &p ) const
{
    return tripoint( p.x + abs_sub.x * SEEX, p.y + abs_sub.y * SEEY, p.z );
}

point map::getlocal(const int x, const int y) const {
    return point( x - abs_sub.x * SEEX, y - abs_sub.y * SEEY );
}

tripoint map::getlocal( const tripoint &p ) const
{
    return tripoint( p.x - abs_sub.x * SEEX, p.y - abs_sub.y * SEEY, p.z );
}

void map::set_abs_sub(const int x, const int y, const int z)
{
    abs_sub = tripoint( x, y, z );
}

tripoint map::get_abs_sub() const
{
   return abs_sub;
}

submap *map::getsubmap( const size_t grididx ) const
{
    if( grididx >= grid.size() ) {
        debugmsg( "Tried to access invalid grid index %d. Grid size: %d", grididx, grid.size() );
        return nullptr;
    }
    return grid[grididx];
}

void map::setsubmap( const size_t grididx, submap * const smap )
{
    if( grididx >= grid.size() ) {
        debugmsg( "Tried to access invalid grid index %d", grididx );
        return;
    } else if( smap == nullptr ) {
        debugmsg( "Tried to set NULL submap pointer at index %d", grididx );
        return;
    }
    grid[grididx] = smap;
}

submap *map::get_submap_at( const int x, const int y, const int z ) const
{
    if( !inbounds( x, y, z ) ) {
        debugmsg( "Tried to access invalid map position (%d, %d, %d)", x, y, z );
        return nullptr;
    }
    return get_submap_at_grid( x / SEEX, y / SEEY, z );
}

submap *map::get_submap_at( const tripoint &p ) const
{
    if( !inbounds( p ) ) {
        debugmsg( "Tried to access invalid map position (%d, %d, %d)", p.x, p.y, p.z );
        return nullptr;
    }
    return get_submap_at_grid( p.x / SEEX, p.y / SEEY, p.z );
}

submap *map::get_submap_at( const int x, const int y ) const
{
    return get_submap_at( x, y, abs_sub.z );
}

submap *map::get_submap_at( const int x, const int y, int &offset_x, int &offset_y ) const
{
    return get_submap_at( x, y, abs_sub.z, offset_x, offset_y );
}

submap *map::get_submap_at( const int x, const int y, const int z, int &offset_x, int &offset_y ) const
{
    offset_x = x % SEEX;
    offset_y = y % SEEY;
    return get_submap_at( x, y, z );
}

submap *map::get_submap_at( const tripoint &p, int &offset_x, int &offset_y ) const
{
    offset_x = p.x % SEEX;
    offset_y = p.y % SEEY;
    return get_submap_at( p );
}

submap *map::get_submap_at_grid( const int gridx, const int gridy ) const
{
    return getsubmap( get_nonant( gridx, gridy ) );
}

submap *map::get_submap_at_grid( const int gridx, const int gridy, const int gridz ) const
{
    return getsubmap( get_nonant( gridx, gridy, gridz ) );
}

submap *map::get_submap_at_grid( const tripoint &p ) const
{
    return getsubmap( get_nonant( p.x, p.y, p.z ) );
}

size_t map::get_nonant( const int gridx, const int gridy ) const
{
    return get_nonant( gridx, gridy, abs_sub.z );
}

size_t map::get_nonant( const int gridx, const int gridy, const int gridz ) const
{
    if( gridx < 0 || gridx >= my_MAPSIZE ||
        gridy < 0 || gridy >= my_MAPSIZE ||
        gridz < -OVERMAP_DEPTH || gridz > OVERMAP_HEIGHT ) {
        debugmsg( "Tried to access invalid map position at grid (%d,%d,%d)", gridx, gridy, gridz );
        return 0;
    }

    if( zlevels ) {
        const int indexz = gridz + OVERMAP_HEIGHT; // Can't be lower than 0
        return indexz + ( gridx + gridy * my_MAPSIZE ) * OVERMAP_LAYERS;
    } else {
        return gridx + gridy * my_MAPSIZE;
    }
}

size_t map::get_nonant( const tripoint &gridp ) const
{
    return get_nonant( gridp.x, gridp.y, gridp.z );
}

tinymap::tinymap(int mapsize, bool zlevels)
: map(mapsize, zlevels)
{
}

ter_id find_ter_id(const std::string id, bool complain=true) {
    (void)complain; //FIXME: complain unused
    if( termap.find(id) == termap.end() ) {
         debugmsg("Can't find termap[%s]",id.c_str());
         return 0;
    }
    return termap[id].loadid;
}

ter_id find_furn_id(const std::string id, bool complain=true) {
    (void)complain; //FIXME: complain unused
    if( furnmap.find(id) == furnmap.end() ) {
         debugmsg("Can't find furnmap[%s]",id.c_str());
         return 0;
    }
    return furnmap[id].loadid;
}
void map::draw_line_ter(const ter_id type, int x1, int y1, int x2, int y2)
{
    std::vector<point> line = line_to(x1, y1, x2, y2, 0);
    for (auto &i : line) {
        ter_set(i.x, i.y, type);
    }
    ter_set(x1, y1, type);
}
void map::draw_line_ter(const std::string type, int x1, int y1, int x2, int y2) {
    draw_line_ter(find_ter_id(type), x1, y1, x2, y2);
}


void map::draw_line_furn(furn_id type, int x1, int y1, int x2, int y2) {
    std::vector<point> line = line_to(x1, y1, x2, y2, 0);
    for (auto &i : line) {
        furn_set(i.x, i.y, type);
    }
    furn_set(x1, y1, type);
}
void map::draw_line_furn(const std::string type, int x1, int y1, int x2, int y2) {
    draw_line_furn(find_furn_id(type), x1, y1, x2, y2);
}

void map::draw_fill_background(ter_id type) {
    // Need to explicitly set caches dirty - set_ter would do it before
    set_transparency_cache_dirty( abs_sub.z );
    set_outside_cache_dirty( abs_sub.z );

    // Fill each submap rather than each tile
    constexpr size_t block_size = SEEX * SEEY;
    for( int gridx = 0; gridx < my_MAPSIZE; gridx++ ) {
        for( int gridy = 0; gridy < my_MAPSIZE; gridy++ ) {
            auto sm = get_submap_at_grid( gridx, gridy );
            sm->is_uniform = true;
            std::uninitialized_fill_n( &sm->ter[0][0], block_size, type );
        }
    }
}

void map::draw_fill_background(std::string type) {
    draw_fill_background( find_ter_id(type) );
}
void map::draw_fill_background(ter_id (*f)()) {
    draw_square_ter(f, 0, 0, SEEX * my_MAPSIZE - 1, SEEY * my_MAPSIZE - 1);
}
void map::draw_fill_background(const id_or_id & f) {
    draw_square_ter(f, 0, 0, SEEX * my_MAPSIZE - 1, SEEY * my_MAPSIZE - 1);
}

void map::draw_square_ter(ter_id type, int x1, int y1, int x2, int y2) {
    for (int x = x1; x <= x2; x++) {
        for (int y = y1; y <= y2; y++) {
            ter_set(x, y, type);
        }
    }
}
void map::draw_square_ter(std::string type, int x1, int y1, int x2, int y2) {
    draw_square_ter(find_ter_id(type), x1, y1, x2, y2);
}

void map::draw_square_furn(furn_id type, int x1, int y1, int x2, int y2) {
    for (int x = x1; x <= x2; x++) {
        for (int y = y1; y <= y2; y++) {
            furn_set(x, y, type);
        }
    }
}
void map::draw_square_furn(std::string type, int x1, int y1, int x2, int y2) {
    draw_square_furn(find_furn_id(type), x1, y1, x2, y2);
}

void map::draw_square_ter(ter_id (*f)(), int x1, int y1, int x2, int y2) {
    for (int x = x1; x <= x2; x++) {
        for (int y = y1; y <= y2; y++) {
            ter_set(x, y, f());
        }
    }
}

void map::draw_square_ter(const id_or_id & f, int x1, int y1, int x2, int y2) {
    for (int x = x1; x <= x2; x++) {
        for (int y = y1; y <= y2; y++) {
            ter_set(x, y, f.get());
        }
    }
}

void map::draw_rough_circle(ter_id type, int x, int y, int rad) {
    for (int i = x - rad; i <= x + rad; i++) {
        for (int j = y - rad; j <= y + rad; j++) {
            if (rl_dist(x, y, i, j) + rng(0, 3) <= rad) {
                ter_set(i, j, type);
            }
        }
    }
}
void map::draw_rough_circle(std::string type, int x, int y, int rad) {
    draw_rough_circle(find_ter_id(type), x, y, rad);
}

void map::draw_rough_circle_furn(furn_id type, int x, int y, int rad) {
    for (int i = x - rad; i <= x + rad; i++) {
        for (int j = y - rad; j <= y + rad; j++) {
            if (rl_dist(x, y, i, j) + rng(0, 3) <= rad) {
                furn_set(i, j, type);
            }
        }
    }
}
void map::draw_rough_circle_furn(std::string type, int x, int y, int rad) {
    draw_rough_circle(find_furn_id(type), x, y, rad);
}

void map::add_corpse( const tripoint &p ) {
    item body;

    const bool isReviveSpecial = one_in(10);

    if (!isReviveSpecial){
        body.make_corpse();
    } else {
        body.make_corpse( "mon_zombie", calendar::turn );
        body.item_tags.insert("REVIVE_SPECIAL");
        body.active = true;
    }

    add_item_or_charges(p, body);
    put_items_from_loc( "shoes",  p, 0);
    put_items_from_loc( "pants",  p, 0);
    put_items_from_loc( "shirts", p, 0);
    if (one_in(6)) {
        put_items_from_loc("jackets", p, 0);
    }
    if (one_in(15)) {
        put_items_from_loc("bags", p, 0);
    }
}

field &map::get_field( const tripoint &p )
{
    return field_at( p );
}

void map::creature_on_trap( Creature &c, bool const may_avoid )
{
    auto const &tr = tr_at( c.pos3() );
    if( tr.is_null() ) {
        return;
    }
    // boarded in a vehicle means the player is above the trap, like a flying monster and can
    // never trigger the trap.
    const player * const p = dynamic_cast<const player *>( &c );
    if( p != nullptr && p->in_vehicle ) {
        return;
    }
    if( may_avoid && c.avoid_trap( c.pos3(), tr ) ) {
        return;
    }
    tr.trigger( c.pos3(), &c );
}

template<typename Functor>
    void map::function_over( const tripoint &start, const tripoint &end, Functor fun ) const
{
    function_over( start.x, start.y, start.z, end.x, end.y, end.z, fun );
}

template<typename Functor>
    void map::function_over( const int stx, const int sty, const int stz,
                             const int enx, const int eny, const int enz, Functor fun ) const
{
    // start and end are just two points, end can be "before" start
    // Also clip the area to map area
    const int minx = std::max( std::min(stx, enx ), 0 );
    const int miny = std::max( std::min(sty, eny ), 0 );
    const int minz = std::max( std::min(stz, enz ), -OVERMAP_DEPTH );
    const int maxx = std::min( std::max(stx, enx ), my_MAPSIZE * SEEX );
    const int maxy = std::min( std::max(sty, eny ), my_MAPSIZE * SEEY );
    const int maxz = std::min( std::max(stz, enz ), OVERMAP_HEIGHT );

    // Submaps that contain the bounding points
    const int min_smx = minx / SEEX;
    const int min_smy = miny / SEEY;
    const int max_smx = maxx / SEEX;
    const int max_smy = maxy / SEEY;
    // Z outermost, because submaps are flat
    tripoint gp;
    int &z = gp.z;
    int &smx = gp.x;
    int &smy = gp.y;
    for( z = minz; z <= maxz; z++ ) {
        for( smx = min_smx; smx <= max_smx; smx++ ) {
            for( smy = min_smy; smy <= max_smy; smy++ ) {
                submap const *cur_submap = get_submap_at_grid( smx, smy, z );
                // Bounds on the submap coords
                const int sm_minx = smx > min_smx ? 0 : minx % SEEX;
                const int sm_miny = smy > min_smy ? 0 : miny % SEEY;
                const int sm_maxx = smx < max_smx ? (SEEX - 1) : maxx % SEEX;
                const int sm_maxy = smy < max_smy ? (SEEY - 1) : maxy % SEEY;

                point lp;
                int &sx = lp.x;
                int &sy = lp.y;
                for( sx = sm_minx; sx <= sm_maxx; ++sx ) {
                    for( sy = sm_miny; sy <= sm_maxy; ++sy ) {
                        const iteration_state rval = fun( gp, cur_submap, lp );
                        if( rval != ITER_CONTINUE ) {
                            switch( rval ) {
                            case ITER_SKIP_ZLEVEL:
                                smx = my_MAPSIZE + 1;
                                smy = my_MAPSIZE + 1;
                                // Fall through
                            case ITER_SKIP_SUBMAP:
                                sx = SEEX;
                                sy = SEEY;
                                break;
                            default:
                                return;
                            }
                        }
                    }
                }
            }
        }
    }
}

void map::scent_blockers( bool (&blocks_scent)[SEEX * MAPSIZE][SEEY * MAPSIZE],
                          bool (&reduces_scent)[SEEX * MAPSIZE][SEEY * MAPSIZE],
                          const int minx, const int miny, const int maxx, const int maxy )
{
    auto reduce = TFLAG_REDUCE_SCENT;
    auto block = TFLAG_WALL;
    auto fill_values = [&]( const tripoint &gp, const submap *sm, const point &lp ) {
        if( terlist[ sm->get_ter( lp.x, lp.y ) ].has_flag( block ) ) {
            // We need to generate the x/y coords, because we can't get them "for free"
            const int x = ( gp.x * SEEX ) + lp.x;
            const int y = ( gp.y * SEEY ) + lp.y;
            blocks_scent[x][y] = true;
        } else if( terlist[ sm->get_ter( lp.x, lp.y ) ].has_flag( reduce ) || furnlist[ sm->get_furn( lp.x, lp.y ) ].has_flag( reduce ) ) {
            const int x = ( gp.x * SEEX ) + lp.x;
            const int y = ( gp.y * SEEY ) + lp.y;
            reduces_scent[x][y] = true;
        }

        return ITER_CONTINUE;
    };

    function_over( minx, miny, abs_sub.z, maxx, maxy, abs_sub.z, fill_values );

    // Now vehicles

    // Currently the scentmap is limited to an area around the player rather than entire map
    auto local_bounds = [=]( const point &coord ) {
        return coord.x >= minx && coord.x <= maxx && coord.y >= miny && coord.y <= maxy;
    };

    auto vehs = get_vehicles();
    for( auto &wrapped_veh : vehs ) {
        vehicle &veh = *(wrapped_veh.v);
        auto obstacles = veh.all_parts_with_feature( VPFLAG_OBSTACLE, true );
        for( const int p : obstacles ) {
            const point part_pos = veh.global_pos() + veh.parts[p].precalc[0];
            if( local_bounds( part_pos ) ) {
                reduces_scent[part_pos.x][part_pos.y] = true;
            }
        }

        // Doors, but only the closed ones
        auto doors = veh.all_parts_with_feature( VPFLAG_OPENABLE, true );
        for( const int p : doors ) {
            if( veh.parts[p].open ) {
                continue;
            }

            const point part_pos = veh.global_pos() + veh.parts[p].precalc[0];
            if( local_bounds( part_pos ) ) {
                reduces_scent[part_pos.x][part_pos.y] = true;
            }
        }
    }
}

<<<<<<< HEAD
level_cache &map::access_cache( int zlev )
{
    if( zlev >= -OVERMAP_DEPTH && zlev <= OVERMAP_HEIGHT ) {
        return caches[zlev + OVERMAP_DEPTH];
    }

    debugmsg( "access_cache called with invalid z-level: %d", zlev );
    return nullcache;
}

const level_cache &map::access_cache( int zlev ) const
{
    if( zlev >= -OVERMAP_DEPTH && zlev <= OVERMAP_HEIGHT ) {
        return caches[zlev + OVERMAP_DEPTH];
    }

    debugmsg( "access_cache called with invalid z-level: %d", zlev );
    return nullcache;
}

level_cache::level_cache()
{
    transparency_cache_dirty = true;
    outside_cache_dirty = true;
    veh_in_active_range = false;
    std::fill_n( &veh_exists_at[0][0], SEEX * MAPSIZE * SEEY * MAPSIZE, false );
=======
tripoint_range map::points_in_rectangle( const tripoint &from, const tripoint &to ) const
{
    const int minx = std::max( 0, std::min( from.x, to.x ) );
    const int miny = std::max( 0, std::min( from.y, to.y ) );
    const int minz = std::max( -OVERMAP_DEPTH, std::min( from.z, to.z ) );
    const int maxx = std::min( SEEX * my_MAPSIZE, std::max( from.x, to.x ) );
    const int maxy = std::min( SEEX * my_MAPSIZE, std::max( from.y, to.y ) );
    const int maxz = std::min( OVERMAP_HEIGHT, std::max( from.z, to.z ) );
    return tripoint_range( tripoint( minx, miny, minz ), tripoint( maxx, maxy, maxz ) );
}

tripoint_range map::points_in_radius( const tripoint &center, size_t radius, size_t radiusz ) const
{
    const int minx = std::max<int>( 0, center.x - radius );
    const int miny = std::max<int>( 0, center.y - radius );
    const int minz = std::max<int>( -OVERMAP_DEPTH, center.z - radiusz );
    const int maxx = std::min<int>( SEEX * my_MAPSIZE, center.x + radius );
    const int maxy = std::min<int>( SEEX * my_MAPSIZE, center.y + radius );
    const int maxz = std::min<int>( OVERMAP_HEIGHT, center.z + radiusz );
    return tripoint_range( tripoint( minx, miny, minz ), tripoint( maxx, maxy, maxz ) );
>>>>>>> 8cdef3ce
}<|MERGE_RESOLUTION|>--- conflicted
+++ resolved
@@ -7153,34 +7153,6 @@
     }
 }
 
-<<<<<<< HEAD
-level_cache &map::access_cache( int zlev )
-{
-    if( zlev >= -OVERMAP_DEPTH && zlev <= OVERMAP_HEIGHT ) {
-        return caches[zlev + OVERMAP_DEPTH];
-    }
-
-    debugmsg( "access_cache called with invalid z-level: %d", zlev );
-    return nullcache;
-}
-
-const level_cache &map::access_cache( int zlev ) const
-{
-    if( zlev >= -OVERMAP_DEPTH && zlev <= OVERMAP_HEIGHT ) {
-        return caches[zlev + OVERMAP_DEPTH];
-    }
-
-    debugmsg( "access_cache called with invalid z-level: %d", zlev );
-    return nullcache;
-}
-
-level_cache::level_cache()
-{
-    transparency_cache_dirty = true;
-    outside_cache_dirty = true;
-    veh_in_active_range = false;
-    std::fill_n( &veh_exists_at[0][0], SEEX * MAPSIZE * SEEY * MAPSIZE, false );
-=======
 tripoint_range map::points_in_rectangle( const tripoint &from, const tripoint &to ) const
 {
     const int minx = std::max( 0, std::min( from.x, to.x ) );
@@ -7201,5 +7173,32 @@
     const int maxy = std::min<int>( SEEX * my_MAPSIZE, center.y + radius );
     const int maxz = std::min<int>( OVERMAP_HEIGHT, center.z + radiusz );
     return tripoint_range( tripoint( minx, miny, minz ), tripoint( maxx, maxy, maxz ) );
->>>>>>> 8cdef3ce
+}
+
+level_cache &map::access_cache( int zlev )
+{
+    if( zlev >= -OVERMAP_DEPTH && zlev <= OVERMAP_HEIGHT ) {
+        return caches[zlev + OVERMAP_DEPTH];
+    }
+
+    debugmsg( "access_cache called with invalid z-level: %d", zlev );
+    return nullcache;
+}
+
+const level_cache &map::access_cache( int zlev ) const
+{
+    if( zlev >= -OVERMAP_DEPTH && zlev <= OVERMAP_HEIGHT ) {
+        return caches[zlev + OVERMAP_DEPTH];
+    }
+
+    debugmsg( "access_cache called with invalid z-level: %d", zlev );
+    return nullcache;
+}
+
+level_cache::level_cache()
+{
+    transparency_cache_dirty = true;
+    outside_cache_dirty = true;
+    veh_in_active_range = false;
+    std::fill_n( &veh_exists_at[0][0], SEEX * MAPSIZE * SEEY * MAPSIZE, false );
 }