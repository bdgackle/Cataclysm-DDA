--- conflicted
+++ resolved
@@ -4260,7 +4260,7 @@
         show_items = false; // Can only see underwater items if WE are underwater
     }
     // If there's a trap here, and we have sufficient perception, draw that instead
-    if (curr_trap != tr_null && traplist[curr_trap]->can_see( tripoint( x, y, g->levz ), g->u ) ) {
+    if (curr_trap != tr_null && traplist[curr_trap]->can_see( tripoint( x, y, g->get_levz() ), g->u ) ) {
         tercol = traplist[curr_trap]->color;
         if (traplist[curr_trap]->sym == '%') {
             switch(rng(1, 5)) {
@@ -4781,18 +4781,7 @@
     }
 }
 
-<<<<<<< HEAD
-void map::forget_traps(int gridx, int gridy)
-=======
-void map::load(const int wx, const int wy, const int wz, const bool update_vehicle, overmap *om)
-{
-    const int awx = om->pos().x * OMAPX * 2 + wx;
-    const int awy = om->pos().y * OMAPY * 2 + wy;
-    load_abs(awx, awy, wz, update_vehicle);
-}
-
 void map::forget_traps( const int gridx, const int gridy, const int gridz )
->>>>>>> 80cd4167
 {
     const auto smap = get_submap_at_grid( gridx, gridy, gridz );
 
