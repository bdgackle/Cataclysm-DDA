#include "map.h"
#include "lightmap.h"
#include "output.h"
#include "rng.h"
#include "game.h"
#include "line.h"
#include "options.h"
#include "mapbuffer.h"
#include "translations.h"
#include "monstergenerator.h"
#include <cmath>
#include <stdlib.h>
#include <fstream>
#include "debug.h"
#include "item_factory.h"
#include "messages.h"

extern bool is_valid_in_w_terrain(int,int);

#include "overmapbuffer.h"

#define SGN(a) (((a)<0) ? -1 : 1)
#define INBOUNDS(x, y) \
 (x >= 0 && x < SEEX * my_MAPSIZE && y >= 0 && y < SEEY * my_MAPSIZE)
#define dbg(x) dout((DebugLevel)(x),D_MAP) << __FILE__ << ":" << __LINE__ << ": "

enum astar_list {
 ASL_NONE,
 ASL_OPEN,
 ASL_CLOSED
};

map::map(int mapsize)
{
    nulter = t_null;
    my_MAPSIZE = mapsize;
    dbg(D_INFO) << "map::map(): my_MAPSIZE: " << my_MAPSIZE;
    veh_in_active_range = true;
    transparency_cache_dirty = true;
    outside_cache_dirty = true;
    memset(veh_exists_at, 0, sizeof(veh_exists_at));
    for (int n = 0; n < sizeof(grid) / sizeof(grid[0]); n++) {
        grid[n] = NULL;
    }
}

map::~map()
{
}

VehicleList map::get_vehicles(){
   return get_vehicles(0,0,SEEX*my_MAPSIZE, SEEY*my_MAPSIZE);
}

VehicleList map::get_vehicles(const int sx, const int sy, const int ex, const int ey)
{
 const int chunk_sx = (sx / SEEX) - 1;
 const int chunk_ex = (ex / SEEX) + 1;
 const int chunk_sy = (sy / SEEY) - 1;
 const int chunk_ey = (ey / SEEY) + 1;
 VehicleList vehs;

 for(int cx = chunk_sx; cx <= chunk_ex; ++cx) {
  for(int cy = chunk_sy; cy <= chunk_ey; ++cy) {
   submap *current_submap = get_submap_at_grid(cx, cy);
   if(current_submap == NULL) {
       continue; // out of grid
   }

   for( size_t i = 0; i < current_submap->vehicles.size(); ++i ) {
    wrapped_vehicle w;
    w.v = current_submap->vehicles[i];
    w.x = w.v->posx + cx * SEEX;
    w.y = w.v->posy + cy * SEEY;
    w.i = cx;
    w.j = cy;
    vehs.push_back(w);
   }
  }
 }

 return vehs;
}

vehicle* map::veh_at(const int x, const int y, int &part_num)
{
 // This function is called A LOT. Move as much out of here as possible.
 if (!veh_in_active_range || !inbounds(x, y))
  return NULL;    // Out-of-bounds - null vehicle
 if(!veh_exists_at[x][y])
  return NULL;    // cache cache indicates no vehicle. This should optimize a great deal.
 std::pair<int,int> point(x,y);
 std::map< std::pair<int,int>, std::pair<vehicle*,int> >::iterator it;
 if ((it = veh_cached_parts.find(point)) != veh_cached_parts.end())
 {
  part_num = it->second.second;
  return it->second.first;
 }
 debugmsg ("vehicle part cache cache indicated vehicle not found: %d %d",x,y);
 return NULL;
}

vehicle* map::veh_at(const int x, const int y)
{
 int part = 0;
 vehicle *veh = veh_at(x, y, part);
 return veh;
}

void map::reset_vehicle_cache()
{
 clear_vehicle_cache();
 // Cache all vehicles
 veh_in_active_range = false;
 for( std::set<vehicle*>::iterator veh = vehicle_list.begin(),
   it_end = vehicle_list.end(); veh != it_end; ++veh ) {
  update_vehicle_cache(*veh, true);
 }
}

void map::update_vehicle_cache(vehicle * veh, const bool brand_new)
{
 veh_in_active_range = true;
 if(!brand_new){
 // Existing must be cleared
  std::map< std::pair<int,int>, std::pair<vehicle*,int> >::iterator it =
             veh_cached_parts.begin(), end = veh_cached_parts.end(), tmp;
  while( it != end ) {
   if( it->second.first == veh ) {
    int x = it->first.first;
    int y = it->first.second;
    if ((x > 0) && (y > 0) &&
         x < SEEX*MAPSIZE &&
         y < SEEY*MAPSIZE){
     veh_exists_at[x][y] = false;
    }
    tmp = it;
    ++it;
    veh_cached_parts.erase( tmp );
   }else
    ++it;
  }
 }
 // Get parts
 std::vector<vehicle_part> & parts = veh->parts;
 const int gx = veh->global_x();
 const int gy = veh->global_y();
 int partid = 0;
 for( std::vector<vehicle_part>::iterator it = parts.begin(),
   end = parts.end(); it != end; ++it, ++partid ) {
  if (it->removed) {
      continue;
  }
  const int px = gx + it->precalc_dx[0];
  const int py = gy + it->precalc_dy[0];
  veh_cached_parts.insert( std::make_pair( std::make_pair(px,py),
                                        std::make_pair(veh,partid) ));
  if ((px > 0) && (py > 0) &&
       px < SEEX*MAPSIZE &&
       py < SEEY*MAPSIZE){
   veh_exists_at[px][py] = true;
  }
 }
}

void map::clear_vehicle_cache()
{
 std::map< std::pair<int,int>, std::pair<vehicle*,int> >::iterator part;
 while( veh_cached_parts.size() ) {
  part = veh_cached_parts.begin();
  int x = part->first.first;
  int y = part->first.second;
  if ((x > 0) && (y > 0) &&
       x < SEEX*MAPSIZE &&
       y < SEEY*MAPSIZE){
   veh_exists_at[x][y] = false;
  }
  veh_cached_parts.erase(part);
 }
}

void map::update_vehicle_list(submap *const to) {
 // Update vehicle data
 for( std::vector<vehicle*>::iterator it = to->vehicles.begin(),
      end = to->vehicles.end(); it != end; ++it ) {
   vehicle_list.insert(*it);
 }
}

void map::board_vehicle(int x, int y, player *p)
{
    if (!p) {
        debugmsg ("map::board_vehicle: null player");
        return;
    }

    int part = 0;
    vehicle *veh = veh_at(x, y, part);
    if (!veh) {
        if(p->grab_point.x == 0 && p->grab_point.y == 0) {
            debugmsg ("map::board_vehicle: vehicle not found");
        }
        return;
    }

    const int seat_part = veh->part_with_feature (part, VPFLAG_BOARDABLE);
    if (seat_part < 0) {
        debugmsg ("map::board_vehicle: boarding %s (not boardable)",
                  veh->part_info(part).name.c_str());
        return;
    }
    if (veh->parts[seat_part].has_flag(vehicle_part::passenger_flag)) {
        player *psg = veh->get_passenger (seat_part);
        debugmsg ("map::board_vehicle: passenger (%s) is already there",
                  psg ? psg->name.c_str() : "<null>");
        unboard_vehicle( x, y );
    }
    veh->parts[seat_part].set_flag(vehicle_part::passenger_flag);
    veh->parts[seat_part].passenger_id = p->getID();

    p->posx = x;
    p->posy = y;
    p->in_vehicle = true;
    if (p == &g->u &&
        (x < SEEX * int(my_MAPSIZE / 2) || y < SEEY * int(my_MAPSIZE / 2) ||
         x >= SEEX * (1 + int(my_MAPSIZE / 2)) ||
         y >= SEEY * (1 + int(my_MAPSIZE / 2))   )) {
        g->update_map(x, y);
    }
}

void map::unboard_vehicle(const int x, const int y)
{
    int part = 0;
    vehicle *veh = veh_at(x, y, part);
    player *passenger = NULL;
    if (!veh) {
        debugmsg ("map::unboard_vehicle: vehicle not found");
        // Try and force unboard the player anyway.
        if( g->u.xpos() == x && g->u.ypos() == y ) {
            passenger = &(g->u);
        } else {
            int npcdex = g->npc_at( x, y );
            if( npcdex != -1 ) {
                passenger = g->active_npc[npcdex];
            }
        }
        if( passenger ) {
            passenger->in_vehicle = false;
            passenger->driving_recoil = 0;
            passenger->controlling_vehicle = false;
        }
        return;
    }
    const int seat_part = veh->part_with_feature (part, VPFLAG_BOARDABLE, false);
    if (seat_part < 0) {
        debugmsg ("map::unboard_vehicle: unboarding %s (not boardable)",
                  veh->part_info(part).name.c_str());
        return;
    }
    passenger = veh->get_passenger(seat_part);
    if (!passenger) {
        debugmsg ("map::unboard_vehicle: passenger not found");
        return;
    }
    passenger->in_vehicle = false;
    passenger->driving_recoil = 0;
    passenger->controlling_vehicle = false;
    veh->parts[seat_part].remove_flag(vehicle_part::passenger_flag);
    veh->skidding = true;
}

void map::destroy_vehicle (vehicle *veh)
{
 if (!veh) {
  debugmsg("map::destroy_vehicle was passed NULL");
  return;
 }
 submap * const current_submap = get_submap_at_grid(veh->smx, veh->smy);
 for (int i = 0; i < current_submap->vehicles.size(); i++) {
  if (current_submap->vehicles[i] == veh) {
   vehicle_list.erase(veh);
   reset_vehicle_cache();
   current_submap->vehicles.erase (current_submap->vehicles.begin() + i);
   delete veh;
   return;
  }
 }
 debugmsg ("destroy_vehicle can't find it! name=%s, x=%d, y=%d", veh->name.c_str(), veh->smx, veh->smy);
}

bool map::displace_vehicle (int &x, int &y, const int dx, const int dy, bool test)
{
 const int x2 = x + dx;
 const int y2 = y + dy;
 int srcx = x;
 int srcy = y;
 int dstx = x2;
 int dsty = y2;

 if (!inbounds(srcx, srcy)){
  if (g->debugmon)
   debugmsg ("map::displace_vehicle: coords out of bounds %d,%d->%d,%d",
            srcx, srcy, dstx, dsty);
  return false;
 }

 int src_offset_x, src_offset_y, dst_offset_x, dst_offset_y;
 submap * const src_submap = get_submap_at(srcx, srcy, src_offset_x, src_offset_y);
 submap * const dst_submap = get_submap_at(dstx, dsty, dst_offset_x, dst_offset_y);

 if (test) {
  return src_submap != dst_submap;
 }

 // first, let's find our position in current vehicles vector
 int our_i = -1;
 for (int i = 0; i < src_submap->vehicles.size(); i++) {
  if (src_submap->vehicles[i]->posx == src_offset_x &&
      src_submap->vehicles[i]->posy == src_offset_y) {
   our_i = i;
   break;
  }
 }
 if (our_i < 0) {
     vehicle *v = veh_at(x, y);
     for(int a = 0; a < my_MAPSIZE * my_MAPSIZE; a++) {
        for (int i = 0; i < grid[a]->vehicles.size(); i++) {
            if (grid[a]->vehicles[i] == v) {
                our_i = i;
                const_cast<submap*&>(src_submap) = grid[a];
                break;
            }
        }
     }
 }
 if (our_i < 0) {
  if (g->debugmon)
   debugmsg ("displace_vehicle our_i=%d", our_i);
  return false;
 }
 // move the vehicle
 vehicle *veh = src_submap->vehicles[our_i];
 // don't let it go off grid
 if (!inbounds(x2, y2)){
  veh->stop();
   // Silent debug
  dbg(D_ERROR) << "map:displace_vehicle: Stopping vehicle, displaced dx=" << dx << ", dy=" << dy;
   // debugmon'd on screen
  if (g->debugmon) debugmsg ("stopping vehicle, displaced dx=%d, dy=%d", dx,dy);
  return false;
 }

    // record every passenger inside
 std::vector<int> psg_parts = veh->boarded_parts();
 std::vector<player *> psgs;
 for (int p = 0; p < psg_parts.size(); p++)
  psgs.push_back (veh->get_passenger (psg_parts[p]));

 const int rec = abs(veh->velocity) / 5 / 100;

 bool need_update = false;
 int upd_x, upd_y;
 // move passengers
 for (int i = 0; i < psg_parts.size(); i++) {
  player *psg = psgs[i];
  const int p = psg_parts[i];
  if (!psg) {
   debugmsg ("empty passenger part %d pcoord=%d,%d u=%d,%d?", p,
             veh->global_x() + veh->parts[p].precalc_dx[0],
             veh->global_y() + veh->parts[p].precalc_dy[0],
                      g->u.posx, g->u.posy);
   continue;
  }
  // add recoil
  psg->driving_recoil = rec;
  // displace passenger taking in account vehicle movement (dx, dy)
  // and turning: precalc_dx/dy [0] contains previous frame direction,
  // and precalc_dx/dy[1] should contain next direction
  psg->posx += dx + veh->parts[p].precalc_dx[1] - veh->parts[p].precalc_dx[0];
  psg->posy += dy + veh->parts[p].precalc_dy[1] - veh->parts[p].precalc_dy[0];
  if (psg == &g->u) { // if passenger is you, we need to update the map
   need_update = true;
   upd_x = psg->posx;
   upd_y = psg->posy;
  }
 }
 for (int p = 0; p < veh->parts.size(); p++) {
  veh->parts[p].precalc_dx[0] = veh->parts[p].precalc_dx[1];
  veh->parts[p].precalc_dy[0] = veh->parts[p].precalc_dy[1];
 }

 veh->posx = dst_offset_x;
 veh->posy = dst_offset_y;
 if (src_submap != dst_submap) {
  vehicle * veh1 = veh;
  veh1->smx = int(x2 / SEEX);
  veh1->smy = int(y2 / SEEY);
  dst_submap->vehicles.push_back (veh1);
  src_submap->vehicles.erase (src_submap->vehicles.begin() + our_i);
 }

 x += dx;
 y += dy;

 update_vehicle_cache(veh);

 bool was_update = false;
 if (need_update &&
     (upd_x < SEEX * int(my_MAPSIZE / 2) || upd_y < SEEY *int(my_MAPSIZE / 2) ||
      upd_x >= SEEX * (1+int(my_MAPSIZE / 2)) ||
      upd_y >= SEEY * (1+int(my_MAPSIZE / 2))   )) {
// map will shift, so adjust vehicle coords we've been passed
  if (upd_x < SEEX * int(my_MAPSIZE / 2))
   x += SEEX;
  else if (upd_x >= SEEX * (1+int(my_MAPSIZE / 2)))
   x -= SEEX;
  if (upd_y < SEEY * int(my_MAPSIZE / 2))
   y += SEEY;
  else if (upd_y >= SEEY * (1+int(my_MAPSIZE / 2)))
   y -= SEEY;
  g->update_map(upd_x, upd_y);
  was_update = true;
 }

 return (src_submap != dst_submap) || was_update;
}

void map::on_vehicle_moved() {
    set_outside_cache_dirty();
    set_transparency_cache_dirty();
}

void map::vehmove()
{
    // give vehicles movement points
    {
        VehicleList vehs = get_vehicles();
        for( size_t v = 0; v < vehs.size(); ++v ) {
            vehicle* veh = vehs[v].v;
            veh->gain_moves();
            veh->power_parts();
            veh->idle();
        }
    }

    // 15 equals 3 >50mph vehicles, or up to 15 slow (1 square move) ones
    for( int count = 0; count < 15; count++ ) {
        if( !vehproceed() ) {
            break;
        } else {
            on_vehicle_moved();
        }
    }
    // Process item removal on the vehicles that were modified this turn.
    for (std::set<vehicle*>::iterator it = dirty_vehicle_list.begin(); it != dirty_vehicle_list.end(); ++it) {
        (*it)->part_removal_cleanup();
    }
    dirty_vehicle_list.clear();
}

bool map::vehproceed()
{
    VehicleList vehs = get_vehicles();
    vehicle* veh = NULL;
    float max_of_turn = 0;
    int x; int y;
    for( size_t v = 0; v < vehs.size(); ++v ) {
        if( vehs[v].v->of_turn > max_of_turn ) {
            veh = vehs[v].v;
            x = vehs[v].x;
            y = vehs[v].y;
            max_of_turn = veh->of_turn;
        }
    }
    if(!veh) { return false; }

    if (!inbounds(x, y)) {
        if (g->debugmon) { debugmsg ("stopping out-of-map vehicle. (x,y)=(%d,%d)",x,y); }
        veh->stop();
        veh->of_turn = 0;
        return true;
    }

    bool pl_ctrl = veh->player_in_control(&g->u);

    // k slowdown first.
    int slowdown = veh->skidding? 200 : 20; // mph lost per tile when coasting
    float kslw = (0.1 + veh->k_dynamics()) / ((0.1) + veh->k_mass());
    slowdown = (int) ceil(kslw * slowdown);
    if (abs(slowdown) > abs(veh->velocity)) {
        veh->stop();
    } else if (veh->velocity < 0) {
      veh->velocity += slowdown;
    } else {
      veh->velocity -= slowdown;
    }

    //low enough for bicycles to go in reverse.
    if (veh->velocity && abs(veh->velocity) < 20) {
        veh->stop();
    }

    if(veh->velocity == 0) {
        veh->of_turn -= .321f;
        return true;
    }

    { // sink in water?
        std::vector<int> wheel_indices = veh->all_parts_with_feature(VPFLAG_WHEEL, false);
        int num_wheels = wheel_indices.size(), submerged_wheels = 0;
        for (int w = 0; w < num_wheels; w++) {
            const int p = wheel_indices[w];
            const int px = x + veh->parts[p].precalc_dx[0];
            const int py = y + veh->parts[p].precalc_dy[0];
            // deep water
            if(ter_at(px, py).has_flag(TFLAG_DEEP_WATER)) {
                submerged_wheels++;
            }
        }
        // submerged wheels threshold is 2/3.
        if (num_wheels &&  (float)submerged_wheels / num_wheels > .666) {
            add_msg(m_bad, _("Your %s sank."), veh->name.c_str());
            if (pl_ctrl) {
                veh->unboard_all ();
            }
            // destroy vehicle (sank to nowhere)
            destroy_vehicle(veh);
            return true;
        }
    }
    // One-tile step take some of movement
    //  terrain cost is 1000 on roads.
    // This is stupid btw, it makes veh magically seem
    //  to accelerate when exiting rubble areas.
    float ter_turn_cost = 500.0 * move_cost_ter_furn (x,y) / abs(veh->velocity);

    //can't afford it this turn?
    if(ter_turn_cost >= veh->of_turn) {
        veh->of_turn_carry = veh->of_turn;
        veh->of_turn = 0;
        return true;
    }

    veh->of_turn -= ter_turn_cost;

    // if not enough wheels, mess up the ground a bit.
    if (!veh->valid_wheel_config()) {
        veh->velocity += veh->velocity < 0 ? 2000 : -2000;
        for (int p = 0; p < veh->parts.size(); p++) {
            const int px = x + veh->parts[p].precalc_dx[0];
            const int py = y + veh->parts[p].precalc_dy[0];
            const ter_id &pter = ter(px, py);
            if (pter == t_dirt || pter == t_grass) {
                ter_set(px, py, t_dirtmound);
            }
        }
    }

    if (veh->skidding) {
        if (one_in(4)) { // might turn uncontrollably while skidding
            veh->turn (one_in(2) ? -15 : 15);
        }
    }
    else if (pl_ctrl && rng(0, 4) > g->u.skillLevel("driving") && one_in(20)) {
        add_msg(m_warning, _("You fumble with the %s's controls."), veh->name.c_str());
        veh->turn (one_in(2) ? -15 : 15);
    }
    // eventually send it skidding if no control
    if (!veh->boarded_parts().size() && one_in (10)) {
        veh->skidding = true;
    }
    tileray mdir; // the direction we're moving
    if (veh->skidding) { // if skidding, it's the move vector
        mdir = veh->move;
    } else if (veh->turn_dir != veh->face.dir()) {
        mdir.init (veh->turn_dir); // driver turned vehicle, get turn_dir
    } else {
      mdir = veh->face;          // not turning, keep face.dir
    }
    mdir.advance (veh->velocity < 0? -1 : 1);
    const int dx = mdir.dx();           // where do we go
    const int dy = mdir.dy();           // where do we go
    bool can_move = true;
    // calculate parts' mount points @ next turn (put them into precalc[1])
    veh->precalc_mounts(1, veh->skidding ? veh->turn_dir : mdir.dir());

    int dmg_1 = 0;

    std::vector<veh_collision> veh_veh_colls;
    std::vector<veh_collision> veh_misc_colls;

    if (veh->velocity == 0) { can_move = false; }
    // find collisions
    int vel1 = veh->velocity/100; //velocity of car before collision
    veh->collision( veh_veh_colls, veh_misc_colls, dx, dy, can_move, dmg_1 );

    bool veh_veh_coll_flag = false;
    // Used to calculate the epicenter of the collision.
    point epicenter1(0, 0);
    point epicenter2(0, 0);

    if(veh_veh_colls.size()) { // we have dynamic crap!
        // effects of colliding with another vehicle:
        // transfers of momentum, skidding,
        // parts are damaged/broken on both sides,
        // remaining times are normalized,
        veh_veh_coll_flag = true;
        veh_collision c = veh_veh_colls[0]; //Note: What´s with collisions with more than 2 vehicles?
        vehicle* veh2 = (vehicle*) c.target;
        add_msg(m_bad, _("The %1$s's %2$s collides with the %3$s's %4$s."),
                       veh->name.c_str(),  veh->part_info(c.part).name.c_str(),
                       veh2->name.c_str(), veh2->part_info(c.target_part).name.c_str());

        // for reference, a cargo truck weighs ~25300, a bicycle 690,
        //  and 38mph is 3800 'velocity'
        rl_vec2d velo_veh1 = veh->velo_vec();
        rl_vec2d velo_veh2 = veh2->velo_vec();
        float m1 = veh->total_mass();
        float m2 = veh2->total_mass();
        //Energy of vehicle1 annd vehicle2 before collision
        float E = 0.5 * m1 * velo_veh1.norm() * velo_veh1.norm() +
            0.5 * m2 * velo_veh2.norm() * velo_veh2.norm();

        //collision_axis
        int x_cof1 = 0, y_cof1 = 0, x_cof2 = 0, y_cof2 = 0;
        veh ->center_of_mass(x_cof1, y_cof1);
        veh2->center_of_mass(x_cof2, y_cof2);
        rl_vec2d collision_axis_y;

        collision_axis_y.x = ( veh->global_x() + x_cof1 ) -  ( veh2->global_x() + x_cof2 );
        collision_axis_y.y = ( veh->global_y() + y_cof1 ) -  ( veh2->global_y() + y_cof2 );
        collision_axis_y = collision_axis_y.normalized();
        rl_vec2d collision_axis_x = collision_axis_y.get_vertical();
        // imp? & delta? & final? reworked:
        // newvel1 =( vel1 * ( mass1 - mass2 ) + ( 2 * mass2 * vel2 ) ) / ( mass1 + mass2 )
        // as per http://en.wikipedia.org/wiki/Elastic_collision
        //velocity of veh1 before collision in the direction of collision_axis_y
        float vel1_y = collision_axis_y.dot_product(velo_veh1);
        float vel1_x = collision_axis_x.dot_product(velo_veh1);
        //velocity of veh2 before collision in the direction of collision_axis_y
        float vel2_y = collision_axis_y.dot_product(velo_veh2);
        float vel2_x = collision_axis_x.dot_product(velo_veh2);
        // e = 0 -> inelastic collision
        // e = 1 -> elastic collision
        float e = get_collision_factor(vel1_y/100 - vel2_y/100);

        //velocity after collision
        float vel1_x_a = vel1_x;
        // vel1_x_a = vel1_x, because in x-direction we have no transmission of force
        float vel2_x_a = vel2_x;
        //transmission of force only in direction of collision_axix_y
        //equation: partially elastic collision
        float vel1_y_a = ( m2 * vel2_y * ( 1 + e ) + vel1_y * ( m1 - m2 * e) ) / ( m1 + m2);
        //equation: partially elastic collision
        float vel2_y_a = ( m1 * vel1_y * ( 1 + e ) + vel2_y * ( m2 - m1 * e) ) / ( m1 + m2);
        //add both components; Note: collision_axis is normalized
        rl_vec2d final1 = collision_axis_y * vel1_y_a + collision_axis_x * vel1_x_a;
        //add both components; Note: collision_axis is normalized
        rl_vec2d final2 = collision_axis_y * vel2_y_a + collision_axis_x * vel2_x_a;

        //Energy after collision
        float E_a = 0.5 * m1 * final1.norm() * final1.norm() +
            0.5 * m2 * final2.norm() * final2.norm();
        float d_E = E - E_a;  //Lost energy at collision -> deformation energy
        float dmg = abs( d_E / 1000 / 2000 );  //adjust to balance damage
        float dmg_veh1 = dmg * 0.5;
        float dmg_veh2 = dmg * 0.5;

        int coll_parts_cnt = 0; //quantity of colliding parts between veh1 and veh2
        for( size_t i = 0; i < veh_veh_colls.size(); ++i ) {
            veh_collision tmp_c = veh_veh_colls[i];
            if(veh2 == (vehicle*) tmp_c.target) { coll_parts_cnt++; }
        }

        float dmg1_part = dmg_veh1 / coll_parts_cnt;
        float dmg2_part = dmg_veh2 / coll_parts_cnt;

        //damage colliding parts (only veh1 and veh2 parts)
        for( size_t i = 0; i < veh_veh_colls.size(); ++i ) {
            veh_collision tmp_c = veh_veh_colls[i];

            if(veh2 == (vehicle*) tmp_c.target) {
                int parm1 = veh->part_with_feature (tmp_c.part, VPFLAG_ARMOR);
                if (parm1 < 0) {
                    parm1 = tmp_c.part;
                }
                int parm2 = veh2->part_with_feature (tmp_c.target_part, VPFLAG_ARMOR);
                if (parm2 < 0) {
                    parm2 = tmp_c.target_part;
                }
                epicenter1.x += veh->parts[parm1].mount_dx;
                epicenter1.y += veh->parts[parm1].mount_dy;
                veh->damage(parm1, dmg1_part, 1);

                epicenter2.x += veh2->parts[parm2].mount_dx;
                epicenter2.y += veh2->parts[parm2].mount_dy;
                veh2->damage(parm2, dmg2_part, 1);
            }
        }
        epicenter1.x /= coll_parts_cnt;
        epicenter1.y /= coll_parts_cnt;
        epicenter2.x /= coll_parts_cnt;
        epicenter2.y /= coll_parts_cnt;


        if (dmg2_part > 100) {
            // shake veh because of collision
            veh2->damage_all(dmg2_part / 2, dmg2_part, 1, epicenter2);
        }

        dmg_1 += dmg1_part;

        veh->move.init (final1.x, final1.y);
        veh->velocity = final1.norm();
        // shrug it off if the change is less than 8mph.
        if(dmg_veh1 > 800) {
            veh->skidding = 1;
        }
        veh2->move.init(final2.x, final2.y);
        veh2->velocity = final2.norm();
        if(dmg_veh2 > 800) {
            veh2->skidding = 1;
        }
        //give veh2 the initiative to proceed next before veh1
        float avg_of_turn = (veh2->of_turn + veh->of_turn) / 2;
        if(avg_of_turn < .1f)
            avg_of_turn = .1f;
        veh->of_turn = avg_of_turn * .9;
        veh2->of_turn = avg_of_turn * 1.1;
    }

    for(std::vector<veh_collision>::iterator next_collision = veh_misc_colls.begin();
            next_collision != veh_misc_colls.end(); next_collision++) {

        point collision_point(veh->parts[next_collision->part].mount_dx,
                                    veh->parts[next_collision->part].mount_dy);
        int coll_dmg = next_collision->imp;
        //Shock damage
        veh->damage_all(coll_dmg / 2, coll_dmg, 1, collision_point);
    }

    int coll_turn = 0;
    if (dmg_1 > 0) {
        int vel1_a = veh->velocity / 100; //velocity of car after collision
        int d_vel = abs(vel1 - vel1_a);

        std::vector<int> ppl = veh->boarded_parts();

        for (int ps = 0; ps < ppl.size(); ps++) {
            player *psg = veh->get_passenger (ppl[ps]);
            if (!psg) {
                debugmsg ("throw passenger: empty passenger at part %d", ppl[ps]);
                continue;
            }

            bool throw_from_seat = 0;
            if (veh->part_with_feature (ppl[ps], VPFLAG_SEATBELT) == -1) {
                throw_from_seat = d_vel * rng(80, 120) / 100 > (psg->str_cur * 1.5 + 5);
            }

            //damage passengers if d_vel is too high
            if(d_vel > 60* rng(50,100)/100 && !throw_from_seat) {
                int dmg = d_vel/4*rng(70,100)/100;
                psg->hurtall(dmg);
                if (psg == &g->u) {
                    add_msg(m_bad, _("You take %d damage by the power of the impact!"), dmg);
                } else if (psg->name.length()) {
                    add_msg(m_bad, _("%s takes %d damage by the power of the impact!"),
                                   psg->name.c_str(), dmg);
                }
            }

            if (throw_from_seat) {
                if (psg == &g->u) {
                    add_msg(m_bad, _("You are hurled from the %s's seat by the power of the impact!"),
                                   veh->name.c_str());
                } else if (psg->name.length()) {
                    add_msg(m_bad, _("%s is hurled from the %s's seat by the power of the impact!"),
                                   psg->name.c_str(), veh->name.c_str());
                }
                unboard_vehicle(x + veh->parts[ppl[ps]].precalc_dx[0],
                                     y + veh->parts[ppl[ps]].precalc_dy[0]);
                g->fling_player_or_monster(psg, 0, mdir.dir() + rng(0, 60) - 30,
                                           (vel1 - psg->str_cur < 10 ? 10 :
                                            vel1 - psg->str_cur));
            } else if (veh->part_with_feature (ppl[ps], "CONTROLS") >= 0) {
                // FIXME: should actually check if passenger is in control,
                // not just if there are controls there.
                const int lose_ctrl_roll = rng (0, dmg_1);
                if (lose_ctrl_roll > psg->dex_cur * 2 + psg->skillLevel("driving") * 3) {
                    if (psg == &g->u) {
                        add_msg(m_warning, _("You lose control of the %s."), veh->name.c_str());
                    } else if (psg->name.length()) {
                        add_msg(m_warning, _("%s loses control of the %s."), psg->name.c_str());
                    }
                    int turn_amount = (rng (1, 3) * sqrt((double)vel1_a) / 2) / 15;
                    if (turn_amount < 1) {
                        turn_amount = 1;
                    }
                    turn_amount *= 15;
                    if (turn_amount > 120) {
                        turn_amount = 120;
                    }
                    coll_turn = one_in (2)? turn_amount : -turn_amount;
                }
            }
        }
    }
    if(veh_veh_coll_flag) return true;

    // now we're gonna handle traps we're standing on (if we're still moving).
    // this is done here before displacement because
    // after displacement veh reference would be invdalid.
    // damn references!
    if (can_move) {
        std::vector<int> wheel_indices = veh->all_parts_with_feature("WHEEL", false);
        for (int w = 0; w < wheel_indices.size(); w++) {
            const int p = wheel_indices[w];
            if (one_in(2)) {
                if (displace_water (x + veh->parts[p].precalc_dx[0],
                                    y + veh->parts[p].precalc_dy[0]) && pl_ctrl) {
                    add_msg(m_warning, _("You hear a splash!"));
                }
            }
            veh->handle_trap( x + veh->parts[p].precalc_dx[0],
                              y + veh->parts[p].precalc_dy[0], p );
        }
    }

    int last_turn_dec = 1;
    if (veh->last_turn < 0) {
        veh->last_turn += last_turn_dec;
        if (veh->last_turn > -last_turn_dec) { veh->last_turn = 0; }
    } else if (veh->last_turn > 0) {
        veh->last_turn -= last_turn_dec;
        if (veh->last_turn < last_turn_dec) { veh->last_turn = 0; }
    }

    if (can_move) {
        // accept new direction
        if (veh->skidding) {
            veh->face.init (veh->turn_dir);
            if(pl_ctrl) {
                veh->possibly_recover_from_skid();
            }
        } else {
            veh->face = mdir;
        }
        veh->move = mdir;
        if (coll_turn) {
            veh->skidding = true;
            veh->turn (coll_turn);
        }
        // accept new position
        // if submap changed, we need to process grid from the beginning.
        displace_vehicle (x, y, dx, dy);
    } else { // can_move
        veh->stop();
    }
    // If the PC is in the currently moved vehicle, adjust the
    // view offset.
    if (g->u.controlling_vehicle && veh_at(g->u.posx, g->u.posy) == veh) {
        g->calc_driving_offset(veh);
    }
    // redraw scene
    g->draw();
    return true;
}

bool map::displace_water (const int x, const int y)
{
    if (has_flag("SWIMMABLE", x, y) && !has_flag(TFLAG_DEEP_WATER, x, y)) // shallow water
    { // displace it
        int dis_places = 0, sel_place = 0;
        for (int pass = 0; pass < 2; pass++)
        { // we do 2 passes.
        // first, count how many non-water places around
        // then choose one within count and fill it with water on second pass
            if (pass)
            {
                sel_place = rng (0, dis_places - 1);
                dis_places = 0;
            }
            for (int tx = -1; tx <= 1; tx++)
                for (int ty = -1; ty <= 1; ty++)
                {
                    if ((!tx && !ty)
                            || move_cost_ter_furn(x + tx, y + ty) == 0
                            || has_flag(TFLAG_DEEP_WATER, x + tx, y + ty))
                        continue;
                    ter_id ter0 = ter (x + tx, y + ty);
                    if (ter0 == t_water_sh ||
                        ter0 == t_water_dp)
                        continue;
                    if (pass && dis_places == sel_place)
                    {
                       ter_set(x + tx, y + ty, t_water_sh);
                       ter_set(x, y, t_dirt);
                        return true;
                    }
                    dis_places++;
                }
        }
    }
    return false;
}

void map::set(const int x, const int y, const ter_id new_terrain, const furn_id new_furniture)
{
    furn_set(x, y, new_furniture);
    ter_set(x, y, new_terrain);
}

void map::set(const int x, const int y, const std::string new_terrain, const std::string new_furniture) {
    furn_set(x, y, new_furniture);
    ter_set(x, y, new_terrain);
}

std::string map::name(const int x, const int y)
{
 return has_furn(x, y) ? furnlist[furn(x, y)].name : terlist[ter(x, y)].name;
}

bool map::has_furn(const int x, const int y)
{
  return furn(x, y) != f_null;
}


std::string map::get_furn(const int x, const int y) const {
    return furnlist[ furn(x,y) ].id;
}

int map::oldfurn(const int x, const int y) const {
    const int nfurn = furn(x, y);
    if ( reverse_legacy_furn_id.find(nfurn) == reverse_legacy_furn_id.end() ) {
        return t_null;
    }
    return reverse_legacy_furn_id[ nfurn ];
}

furn_t & map::furn_at(const int x, const int y) const
{
    return furnlist[ furn(x,y) ];
}

furn_id map::furn(const int x, const int y) const
{
 if (!INBOUNDS(x, y)) {
  return f_null;
 }

 int lx, ly;
 submap * const current_submap = get_submap_at(x, y, lx, ly);

 return current_submap->get_furn(lx, ly);
}


void map::furn_set(const int x, const int y, const furn_id new_furniture)
{
 if (!INBOUNDS(x, y)) {
  return;
 }

 int lx, ly;
 submap * const current_submap = get_submap_at(x, y, lx, ly);

 // set the dirty flags
 // TODO: consider checking if the transparency value actually changes
 set_transparency_cache_dirty();
 current_submap->set_furn(lx, ly, new_furniture);
}

void map::furn_set(const int x, const int y, const std::string new_furniture) {
    if ( furnmap.find(new_furniture) == furnmap.end() ) {
        return;
    }
    furn_set(x, y, (furn_id)furnmap[ new_furniture ].loadid );
}

bool map::can_move_furniture( const int x, const int y, player * p ) {
    furn_t furniture_type = furn_at(x, y);
    int required_str = furniture_type.move_str_req;

    // Object can not be moved (or nothing there)
    if (required_str < 0) { return false; }

    if( p != NULL && p->str_cur < required_str ) { return false; }

    return true;
}

std::string map::furnname(const int x, const int y) {
 return furnlist[furn(x, y)].name;
}
/*
 * Get the terrain integer id. This is -not- a number guaranteed to remain
 * the same across revisions; it is a load order, and can change when mods
 * are loaded or removed. The old t_floor style constants will still work but
 * are -not- guaranteed; if a mod removes t_lava, t_lava will equal t_null;
 * New terrains added to the core game generally do not need this, it's
 * retained for high performance comparisons, save/load, and gradual transition
 * to string terrain.id
 */
ter_id map::ter(const int x, const int y) const {
 if (!INBOUNDS(x, y)) {
  return t_null;
 }

 int lx, ly;
 submap * const current_submap = get_submap_at(x, y, lx, ly);

 return current_submap->ter[lx][ly];
}
/*
 * -temporary- for non-rewritten switch statements
 */
int map::oldter(const int x, const int y) const {
    const int nter = ter(x, y);
    if ( reverse_legacy_ter_id.find(nter) == reverse_legacy_ter_id.end() ) {
        return t_null;
    }
    return reverse_legacy_ter_id[ nter ];
}


/*
 * Get the terrain string id. This will remain the same across revisions,
 * unless a mod eliminates or changes it. Generally this is less efficient
 * than ter_id, but only an issue if thousands of comparisons are made.
 */
std::string map::get_ter(const int x, const int y) const {
    return terlist[ ter(x,y) ].id;
}

/*
 * Get a reference to the actual terrain struct.
 */
ter_t & map::ter_at(const int x, const int y) const
{
    return terlist[ ter(x,y) ];
}

/*
 * set terrain via string; this works for -any- terrain id
 */
void map::ter_set(const int x, const int y, const std::string new_terrain) {
    if ( termap.find(new_terrain) == termap.end() ) {
        return;
    }
    ter_set(x, y, (ter_id)termap[ new_terrain ].loadid );
}

/*
 * set terrain via builtin t_keyword; only if defined, and will not work
 * for mods
 */
void map::ter_set(const int x, const int y, const ter_id new_terrain) {
    if (!INBOUNDS(x, y)) {
        return;
    }

    // set the dirty flags
    // TODO: consider checking if the transparency value actually changes
    set_transparency_cache_dirty();
    set_outside_cache_dirty();

    int lx, ly;
    submap * const current_submap = get_submap_at(x, y, lx, ly);
    current_submap->ter[lx][ly] = new_terrain;
}

std::string map::tername(const int x, const int y) const
{
 return terlist[ter(x, y)].name;
}

std::string map::features(const int x, const int y)
{
// This is used in an info window that is 46 characters wide, and is expected
// to take up one line.  So, make sure it does that.
// FIXME: can't control length of localized text.
// Make the caller wrap properly, if it does not already.
 std::string ret;
 if (has_flag("BASHABLE", x, y))
  ret += _("Smashable. ");
 if (has_flag("DIGGABLE", x, y))
  ret += _("Diggable. ");
 if (has_flag("ROUGH", x, y))
  ret += _("Rough. ");
 if (has_flag("SHARP", x, y))
  ret += _("Sharp. ");
 if (has_flag("FLAT", x, y))
  ret += _("Flat. ");
 return ret;
}

int map::move_cost(const int x, const int y, const vehicle *ignored_vehicle) const
{
    int cost = move_cost_ter_furn(x, y); // covers !inbounds check too
    if ( cost == 0 ) {
        return 0;
    }
    if (veh_in_active_range && veh_exists_at[x][y]) {
        std::map< std::pair<int, int>, std::pair<vehicle *, int> >::const_iterator it;
        if ((it = veh_cached_parts.find( std::make_pair(x, y) )) != veh_cached_parts.end()) {
            const int vpart = it->second.second;
            vehicle *veh = it->second.first;
            if (veh != ignored_vehicle) {  // moving past vehicle cost
                const int dpart = veh->part_with_feature(vpart, VPFLAG_OBSTACLE);
                if (dpart >= 0 && (!veh->part_flag(dpart, VPFLAG_OPENABLE) || !veh->parts[dpart].open)) {
                    return 0;
                } else {
                    const int ipart = veh->part_with_feature(vpart, VPFLAG_AISLE);
                    if (ipart >= 0) {
                        return 2;
                    }
                    return 8;
                }
            }
        }
    }
//    cost+= field_at(x,y).move_cost(); // <-- unimplemented in all cases
    return cost > 0 ? cost : 0;
}

int map::move_cost_ter_furn(const int x, const int y) const
{
    if (!INBOUNDS(x, y)) {
        return 0;
    }

    int lx, ly;
    submap * const current_submap = get_submap_at(x, y, lx, ly);

    const int tercost = terlist[ current_submap->ter[lx][ly] ].movecost;
    if ( tercost == 0 ) {
        return 0;
    }
    const int furncost = furnlist[ current_submap->get_furn(lx, ly) ].movecost;
    if ( furncost < 0 ) {
        return 0;
    }
    const int cost = tercost + furncost;
    return cost > 0 ? cost : 0;
}

int map::combined_movecost(const int x1, const int y1,
                           const int x2, const int y2,
                           const vehicle *ignored_vehicle, const int modifier)
{
    int cost1 = move_cost(x1, y1, ignored_vehicle);
    int cost2 = move_cost(x2, y2, ignored_vehicle);
    // 50 moves taken per move_cost (70.71.. diagonally)
    int mult = (trigdist && x1 != x2 && y1 != y2 ? 71 : 50);
    return (cost1 + cost2 + modifier) * mult / 2;
}

bool map::trans(const int x, const int y)
{
    // Control statement is a problem. Normally returning false on an out-of-bounds
    // is how we stop rays from going on forever.  Instead we'll have to include
    // this check in the ray loop.
    int vpart = -1;
    vehicle *veh = veh_at(x, y, vpart);
    bool tertr;
    if (veh) {
        tertr = veh->part_with_feature(vpart, VPFLAG_OPAQUE) < 0;
        if (!tertr) {
            const int dpart = veh->part_with_feature(vpart, VPFLAG_OPENABLE);
            if (dpart >= 0 && veh->parts[dpart].open) {
                tertr = true; // open opaque door
            }
        }
    } else {
        tertr = has_flag_ter_and_furn(TFLAG_TRANSPARENT, x, y);
    }
    if( tertr ) {
        // Fields may obscure the view, too
        field &curfield = field_at( x,y );
        if( curfield.fieldCount() > 0 ) {
            field_entry *cur = NULL;
            for( std::map<field_id, field_entry*>::iterator field_list_it = curfield.getFieldStart();
                 field_list_it != curfield.getFieldEnd(); ++field_list_it ) {
                cur = field_list_it->second;
                if( cur == NULL ) {
                    continue;
                }
                //If ANY field blocks vision, the tile does.
                if(!fieldlist[cur->getFieldType()].transparent[cur->getFieldDensity() - 1]) {
                    return false;
                }
            }
        }
        return true; //no blockers found, this is transparent
    }
    return false; //failsafe block vision
}

bool map::has_flag(const std::string &flag, const int x, const int y) const
{
    static const std::string flag_str_BASHABLE("BASHABLE"); // construct once per runtime, slash delay 90%
    if (!INBOUNDS(x, y)) {
        return false;
    }
    // veh_at const no bueno
    if (veh_in_active_range && veh_exists_at[x][y] && flag_str_BASHABLE == flag) {
        std::map< std::pair<int, int>, std::pair<vehicle *, int> >::const_iterator it;
        if ((it = veh_cached_parts.find( std::make_pair(x, y) )) != veh_cached_parts.end()) {
            const int vpart = it->second.second;
            vehicle *veh = it->second.first;
            if (veh->parts[vpart].hp > 0 && // if there's a vehicle part here...
                veh->part_with_feature (vpart, VPFLAG_OBSTACLE) >= 0) {// & it is obstacle...
                const int p = veh->part_with_feature (vpart, VPFLAG_OPENABLE);
                if (p < 0 || !veh->parts[p].open) { // and not open door
                    return true;
                }
            }
        }
    }
    return has_flag_ter_or_furn(flag, x, y);
}

bool map::can_put_items(const int x, const int y)
{
    return !has_flag("NOITEM", x, y) && !has_flag("SEALED", x, y);
}

bool map::has_flag_ter(const std::string & flag, const int x, const int y) const
{
 return terlist[ter(x, y)].has_flag(flag);
}

bool map::has_flag_furn(const std::string & flag, const int x, const int y) const
{
 return furnlist[furn(x, y)].has_flag(flag);
}

bool map::has_flag_ter_or_furn(const std::string & flag, const int x, const int y) const
{
    if (!INBOUNDS(x, y)) {
        return false;
    }

    int lx, ly;
    submap * const current_submap = get_submap_at(x, y, lx, ly);

    return ( terlist[ current_submap->ter[lx][ly] ].has_flag(flag) || furnlist[ current_submap->get_furn(lx, ly) ].has_flag(flag) );
}

bool map::has_flag_ter_and_furn(const std::string & flag, const int x, const int y) const
{
 return terlist[ter(x, y)].has_flag(flag) && furnlist[furn(x, y)].has_flag(flag);
}
/////
bool map::has_flag(const ter_bitflags flag, const int x, const int y) const
{
    if (!INBOUNDS(x, y)) {
        return false;
    }
    // veh_at const no bueno
    if (veh_in_active_range && veh_exists_at[x][y] && flag == TFLAG_BASHABLE) {
        std::map< std::pair<int, int>, std::pair<vehicle *, int> >::const_iterator it;
        if ((it = veh_cached_parts.find( std::make_pair(x, y) )) != veh_cached_parts.end()) {
            const int vpart = it->second.second;
            vehicle *veh = it->second.first;
            if (veh->parts[vpart].hp > 0 && // if there's a vehicle part here...
                veh->part_with_feature (vpart, VPFLAG_OBSTACLE) >= 0) {// & it is obstacle...
                const int p = veh->part_with_feature (vpart, VPFLAG_OPENABLE);
                if (p < 0 || !veh->parts[p].open) { // and not open door
                    return true;
                }
            }
        }
    }
    return has_flag_ter_or_furn(flag, x, y);
}

bool map::has_flag_ter(const ter_bitflags flag, const int x, const int y) const
{
 return terlist[ter(x, y)].has_flag(flag);
}

bool map::has_flag_furn(const ter_bitflags flag, const int x, const int y) const
{
 return furnlist[furn(x, y)].has_flag(flag);
}

bool map::has_flag_ter_or_furn(const ter_bitflags flag, const int x, const int y) const
{
    if (!INBOUNDS(x, y)) {
        return false;
    }

    int lx, ly;
    submap * const current_submap = get_submap_at(x, y, lx, ly);

    return ( terlist[ current_submap->ter[lx][ly] ].has_flag(flag) || furnlist[ current_submap->get_furn(lx, ly) ].has_flag(flag) );
}

bool map::has_flag_ter_and_furn(const ter_bitflags flag, const int x, const int y) const
{
    if (!INBOUNDS(x, y)) {
        return false;
    }

    int lx, ly;
    submap * const current_submap = get_submap_at(x, y, lx, ly);

    return terlist[ current_submap->ter[lx][ly] ].has_flag(flag) && furnlist[ current_submap->get_furn(lx, ly) ].has_flag(flag);
}

/////
bool map::is_destructable(const int x, const int y)
{
 return has_flag("BASHABLE", x, y) || move_cost(x, y) == 0;
}

bool map::is_destructable_ter_furn(const int x, const int y)
{
 return has_flag_ter_or_furn("BASHABLE", x, y) || move_cost_ter_furn(x, y) == 0;
}

/**
 * Returns whether or not the terrain at the given location can be dived into
 * (by monsters that can swim or are aquatic or nonbreathing).
 * @param x The x coordinate to look at.
 * @param y The y coordinate to look at.
 * @return true if the terrain can be dived into; false if not.
 */
bool map::is_divable(const int x, const int y)
{
  return has_flag("SWIMMABLE", x, y) && has_flag(TFLAG_DEEP_WATER, x, y);
}

bool map::is_outside(const int x, const int y)
{
 if(!INBOUNDS(x, y))
  return true;

 return outside_cache[x][y];
}

// MATERIALS-TODO: Use fire resistance
bool map::flammable_items_at(const int x, const int y)
{
 for (int i = 0; i < i_at(x, y).size(); i++) {
  item *it = &(i_at(x, y)[i]);
  int vol = it->volume();
  if (it->made_of("paper") || it->made_of("powder") ||
      it->type->id == "whiskey" || it->type->id == "vodka" ||
      it->type->id == "rum" || it->type->id == "tequila")
    return true;
  if ((it->made_of("wood") || it->made_of("veggy")) && (it->burnt < 1 || vol <= 10))
    return true;
  if (it->made_of("cotton") && (vol <= 5 || it->burnt < 1))
    return true;
  if (it->is_ammo() && it->ammo_type() != "battery" &&
      it->ammo_type() != "nail" && it->ammo_type() != "BB" &&
      it->ammo_type() != "bolt" && it->ammo_type() != "arrow" &&
      it->ammo_type() != "pebble" && it->ammo_type() != "fishspear" &&
      it->ammo_type() != "NULL")
    return true;
 }
 return false;
}

bool map::moppable_items_at(const int x, const int y)
{
 for (int i = 0; i < i_at(x, y).size(); i++) {
  item *it = &(i_at(x, y)[i]);
  if (it->made_of(LIQUID))
   return true;
 }
 field &fld = field_at(x, y);
 if(fld.findField(fd_blood) != 0 || fld.findField(fd_blood_veggy) != 0 || fld.findField(fd_blood_insect) != 0 || fld.findField(fd_blood_invertebrate) != 0
    || fld.findField(fd_bile) != 0 || fld.findField(fd_slime) != 0 || fld.findField(fd_sludge) != 0) {
  return true;
 }
 int vpart;
 vehicle *veh = veh_at(x, y, vpart);
 if(veh != 0) {
  std::vector<int> parts_here = veh->parts_at_relative(veh->parts[vpart].mount_dx, veh->parts[vpart].mount_dy);
  for(size_t i = 0; i < parts_here.size(); i++) {
   if(veh->parts[parts_here[i]].blood > 0) {
    return true;
   }
  }
 }
 return false;
}

point map::random_outdoor_tile()
{
 std::vector<point> options;
 for (int x = 0; x < SEEX * my_MAPSIZE; x++) {
  for (int y = 0; y < SEEY * my_MAPSIZE; y++) {
   if (is_outside(x, y))
    options.push_back(point(x, y));
  }
 }
 if (options.empty()) // Nowhere is outdoors!
  return point(-1, -1);

 return options[rng(0, options.size() - 1)];
}

bool map::has_adjacent_furniture(const int x, const int y)
{
    const signed char cx[4] = { 0, -1, 0, 1};
    const signed char cy[4] = {-1,  0, 1, 0};

    for (int i = 0; i < 4; i++)
    {
        const int adj_x = x + cx[i];
        const int adj_y = y + cy[i];
        if ( has_furn(adj_x, adj_y) && furn_at(adj_x, adj_y).has_flag("BLOCKSDOOR") ) {
            return true;
        }
    }

 return false;
}

bool map::has_nearby_fire(int x, int y, int radius)
{
    for(int dx = -radius; dx <= radius; dx++) {
        for(int dy = -radius; dy <= radius; dy++) {
            const point p(x + dx, y + dy);
            if (field_at(p.x, p.y).findField(fd_fire) != 0) {
                return true;
            }
            if (ter(p.x, p.y) == t_lava) {
                return true;
            }
        }
    }
    return false;
}

void map::mop_spills(const int x, const int y) {
 for (int i = 0; i < i_at(x, y).size(); i++) {
  item *it = &(i_at(x, y)[i]);
  if (it->made_of(LIQUID)) {
    i_rem(x, y, i);
    i--;
  }
 }
 field &fld = field_at(x, y);
 fld.removeField(fd_blood);
 fld.removeField(fd_blood_veggy);
 fld.removeField(fd_blood_insect);
 fld.removeField(fd_blood_invertebrate);
 fld.removeField(fd_bile);
 fld.removeField(fd_slime);
 fld.removeField(fd_sludge);
 int vpart;
 vehicle *veh = veh_at(x, y, vpart);
 if(veh != 0) {
  std::vector<int> parts_here = veh->parts_at_relative(veh->parts[vpart].mount_dx, veh->parts[vpart].mount_dy);
  for(size_t i = 0; i < parts_here.size(); i++) {
   veh->parts[parts_here[i]].blood = 0;
  }
 }
}

bool map::bash(const int x, const int y, const int str, std::string &sound, int *res)
{
    sound = "";
    bool smashed_web = false;
    if (field_at(x, y).findField(fd_web)) {
        smashed_web = true;
        remove_field(x, y, fd_web);
    }

    for (int i = 0; i < i_at(x, y).size(); i++) { // Destroy glass items (maybe)
        // the check for active supresses molotovs smashing themselves with their own explosion
        if (i_at(x, y)[i].made_of("glass") && !i_at(x, y)[i].active && one_in(2)) {
            if (sound == "") {
                sound = string_format(_("A %s shatters!  "), i_at(x,y)[i].tname().c_str());
            } else {
                sound = _("Some items shatter!  ");
            }
            for (int j = 0; j < i_at(x, y)[i].contents.size(); j++) {
                i_at(x, y).push_back(i_at(x, y)[i].contents[j]);
            }
            i_rem(x, y, i);
            i--;
        }
    }

    // Smash vehicle if present
    int result = -1;
    int vpart;
    vehicle *veh = veh_at(x, y, vpart);
    if (veh) {
        veh->damage (vpart, str, 1);
        sound += _("crash!");
        return true;
    }

    // Else smash furniture or terrain
    bool jsfurn = false;
    bool jster = false;
    map_bash_info * bash = NULL;

    if ( has_furn(x, y) && furn_at(x, y).bash.str_max != -1 ) {
        bash = &(furn_at(x,y).bash);
        jsfurn = true;
    } else if ( ter_at(x, y).bash.str_max != -1 ) {
        bash = &(ter_at(x,y).bash);
        jster = true;
    }
    if (has_flag("ALARMED", x, y) &&
        !g->event_queued(EVENT_WANTED))
    {
        g->sound(x, y, 40, _("An alarm sounds!"));
        g->u.add_memorial_log(pgettext("memorial_male", "Set off an alarm."),
                           pgettext("memorial_female", "Set off an alarm."));
       g->add_event(EVENT_WANTED, int(calendar::turn) + 300, 0, g->levx, g->levy);
    }

    if ( bash != NULL && bash->num_tests > 0 && bash->str_min != -1 ) {
        bool success = ( bash->chance == -1 || rng(0, 100) >= bash->chance );
        if ( success == true ) {
            int smin = bash->str_min;
            int smax = bash->str_max;
            if ( bash->str_min_blocked != -1 || bash->str_max_blocked != -1 ) {
                if( has_adjacent_furniture(x, y) ) {
                    if ( bash->str_min_blocked != -1 ) {
                        smin = bash->str_min_blocked;
                    }
                    if ( bash->str_max_blocked != -1 ) {
                        smax = bash->str_max_blocked;
                    }
                }
            }
            if ( str >= smin ) {
                // roll min_str-max_str;
                smin = ( bash->str_min_roll != -1 ? bash->str_min_roll : smin );
                // min_str is a qualifier, but roll 0-max; same delay as before
                //   smin = ( bash->str_min_roll != -1 ? bash->str_min_roll : 0 );

                for( int i=0; i < bash->num_tests; i++ ) {
                    result = rng(smin, smax);
                    if (i == 0 && res) {
                        *res = result;
                    }
                    if (str < result) {
                        success = false;
                        break;
                    }
                }
            } else {
                // todo; bash->sound_too_weak = "feeble whump" ?
                success = false;
            }
        }
        if ( success == true ) {
            sound += _(bash->sound.c_str());
            if ( jsfurn == true ) {
                if ( !bash->furn_set.empty() ) {
                    furn_set( x, y, bash->furn_set );
                } else {
                    furn_set( x, y, f_null );
                }
            }
            if ( !bash->ter_set.empty() ) {
                ter_set( x, y, bash->ter_set );
            } else if ( jster == true ) {
                debugmsg("data/json/terrain.json does not have %s.bash.ter_set set!",ter_at(x,y).id.c_str());
            }
            spawn_item_list(bash->items, x, y);
            if (bash->explosive > 0) {
                g->explosion(x, y, bash->explosive, 0, false);
            }
            return true;
        } else {
            sound += _(bash->sound_fail.c_str());
            return true;
        }
    } else {
        furn_id furnid = furn(x, y);
        if ( furnid == old_f_skin_wall || furnid == f_skin_door || furnid == f_skin_door_o ||
              furnid == f_skin_groundsheet || furnid == f_canvas_wall || furnid == f_canvas_door ||
              furnid == f_canvas_door_o || furnid == f_groundsheet ) {
            result = rng(0, 6);
            if (res) {
                *res = result;
            }
            if (str >= result) {
                // Special code to collapse the tent if destroyed
                int tentx = -1, tenty = -1;
                // Find the center of the tent
                for (int i = -1; i <= 1; i++) {
                    for (int j = -1; j <= 1; j++) {
                        if (furn(x + i, y + j) == f_groundsheet ||
                              furn(x + i, y + j) == f_fema_groundsheet ||
                              furn(x + i, y + j) == f_skin_groundsheet)  {
                            tentx = x + i;
                            tenty = y + j;
                            break;
                        }
                    }
                }
                // Never found tent center, bail out
                if (tentx == -1 && tenty == -1) {
                    return true;
                }
                // Take the tent down
                for (int i = -1; i <= 1; i++) {
                    for (int j = -1; j <= 1; j++) {
                        if (furn(tentx + i, tenty + j) == f_groundsheet) {
                            spawn_item(tentx + i, tenty + j, "broketent");
                        }
                        if (furn(tentx + i, tenty + j) == f_skin_groundsheet) {
                            spawn_item(tentx + i, tenty + j, "damaged_shelter_kit");
                        }
                        furn_set(tentx + i, tenty + j, f_null);
                    }
                }

                sound += _("rrrrip!");
                return true;
            } else {
                sound += _("slap!");
                return true;
            }
        }
    }
    if (res) {
        *res = result;
    }
    if (move_cost(x, y) <= 0) {
        sound += _("thump!");
        return true;
    }
    return smashed_web;// If we kick empty space, the action is cancelled
}

void map::spawn_item_list(const std::vector<map_bash_item_drop> &items, int x, int y) {
    for (size_t i = 0; i < items.size(); i++) {
        const map_bash_item_drop &drop = items[i];
        int chance = drop.chance;
        if ( chance == -1 || rng(0, 100) >= chance ) {
            int numitems = drop.amount;

            if ( drop.minamount != -1 ) {
                numitems = rng( drop.minamount, drop.amount );
            }
            if ( numitems > 0 ) {
                // spawn_item(x,y, drop.itemtype, numitems); // doesn't abstract amount || charges
                item new_item = item_controller->create(drop.itemtype, calendar::turn);
                if ( new_item.count_by_charges() ) {
                    new_item.charges = numitems;
                    numitems = 1;
                }
                for(int a = 0; a < numitems; a++ ) {
                    add_item_or_charges(x, y, new_item);
                }
            }
        }
    }
}

// map::destroy is only called (?) if the terrain is NOT bashable.
void map::destroy(const int x, const int y, const bool makesound)
{
 if (has_furn(x, y))
  furn_set(x, y, f_null);

 switch (oldter(x, y)) {

 case old_t_gas_pump:
  if (makesound && one_in(3))
   g->explosion(x, y, 40, 0, true);
  else {
   for (int i = x - 2; i <= x + 2; i++) {
    for (int j = y - 2; j <= y + 2; j++) {
       if(move_cost(i, j) == 0) continue;
       if (one_in(3)) spawn_item(i, j, "gasoline");
       if (one_in(6)) spawn_item(i, j, "steel_chunk", 0, 3);
    }
   }
  }
  ter_set(x, y, t_rubble);
  break;

 case old_t_door_c:
 case old_t_door_b:
 case old_t_door_locked:
 case old_t_door_boarded:
  ter_set(x, y, t_door_frame);
  for (int i = x - 2; i <= x + 2; i++) {
   for (int j = y - 2; j <= y + 2; j++) {
       if(move_cost(i, j) == 0) continue;
       if (one_in(6)) spawn_item(i, j, "2x4");
       if (one_in(6)) spawn_item(i, j, "nail", 0, 3);
   }
  }
  break;

 case old_t_pavement:
 case old_t_pavement_y:
 case old_t_sidewalk:
  for (int i = x - 2; i <= x + 2; i++) {
   for (int j = y - 2; j <= y + 2; j++) {
    if (move_cost(i, j) > 0 && one_in(5))
     spawn_item(i, j, "rock");
    ter_set(x, y, t_rubble);
   }
  }
  break;

 case old_t_floor:
 g->sound(x, y, 20, _("SMASH!!"));
  for (int i = x - 2; i <= x + 2; i++) {
   for (int j = y - 2; j <= y + 2; j++) {
       if(move_cost(i, j) == 0) continue;
       if (one_in(5)) { spawn_item(i, j, "splinter"); }
       if (one_in(6)) { spawn_item(i, j, "nail", 0, 3); }
       if (one_in(100)) { spawn_item(x, y, "cu_pipe"); }
   }
  }
  ter_set(x, y, t_rubble);
  for (int i = x - 1; i <= x + 1; i++) {
   for (int j = y - 1; j <= y + 1; j++) {
    if (one_in(2)) {
      if (!has_flag("NOITEM", x, y)) {
       if (!(field_at(i, j).findField(fd_rubble))) {
        add_field(i, j, fd_rubble, rng(1,3));
        field_effect(i, j);
       }
      }
    }
   }
  }
   //TODO: Make rubble decay into smoke
  for (int i = x - 1; i <= x + 1; i++)
   for (int j = y - 1; j <= y + 1; j++) {
    if ((i == x && j == y) || !has_flag("COLLAPSES", i, j))
      continue;
     int num_supports = -1;
     for (int k = i - 1; k <= i + 1; k++)
       for (int l = j - 1; l <= j + 1; l++) {
       if (k == i && l == j)
        continue;
       if (has_flag("COLLAPSES", k, l))
        num_supports++;
       else if (has_flag("SUPPORTS_ROOF", k, l))
        num_supports += 2;
       }
     if (one_in(num_supports))
      destroy (i, j, false);
   }
  break;

 case old_t_concrete_v:
 case old_t_concrete_h:
 case old_t_wall_v:
 case old_t_wall_h:
 g->sound(x, y, 20, _("SMASH!!"));
  for (int i = x - 2; i <= x + 2; i++) {
   for (int j = y - 2; j <= y + 2; j++) {
       if(move_cost(i, j) == 0) continue;
       if (one_in(5)) spawn_item(i, j, "rock");
       if (one_in(4)) spawn_item(i, j, "splinter");
       if (one_in(3)) spawn_item(i, j, "rebar");
       if (one_in(6)) spawn_item(i, j, "nail", 0, 3);
   }
  }
  ter_set(x, y, t_rubble);
  for (int i = x - 1; i <= x + 1; i++) {
   for (int j = y - 1; j <= y + 1; j++) {
    if (one_in(2)) {
      if (!has_flag("NOITEM", x, y)) {
       if (!(field_at(i, j).findField(fd_rubble))) {
        add_field(i, j, fd_rubble, rng(1,3));
        field_effect(i, j);
      }
      }
    }
   }
  }
  //TODO: Make rubble decay into smoke
  for (int i = x - 1; i <= x + 1; i++)
   for (int j = y - 1; j <= y + 1; j++) {
    if ((i == x && j == y) || !has_flag("SUPPORTS_ROOF", i, j))
      continue;
     int num_supports = 0;
     for (int k = i - 1; k <= i + 1; k++)
      for (int l = j - 1; l <= j + 1; l++) {
       if (k == i && l == j)
        continue;
       if (has_flag("COLLAPSES", i, j)) {
        if (has_flag("COLLAPSES", k, l))
         num_supports++;
        else if (has_flag("SUPPORTS_ROOF", k, l))
         num_supports += 2;
       } else if (has_flag("SUPPORTS_ROOF", i, j))
        if (has_flag("SUPPORTS_ROOF", k, l) && !has_flag("COLLAPSES", k, l))
         num_supports += 3;
      }
     if (one_in(num_supports))
      destroy (i, j, false);
   }
  break;

  case old_t_palisade:
  case old_t_palisade_gate:
      g->sound(x, y, 16, _("CRUNCH!!"));
      for (int i = x - 1; i <= x + 1; i++)
      {
          for (int j = y - 1; j <= y + 1; j++)
          {
              if(move_cost(i, j) == 0) continue;
              if (one_in(3)) spawn_item(i, j, "rope_6");
              if (one_in(2)) spawn_item(i, j, "splinter");
              if (one_in(3)) spawn_item(i, j, "stick");
              if (one_in(6)) spawn_item(i, j, "2x4");
              if (one_in(9)) spawn_item(i, j, "log");
          }
      }
      ter_set(x, y, t_dirt);
      add_trap(x, y, tr_pit);
      break;

 default:
  if (makesound && has_flag("EXPLODES", x, y) && one_in(2)) {
   g->explosion(x, y, 40, 0, true);
  }
  ter_set(x, y, t_rubble);
 }

 if (makesound)
  g->sound(x, y, 40, _("SMASH!!"));
}

void map::shoot(const int x, const int y, int &dam,
                const bool hit_items, const std::set<std::string>& ammo_effects)
{
    if (dam < 0)
    {
        return;
    }

    if (has_flag("ALARMED", x, y) && !g->event_queued(EVENT_WANTED))
    {
        g->sound(x, y, 30, _("An alarm sounds!"));
        g->add_event(EVENT_WANTED, int(calendar::turn) + 300, 0, g->levx, g->levy);
    }

    int vpart;
    vehicle *veh = veh_at(x, y, vpart);
    if (veh)
    {
        const bool inc = (ammo_effects.count("INCENDIARY") || ammo_effects.count("FLAME"));
        dam = veh->damage (vpart, dam, inc? 2 : 0, hit_items);
    }

    ter_t terrain = ter_at(x, y);
    if( 0 == terrain.id.compare("t_wall_wood_broken") ||
        0 == terrain.id.compare("t_wall_log_broken") ||
        0 == terrain.id.compare("t_door_b") ) {
        if (hit_items || one_in(8)) { // 1 in 8 chance of hitting the door
            dam -= rng(20, 40);
            if (dam > 0) {
                g->sound(x, y, 10, _("crash!"));
                ter_set(x, y, t_dirt);
            }
        }
        else {
            dam -= rng(0, 1);
        }
    } else if( 0 == terrain.id.compare("t_door_c") ||
               0 == terrain.id.compare("t_door_locked") ||
               0 == terrain.id.compare("t_door_locked_alarm") ) {
        dam -= rng(15, 30);
        if (dam > 0) {
            g->sound(x, y, 10, _("smash!"));
            ter_set(x, y, t_door_b);
        }
    } else if( 0 == terrain.id.compare("t_door_boarded") ) {
        dam -= rng(15, 35);
        if (dam > 0) {
            g->sound(x, y, 10, _("crash!"));
            ter_set(x, y, t_door_b);
        }
    } else if( 0 == terrain.id.compare("t_window_domestic_taped") ||
               0 == terrain.id.compare("t_curtains") ) {
        if (ammo_effects.count("LASER")) {
            dam -= rng(1, 5);
        }
        if (ammo_effects.count("LASER")) {
            dam -= rng(0, 5);
        } else {
            dam -= rng(1,3);
            if (dam > 0) {
                g->sound(x, y, 16, _("glass breaking!"));
                ter_set(x, y, t_window_frame);
                spawn_item(x, y, "sheet", 1);
                spawn_item(x, y, "stick");
                spawn_item(x, y, "string_36");
            }
        }
    } else if( 0 == terrain.id.compare("t_window_domestic") ) {
        if (ammo_effects.count("LASER")) {
            dam -= rng(0, 5);
        } else {
            dam -= rng(1,3);
            if (dam > 0) {
                g->sound(x, y, 16, _("glass breaking!"));
                ter_set(x, y, t_window_frame);
                spawn_item(x, y, "sheet", 1);
                spawn_item(x, y, "stick");
                spawn_item(x, y, "string_36");
            }
        }
    } else if( 0 == terrain.id.compare("t_window_taped") ||
               0 == terrain.id.compare("t_window_alarm_taped") ) {
        if (ammo_effects.count("LASER")) {
            dam -= rng(1, 5);
        }
        if (ammo_effects.count("LASER")) {
            dam -= rng(0, 5);
        } else {
            dam -= rng(1,3);
            if (dam > 0) {
                g->sound(x, y, 16, _("glass breaking!"));
                ter_set(x, y, t_window_frame);
            }
        }
    } else if( 0 == terrain.id.compare("t_window") ||
               0 == terrain.id.compare("t_window_alarm") ) {
        if (ammo_effects.count("LASER")) {
            dam -= rng(0, 5);
        } else {
            dam -= rng(1,3);
            if (dam > 0) {
                g->sound(x, y, 16, _("glass breaking!"));
                ter_set(x, y, t_window_frame);
            }
        }
    } else if( 0 == terrain.id.compare("t_window_boarded") ) {
        dam -= rng(10, 30);
        if (dam > 0) {
            g->sound(x, y, 16, _("glass breaking!"));
            ter_set(x, y, t_window_frame);
        }
    } else if( 0 == terrain.id.compare("t_wall_glass_h") ||
               0 == terrain.id.compare("t_wall_glass_v") ||
               0 == terrain.id.compare("t_wall_glass_h_alarm") ||
               0 == terrain.id.compare("t_wall_glass_v_alarm") ) {
        if (ammo_effects.count("LASER")) {
            dam -= rng(0,5);
        } else {
            dam -= rng(1,8);
            if (dam > 0) {
                g->sound(x, y, 20, _("glass breaking!"));
                ter_set(x, y, t_floor);
            }
        }
    } else if( 0 == terrain.id.compare("t_reinforced_glass_v") ||
               0 == terrain.id.compare("t_reinforced_glass_h") ) {
        // reinforced glass stops most bullets
        // laser beams are attenuated
        if (ammo_effects.count("LASER")) {
            dam -= rng(0, 8);
        } else {
            //Greatly weakens power of bullets
            dam -= 40;
            if (dam <= 0) {
                add_msg(_("The shot is stopped by the reinforced glass wall!"));
            } else if (dam >= 40) {
                //high powered bullets penetrate the glass, but only extremely strong
                // ones (80 before reduction) actually destroy the glass itself.
                g->sound(x, y, 20, _("glass breaking!"));
                ter_set(x, y, t_floor);
            }
        }
    } else if( 0 == terrain.id.compare("t_paper") ) {
        dam -= rng(4, 16);
        if (dam > 0) {
            g->sound(x, y, 8, _("rrrrip!"));
            ter_set(x, y, t_dirt);
        }
        if (ammo_effects.count("INCENDIARY")) {
            add_field(x, y, fd_fire, 1);
        }
    } else if( 0 == terrain.id.compare("t_gas_pump") ) {
        if (hit_items || one_in(3)) {
            if (dam > 15) {
                if (ammo_effects.count("INCENDIARY") || ammo_effects.count("FLAME")) {
                    g->explosion(x, y, 40, 0, true);
                } else {
                    for (int i = x - 2; i <= x + 2; i++) {
                        for (int j = y - 2; j <= y + 2; j++) {
                            if (move_cost(i, j) > 0 && one_in(3)) {
                                    spawn_item(i, j, "gasoline");
                            }
                        }
                    }
                    g->sound(x, y, 10, _("smash!"));
                }
                ter_set(x, y, t_gas_pump_smashed);
            }
            dam -= 60;
        }
    } else if( 0 == terrain.id.compare("t_vat") ) {
        if (dam >= 10) {
            g->sound(x, y, 20, _("ke-rash!"));
            ter_set(x, y, t_floor);
        } else {
            dam = 0;
        }
    } else {
        if (move_cost(x, y) == 0 && !trans(x, y)) {
            dam = 0; // TODO: Bullets can go through some walls?
        } else {
            dam -= (rng(0, 1) * rng(0, 1) * rng(0, 1));
        }
    }

    if (ammo_effects.count("TRAIL") && !one_in(4)) {
        add_field(x, y, fd_smoke, rng(1, 2));
    }

    if (ammo_effects.count("LIGHTNING")) {
        add_field(x, y, fd_electricity, rng(2, 3));
    }

    if (ammo_effects.count("PLASMA") && one_in(2)) {
        add_field(x, y, fd_plasma, rng(1, 2));
    }

    if (ammo_effects.count("LASER")) {
        add_field(x, y, fd_laser, 2);
    }

    // Set damage to 0 if it's less
    if (dam < 0) {
        dam = 0;
    }

    // Check fields?
    field_entry *fieldhit = field_at(x, y).findField(fd_web);
    if(fieldhit){
        if (ammo_effects.count("INCENDIARY") || ammo_effects.count("FLAME")) {
            add_field(x, y, fd_fire, fieldhit->getFieldDensity() - 1);
        } else if (dam > 5 + fieldhit->getFieldDensity() * 5 &&
                   one_in(5 - fieldhit->getFieldDensity())) {
            dam -= rng(1, 2 + fieldhit->getFieldDensity() * 2);
            remove_field(x, y,fd_web);
        }
    }

    // Now, destroy items on that tile.
    if ((move_cost(x, y) == 2 && !hit_items) || !INBOUNDS(x, y)) {
        return; // Items on floor-type spaces won't be shot up.
    }

    for (int i = 0; i < i_at(x, y).size(); i++) {
        bool destroyed = false;
        int chance = (i_at(x, y)[i].volume() > 0 ? i_at(x, y)[i].volume() : 1);
        // volume dependent chance

        if (dam > i_at(x, y)[i].bash_resist() && one_in(chance)) {
            i_at(x, y)[i].damage++;
        }
        if (i_at(x, y)[i].damage >= 5) {
            destroyed = true;
        }

        if (destroyed) {
            for (int j = 0; j < i_at(x, y)[i].contents.size(); j++) {
                i_at(x, y).push_back(i_at(x, y)[i].contents[j]);
            }
            i_rem(x, y, i);
            i--;
        }
    }
}

bool map::hit_with_acid(const int x, const int y)
{
 if (move_cost(x, y) != 0)
  return false; // Didn't hit the tile!

 switch (oldter(x, y)) {
  case old_t_wall_glass_v:
  case old_t_wall_glass_h:
  case old_t_wall_glass_v_alarm:
  case old_t_wall_glass_h_alarm:
  case old_t_vat:
   ter_set(x, y, t_floor);
   break;

  case old_t_door_c:
  case old_t_door_locked:
  case old_t_door_locked_alarm:
   if (one_in(3))
    ter_set(x, y, t_door_b);
   break;

  case old_t_door_bar_c:
  case old_t_door_bar_o:
  case old_t_door_bar_locked:
  case old_t_bars:
   ter_set(x, y, t_floor);
   add_msg(m_warning, _("The metal bars melt!"));
   break;

  case old_t_door_b:
   if (one_in(4))
    ter_set(x, y, t_door_frame);
   else
    return false;
   break;

  case old_t_window:
  case old_t_window_alarm:
   ter_set(x, y, t_window_empty);
   break;

  case old_t_wax:
   ter_set(x, y, t_floor_wax);
   break;

  case old_t_gas_pump:
  case old_t_gas_pump_smashed:
   return false;

  case old_t_card_science:
  case old_t_card_military:
   ter_set(x, y, t_card_reader_broken);
   break;
 }

 return true;
}

// returns true if terrain stops fire
bool map::hit_with_fire(const int x, const int y)
{
    if (move_cost(x, y) != 0)
        return false; // Didn't hit the tile!

    // non passable but flammable terrain, set it on fire
    if (has_flag("FLAMMABLE", x, y) || has_flag("FLAMMABLE_ASH", x, y))
    {
        add_field(x, y, fd_fire, 3);
    }
    return true;
}

bool map::marlossify(const int x, const int y)
{
    if (one_in(25) && (terlist[ter(x, y)].movecost != 0 && !has_furn(x, y))
            && !ter_at(x, y).has_flag(TFLAG_DEEP_WATER)) {
        ter_set(x, y, t_marloss);
        return true;
    }
    for (int i = 0; i < 25; i++) {
        if(!g->spread_fungus(x, y)) {
            return true;
        }
    }
    return false;
}

bool map::open_door(const int x, const int y, const bool inside, const bool check_only)
{
 const std::string terid = get_ter(x,y);
 const std::string furnid = furnlist[furn(x,y)].id;
 if ( !termap[terid].open.empty() && termap[ terid ].open != "t_null" ) {
     if ( termap.find( termap[ terid ].open ) == termap.end() ) {
         debugmsg("terrain %s.open == non existant terrain '%s'\n", termap[ terid ].id.c_str(), termap[ terid ].open.c_str() );
         return false;
     }
     if ( has_flag("OPENCLOSE_INSIDE", x, y) && inside == false ) {
         return false;
     }
     if(!check_only) {
         ter_set(x, y, termap[ terid ].open );
     }
     return true;
 } else if ( !furnmap[furnid].open.empty() && furnmap[ furnid ].open != "t_null" ) {
     if ( furnmap.find( furnmap[ furnid ].open ) == furnmap.end() ) {
         debugmsg("terrain %s.open == non existant furniture '%s'\n", furnmap[ furnid ].id.c_str(), furnmap[ furnid ].open.c_str() );
         return false;
     }
     if ( has_flag("OPENCLOSE_INSIDE", x, y) && inside == false ) {
         return false;
     }
     if(!check_only) {
         furn_set(x, y, furnmap[ furnid ].open );
     }
     return true;
 }
 return false;
}

void map::translate(const ter_id from, const ter_id to)
{
 if (from == to) {
  debugmsg("map::translate %s => %s", terlist[from].name.c_str(),
                                      terlist[from].name.c_str());
  return;
 }
 for (int x = 0; x < SEEX * my_MAPSIZE; x++) {
  for (int y = 0; y < SEEY * my_MAPSIZE; y++) {
   if (ter(x, y) == from)
    ter_set(x, y, to);
  }
 }
}

//This function performs the translate function within a given radius of the player.
void map::translate_radius(const ter_id from, const ter_id to, float radi, int uX, int uY)
{
 if (from == to) {
  debugmsg("map::translate %s => %s", terlist[from].name.c_str(),
                                      terlist[from].name.c_str());
  return;
 }
 for (int x = 0; x < SEEX * my_MAPSIZE; x++) {
  for (int y = 0; y < SEEY * my_MAPSIZE; y++) {
   if (ter(x, y) == from){
    //float radiX = 0.0;
    float radiX = sqrt(float((uX-x)*(uX-x) + (uY-y)*(uY-y)));
    if (radiX <= radi){
      ter_set(x, y, to);}
    }
   }
  }
 }

bool map::close_door(const int x, const int y, const bool inside, const bool check_only)
{
 const std::string terid = get_ter(x,y);
 const std::string furnid = furnlist[furn(x,y)].id;
 if ( !termap[terid].close.empty() && termap[ terid ].close != "t_null" ) {
     if ( termap.find( termap[ terid ].close ) == termap.end() ) {
         debugmsg("terrain %s.close == non existant terrain '%s'\n", termap[ terid ].id.c_str(), termap[ terid ].close.c_str() );
         return false;
     }
     if ( has_flag("OPENCLOSE_INSIDE", x, y) && inside == false ) {
         return false;
     }
     if (!check_only) {
        ter_set(x, y, termap[ terid ].close );
     }
     return true;
 } else if ( !furnmap[furnid].close.empty() && furnmap[ furnid ].close != "t_null" ) {
     if ( furnmap.find( furnmap[ furnid ].close ) == furnmap.end() ) {
         debugmsg("terrain %s.close == non existant furniture '%s'\n", furnmap[ furnid ].id.c_str(), furnmap[ furnid ].close.c_str() );
         return false;
     }
     if ( has_flag("OPENCLOSE_INSIDE", x, y) && inside == false ) {
         return false;
     }
     if (!check_only) {
         furn_set(x, y, furnmap[ furnid ].close );
     }
     return true;
 }
 return false;
}

int map::get_radiation(const int x, const int y) const
{
    if (!INBOUNDS(x, y)) {
        return 0;
    }

    int lx, ly;
    submap * const current_submap = get_submap_at(x, y, lx, ly);

    return current_submap->get_radiation(lx, ly);
}

void map::set_radiation(const int x, const int y, const int value)
{
    if (!INBOUNDS(x, y)) {
        return;
    }

    int lx, ly;
    submap * const current_submap = get_submap_at(x, y, lx, ly);

    current_submap->set_radiation(lx, ly, value);
}

void map::adjust_radiation(const int x, const int y, const int delta)
{
    if (!INBOUNDS(x, y)) {
        return;
    }

    int lx, ly;
    submap * const current_submap = get_submap_at(x, y, lx, ly);

    int current_radiation = current_submap->get_radiation(lx, ly);
    current_submap->set_radiation(lx, ly, current_radiation + delta);
}

int& map::temperature(const int x, const int y)
{
 if (!INBOUNDS(x, y)) {
  null_temperature = 0;
  return null_temperature;
 }

 return get_submap_at(x, y)->temperature;
}

void map::set_temperature(const int x, const int y, int new_temperature)
{
    temperature(x, y) = new_temperature;
    temperature(x + SEEX, y) = new_temperature;
    temperature(x, y + SEEY) = new_temperature;
    temperature(x + SEEX, y + SEEY) = new_temperature;
}

std::vector<item>& map::i_at(const int x, const int y)
{
 if (!INBOUNDS(x, y)) {
  nulitems.clear();
  return nulitems;
 }
/*
 int nonant;
 cast_to_nonant(x, y, nonant);
*/

 int lx, ly;
 submap * const current_submap = get_submap_at(x, y, lx, ly);

 return current_submap->itm[lx][ly];
}

bool map::sees_some_items(int x, int y, const player &u)
{
    if(i_at(x, y).empty()) {
        // can not see non-existing items.
        return false;
    }
    const bool container = has_flag_ter_or_furn("CONTAINER", x, y);
    const bool sealed = has_flag_ter_or_furn("SEALED", x, y);
    if (sealed && container) {
        // never see inside of sealed containers
        return false;
    }
    if (container) {
        // can see inside of containers if adjacent or
        // on top of the container
        return (abs(x - u.posx) <= 1 && abs(y - u.posy) <= 1);
    }
    return true;
}

item map::water_from(const int x, const int y)
{
    item ret(item_controller->find_template("water"), 0);
    if (ter(x, y) == t_water_sh && one_in(3))
        ret.poison = rng(1, 4);
    else if (ter(x, y) == t_water_dp && one_in(4))
        ret.poison = rng(1, 4);
    else if (ter(x, y) == t_sewage)
        ret.poison = rng(1, 7);
    return ret;
}
item map::swater_from(const int x, const int y)
{
    (void)x; (void)y;
    item ret(item_controller->find_template("salt_water"), 0);

    return ret;
}
item map::acid_from(const int x, const int y)
{
    (void)x; (void)y; //all acid is acid, i guess?
    item ret(item_controller->find_template("water_acid"), 0);
    return ret;
}

void map::i_rem(const int x, const int y, const int index)
{
 if (index > i_at(x, y).size() - 1)
  return;
 i_at(x, y).erase(i_at(x, y).begin() + index);
}

void map::i_clear(const int x, const int y)
{
 i_at(x, y).clear();
}

point map::find_item(const item *it)
{
 point ret;
 for (ret.x = 0; ret.x < SEEX * my_MAPSIZE; ret.x++) {
  for (ret.y = 0; ret.y < SEEY * my_MAPSIZE; ret.y++) {
   for (int i = 0; i < i_at(ret.x, ret.y).size(); i++) {
    if (it == &i_at(ret.x, ret.y)[i]) {
     return ret;
    }
   }
  }
 }
 ret.x = -1;
 ret.y = -1;
 return ret;
}

void map::spawn_an_item(const int x, const int y, item new_item,
                        const long charges, const int damlevel)
{
    if (charges && new_item.charges > 0)
    {
        //let's fail silently if we specify charges for an item that doesn't support it
        new_item.charges = charges;
    }
    new_item = new_item.in_its_container(&(itypes));
    if ((new_item.made_of(LIQUID) && has_flag("SWIMMABLE", x, y)) ||
        has_flag("DESTROY_ITEM", x, y))
    {
        return;
    }
    // bounds checking for damage level
    if (damlevel < -1)
    {
        new_item.damage = -1;
    } else if (damlevel > 4)
    {
        new_item.damage = 4;
    } else
    {
        new_item.damage = damlevel;
    }

    // clothing with variable size flag may sometimes be generated fitted
    if (new_item.is_armor() && new_item.has_flag("VARSIZE") && one_in(3))
    {
        new_item.item_tags.insert("FIT");
    }
    add_item_or_charges(x, y, new_item);
}

void map::spawn_items(const int x, const int y, const std::vector<item> &new_items)
{
    if (!inbounds(x, y) || has_flag("DESTROY_ITEM", x, y)) {
        return;
    }
    const bool swimmable = has_flag("SWIMMABLE", x, y);
    for (std::vector<item>::const_iterator a = new_items.begin(); a != new_items.end(); ++a) {
        const item &new_item = *a;
        if (new_item.made_of(LIQUID) && swimmable) {
            continue;
        }
        add_item_or_charges(x, y, new_item);
    }
}

void map::spawn_artifact(const int x, const int y, itype* type, const int bday)
{
    item newart(type, bday);
    add_item_or_charges(x, y, newart);
}

//New spawn_item method, using item factory
// added argument to spawn at various damage levels
void map::spawn_item(const int x, const int y, const std::string &type_id,
                     const unsigned quantity, const long charges,
                     const unsigned birthday, const int damlevel, const bool rand)
{
    if(type_id == "null") {
        return;
    }
    if (!item_controller->has_template(type_id)) {
        debugmsg("Tried to spawn an item with unknown id %s", type_id.c_str());
        return;
    }
    // recurse to spawn (quantity - 1) items
    for(int i = 1; i < quantity; i++)
    {
        spawn_item(x, y, type_id, 1, charges, birthday, damlevel);
    }
    // spawn the item
    item new_item = item_controller->create(type_id, birthday, rand);
    spawn_an_item(x, y, new_item, charges, damlevel);
}

int map::max_volume(const int x, const int y)
{
    const ter_t &ter = ter_at(x, y);
    if (has_furn(x, y)) {
        return furn_at(x, y).max_volume;
    }
    return ter.max_volume;
}

// total volume of all the things
int map::stored_volume(const int x, const int y) {
   if(!INBOUNDS(x, y)) return 0;
   int cur_volume=0;
   for (int n = 0; n < i_at(x, y).size(); n++) {
       item* curit = &(i_at(x, y)[n]);
       cur_volume += curit->volume();
   }
   return cur_volume;
}

// free space
int map::free_volume(const int x, const int y) {
   const int maxvolume = this->max_volume(x, y);
   if(!INBOUNDS(x, y)) return 0;
   return ( maxvolume - stored_volume(x, y) );
}

// returns true if full, modified by arguments:
// (none):                            size >= max || volume >= max
// (addvolume >= 0):                  size+1 > max || volume + addvolume > max
// (addvolume >= 0, addnumber >= 0):  size + addnumber > max || volume + addvolume > max
bool map::is_full(const int x, const int y, const int addvolume, const int addnumber ) {
   const int maxitems = MAX_ITEM_IN_SQUARE; // (game.h) 1024
   const int maxvolume = this->max_volume(x, y);

   if( ! (INBOUNDS(x, y) && move_cost(x, y) > 0 && !has_flag("NOITEM", x, y) ) ) {
       return true;
   }

   if ( addvolume == -1 ) {
       if ( i_at(x, y).size() < maxitems ) return true;
       int cur_volume=stored_volume(x, y);
       return (cur_volume >= maxvolume ? true : false );
   } else {
       if ( i_at(x, y).size() + ( addnumber == -1 ? 1 : addnumber ) > maxitems ) return true;
       int cur_volume=stored_volume(x, y);
       return ( cur_volume + addvolume > maxvolume ? true : false );
   }

}

// adds an item to map point, or stacks charges.
// returns false if item exceeds tile's weight limits or item count. This function is expensive, and meant for
// user initiated actions, not mapgen!
// overflow_radius > 0: if x,y is full, attempt to drop item up to overflow_radius squares away, if x,y is full
bool map::add_item_or_charges(const int x, const int y, item new_item, int overflow_radius) {

    if(!INBOUNDS(x,y) ) {
        // Complain about things that should never happen.
        dbg(D_INFO) << x << "," << y << ", liquid "
                    <<(new_item.made_of(LIQUID) && has_flag("SWIMMABLE", x, y)) <<
                    ", destroy_item "<<has_flag("DESTROY_ITEM", x, y);

        return false;
    }
    if( (new_item.made_of(LIQUID) && has_flag("SWIMMABLE", x, y)) || has_flag("DESTROY_ITEM", x, y) ) {
        // Silently fail on mundane things that prevent item spawn.
        return false;
    }


    bool tryaddcharges = (new_item.charges  != -1 && (new_item.is_food() || new_item.is_ammo()));
    std::vector<point> ps = closest_points_first(overflow_radius, x, y);
    for(std::vector<point>::iterator p_it = ps.begin(); p_it != ps.end(); p_it++)
    {
        itype_id add_type = new_item.type->id; // caching this here = ~25% speed increase
        if (!INBOUNDS(p_it->x, p_it->x) || new_item.volume() > this->free_volume(p_it->x, p_it->y) ||
                has_flag("DESTROY_ITEM", p_it->x, p_it->y) || has_flag("NOITEM", p_it->x, p_it->y)){
            continue;
        }

        if (tryaddcharges) {
            for (int i = 0; i < i_at(p_it->x,p_it->y).size(); i++)
            {
                if(i_at(p_it->x, p_it->y)[i].type->id == add_type)
                {
                    i_at(p_it->x, p_it->y)[i].charges += new_item.charges;
                    return true;
                }
            }
        }
        if (i_at(p_it->x, p_it->y).size() < MAX_ITEM_IN_SQUARE)
        {
            add_item(p_it->x, p_it->y, new_item, MAX_ITEM_IN_SQUARE);
            return true;
        }
    }
    return false;
}

// Place an item on the map, despite the parameter name, this is not necessaraly a new item.
// WARNING: does -not- check volume or stack charges. player functions (drop etc) should use
// map::add_item_or_charges
void map::add_item(const int x, const int y, item new_item, const int maxitems)
{
    if (new_item.made_of(LIQUID) && has_flag("SWIMMABLE", x, y)) {
        return;
    }
    if (!INBOUNDS(x, y)) {
        return;
    }
    if (has_flag("DESTROY_ITEM", x, y) || (i_at(x,y).size() >= maxitems)) {
        return;
    }
    field &fld = field_at(x, y);
    if (new_item.has_flag("ACT_IN_FIRE") && (fld.findField(fd_fire) != 0)) {
        new_item.active = true;
    }

    int lx, ly;
    submap * const current_submap = get_submap_at(x, y, lx, ly);
    current_submap->itm[lx][ly].push_back(new_item);
    if (new_item.active) {
        current_submap->active_item_count++;
    }
}

// Check if it's in a fridge and is food, set the fridge
// date to current time, and also check contents.
static void apply_in_fridge(item &it)
{
    if (it.is_food() && it.fridge == 0) {
        it.fridge = (int) calendar::turn;
        // cool down of the HOT flag, is unsigned, don't go below 1
        if (it.item_counter > 10) {
            it.item_counter -= 10;
        }
    }
    if (it.is_container()) {
        for (size_t a = 0; a < it.contents.size(); a++) {
            apply_in_fridge(it.contents[a]);
        }
    }
}

void map::process_active_items()
{
    for (int gx = 0; gx < my_MAPSIZE; gx++) {
        for (int gy = 0; gy < my_MAPSIZE; gy++) {
            submap * const current_submap = get_submap_at_grid(gx, gy);
            if (current_submap->active_item_count > 0) {
                process_active_items_in_submap(current_submap, gx, gy);
            }
            if (!current_submap->vehicles.empty()) {
                process_active_items_in_vehicles(current_submap, gx, gy);
            }
        }
    }
}

extern std::pair<item, point> tmp_active_item_pos;

void map::process_active_items_in_submap(submap * const current_submap, int gridx, int gridy)
{
    for (int i = 0; i < SEEX; i++) {
        for (int j = 0; j < SEEY; j++) {
            tmp_active_item_pos.second.x = gridx * SEEX + i;
            tmp_active_item_pos.second.y = gridy * SEEY + j;
            std::vector<item> &items = current_submap->itm[i][j];
            //Do a count-down loop, as some items may be removed
            for (size_t n = 0; n < items.size(); n++) {
                if (!items[n].active) {
                    continue;
                }
                tmp_active_item_pos.first = items[n];
                items.erase(items.begin() + n);
                if(!process_active_item(&tmp_active_item_pos.first, current_submap, gridx, gridy, i, j)) {
                    // Not destroyed, must be inserted again, but make sure
                    // we don't insert far behind the end of the vector
                    n = std::min(items.size(), n);
                    items.insert(items.begin() + n, tmp_active_item_pos.first);
                    // Other note: the address of the items vector is
                    // not affected by any explosion, but they could reduce
                    // the amount of items in it.
                    continue;
                }
                // Item is destroyed, don't reinsert it.
                // Note: this might lead to items not being processed:
                // vector: 10 glass items, mininuke, mininuke
                // the first nuke explodes, destroys some of the glass items
                // now the index of the second nuke is not 11, but less, but
                // one can not know which it is now.
                current_submap->active_item_count--;
                n--;
            }
        }
    }
}

void map::process_active_items_in_vehicles(submap * const current_submap, int gridx, int gridy)
{
    std::vector<vehicle*> &veh_in_nonant = current_submap->vehicles;
    // a copy, important if the vehicle list changes because a
    // vehicle got destroyed by a bomb (an active item!), this list
    // won't change, but veh_in_nonant will change.
    std::vector<vehicle*> vehicles = veh_in_nonant;
    for (size_t v = 0; v < vehicles.size(); v++) {
        vehicle *cur_veh = vehicles[v];
        if (std::find(veh_in_nonant.begin(), veh_in_nonant.end(), cur_veh) == veh_in_nonant.end()) {
            // vehicle not in the vehicle list of the nonant, has been
            // destroyed (or moved to another nonant?)
            // Can't be sure that it still exist, so skip it
            continue;
        }
        process_active_items_in_vehicle(cur_veh, current_submap, gridx, gridy);
    }
}

void map::process_active_items_in_vehicle(vehicle *cur_veh, submap * const current_submap, const int gridx, const int gridy)
{
    std::vector<int> cargo_parts = cur_veh->all_parts_with_feature(VPFLAG_CARGO, false);
    for(size_t part_index = 0; part_index < cargo_parts.size(); part_index++) {
        const int part = cargo_parts[part_index];
        vehicle_part &vp = cur_veh->parts[part];
        // Cache the mount position and the type, to identify
        // the vehicle part in case cur_veh->parts got changed
        const point mnt(vp.precalc_dx[0], vp.precalc_dy[0]);
        const int vp_type = vp.iid;
        const int mapx = cur_veh->posx + vp.precalc_dx[0];
        const int mapy = cur_veh->posy + vp.precalc_dy[0];
        // This is used in game::find_item. Because otherwise the
        // temporary item would nowhere to be found.
        tmp_active_item_pos.second = point(cur_veh->global_x() + vp.precalc_dx[0], cur_veh->global_y() + vp.precalc_dy[0]);
        std::vector<item> *items_in_part = &vp.items;
        const bool fridge_here = cur_veh->fridge_on && cur_veh->part_flag(part, VPFLAG_FRIDGE);
        for(int n = items_in_part->size() - 1; n >= 0; n--) {
            item *it = &(*items_in_part)[n];
            if (fridge_here) {
                apply_in_fridge(*it);
            }
            if (it->has_flag("RECHARGE") && cur_veh->part_with_feature(part, VPFLAG_RECHARGE) >= 0 &&
                cur_veh->recharger_on) {
                int full_charge = dynamic_cast<it_tool*>(it->type)->max_charges;
                if (it->has_flag("DOUBLE_AMMO")) {
                    full_charge = full_charge * 2;
                }
                if (it->is_tool() && full_charge > it->charges ) {
                    if (one_in(10)) {
                        it->charges++;
                    }
                }
            }
            // The following code is expensive, don't run it for non-active
            // items, that would be useless anyway
            if(!it->active) {
                continue;
            }
            // make a temporary copy, remove the item (in advance)
            // and use that copy to process it
            tmp_active_item_pos.first = *it;
            items_in_part->erase(items_in_part->begin() + n);
            if(!process_active_item(&tmp_active_item_pos.first, current_submap, gridx, gridy, mapx, mapy)) {
                // item still exist, most likely it didn't just explode,
                // put it back
                items_in_part->insert(items_in_part->begin() + n, tmp_active_item_pos.first);
                continue;
            }
            n--; // to process the correct next item.
            // item does not exist anymore, might have been an exploding bomb,
            // check if the vehicle is still valid (does exist)
            std::vector<vehicle*> &veh_in_nonant = current_submap->vehicles;
            if(std::find(veh_in_nonant.begin(), veh_in_nonant.end(), cur_veh) == veh_in_nonant.end()) {
                // Nope, vehicle is not in the vehicle list of the submap,
                // it might have moved to another submap (unlikely)
                // or be destroyed, anywaay it does not need to be processed here
                return;
            }
            // Vehicle still valid, find the current vehicle part again,
            // the list of cargo parts might have changed (image a part with
            // a low index has been removed by an explosion, all the other
            // parts would move up to fill the gap).
            cargo_parts = cur_veh->all_parts_with_feature(VPFLAG_CARGO, false);
            for(part_index = 0; part_index < cargo_parts.size(); part_index++) {
                vehicle_part &vp = cur_veh->parts[cargo_parts[part_index]];
                if(mnt.x == vp.precalc_dx[0] && mnt.y == vp.precalc_dy[0] && vp_type == vp.iid) {
                    // Found it, this is the vehicle part we are currently iterating overall
                    // update the item vector (if the part index changed,
                    // the address of the item vector changed, too.
                    items_in_part = &vp.items;
                    break;
                }
            }
            if (part_index >= cargo_parts.size()) {
                // went over all parts and did not found the current cargo part
                // it is gone, now we bail out, because we can not know
                // which cargo part to do next, it could be one that has
                // already been handled.
                return;
            }
            // Now we can continue as if nothing happened, the item has
            // already been remove and it is not put back,
        }
    }
}

/**
 * Processes a single active item.
 * @param g A pointer to the current game.
 * @param it A pointer to the item we're processing.
 * @param nonant The current submap nonant.
 * @param i The x-coordinate inside the submap.
 * @param j The y-coordinate inside the submap.
 * @return true If the item needs to be removed.
 */
bool map::process_active_item(item *it, submap * const current_submap, const int gridx, const int gridy, const int i, const int j) {
    if (it->active ||
        (it->is_container() && !it->contents.empty() &&
         it->contents[0].active))
    {
        if (it->is_food()) { // food items
            if (it->has_flag("HOT")) {
                it->item_counter--;
                if (it->item_counter == 0) {
                    it->item_tags.erase("HOT");
                    it->active = false;
                    current_submap->active_item_count--;
                }
            }
        } else if (it->is_food_container()) { // food in containers
            if (it->contents[0].has_flag("HOT")) {
                it->contents[0].item_counter--;
                if (it->contents[0].item_counter == 0) {
                    it->contents[0].item_tags.erase("HOT");
                    it->contents[0].active = false;
                    current_submap->active_item_count--;
                }
            }
        } else if (it->type->id == "corpse" && it->corpse != NULL ) { // some corpses rez over time
            if (it->ready_to_revive()) {
                int mapx = gridx * SEEX + i;
                int mapy = gridy * SEEY + j;
                if (rng(0,it->volume()) > it->burnt && g->revive_corpse(mapx, mapy, it)) {
                    if (g->u_see(mapx, mapy)) {
                        if(it->corpse->in_species("ROBOT")) {
                            add_msg(m_warning, _("A nearby robot has repaired itself and stands up!"));
                        } else {
                            add_msg(m_warning, _("A nearby corpse rises and moves towards you!"));
                        }
                    }
                    return true;
                } else {
                    it->active = false;
                }
            }
        } else if ( it->has_flag("WET") ) {
            it->item_counter--;
            if(it->item_counter <= 0)
            {
                // wet towel becomes a regular towel
                if(it->type->id == "towel_wet")
                    it->make(itypes["towel"]);

                it->item_tags.erase("WET");
                it->item_tags.insert("ABSORBENT");
                it->active = false;
            }

        } else if(it->has_flag("LITCIG")) {
            it->item_counter--;
            // release some smoke every five ticks
            if(it->item_counter % 5 == 0) {
              int mapx = gridx * SEEX + i;
              int mapy = gridy * SEEY + j;
              if(it->has_flag("TOBACCO")) {
                add_field(mapx + int(rng(-2, 2)), mapy + int(rng(-2, 2)), fd_cigsmoke, 1);
              } else { // weed
                add_field(mapx + int(rng(-2, 2)), mapy + int(rng(-2, 2)), fd_weedsmoke, 1);
              }

              // lit cigarette can start fires
              if (this->flammable_items_at(mapx, mapy) ||
                 this->has_flag("FLAMMABLE", mapx, mapy) ||
                 this->has_flag("FLAMMABLE_ASH", mapx, mapy)) {
                add_field(mapx, mapy, fd_fire, 1);
              }
            }

            // cig dies out
            if(it->item_counter <= 0) {
                if(it->type->id == "cig_lit") {
                    it->make(itypes["cig_butt"]);
                } else if(it->type->id == "cigar_lit"){
                    it->make(itypes["cigar_butt"]);
                } else { // joint
                    it->make(itypes["joint_roach"]);
                }
                it->active = false;
            }
        } else if (!it->is_tool()) { // It's probably a charger gun
            it->active = false;
            it->charges = 0;
        } else {
            it_tool* tmp = dynamic_cast<it_tool*>(it->type);
            if (!tmp->use.is_none()) {
                tmp->use.call(&(g->u), it, true);
            }
            if (tmp->turns_per_charge > 0 && int(calendar::turn) % tmp->turns_per_charge == 0) {
                it->charges--;
            }
            if (it->charges <= 0) {
                if (!tmp->use.is_none()) {
                    tmp->use.call(&(g->u), it, false);
                }
                if (tmp->revert_to == "null" || it->charges == -1) {
                    return true;
                } else {
                    it->type = itypes[tmp->revert_to];
                }
            }
        }
    }
    //Default: Don't remove the item after processing
    return false;
}


std::list<item> use_amount_map_or_vehicle(std::vector<item> &vec, const itype_id type, int &quantity, const bool use_container)
{
    std::list<item> ret;
    for (std::vector<item>::iterator a = vec.begin(); a != vec.end() && quantity > 0; ) {
        if (a->use_amount(type, quantity, use_container, ret)) {
            a = vec.erase(a);
        } else {
            ++a;
        }
    }
    return ret;
}

std::list<item> map::use_amount_square(const int x, const int y, const itype_id type,
                                       int &quantity, const bool use_container)
{
  std::list<item> ret;
  int vpart = -1;
  vehicle *veh = veh_at(x,y, vpart);

  if (veh) {
    const int cargo = veh->part_with_feature(vpart, "CARGO");
    if (cargo >= 0) {
      std::list<item> tmp = use_amount_map_or_vehicle(veh->parts[cargo].items, type,
                                                      quantity, use_container);
      ret.splice(ret.end(), tmp);
    }
  }
  std::list<item> tmp = use_amount_map_or_vehicle(i_at(x,y), type, quantity, use_container);
  ret.splice(ret.end(), tmp);
  return ret;
}

std::list<item> map::use_amount(const point origin, const int range, const itype_id type,
                                const int amount, const bool use_container)
{
  std::list<item> ret;
  int quantity = amount;
  for (int radius = 0; radius <= range && quantity > 0; radius++) {
    for (int x = origin.x - radius; x <= origin.x + radius; x++) {
      for (int y = origin.y - radius; y <= origin.y + radius; y++) {
        if (rl_dist(origin.x, origin.y, x, y) >= radius) {
          std::list<item> tmp;
          tmp = use_amount_square(x, y, type, quantity, use_container);
          ret.splice(ret.end(), tmp);
        }
      }
    }
  }
  return ret;
}

std::list<item> use_charges_from_map_or_vehicle(std::vector<item> &vec, const itype_id type,
                                                long &quantity)
{
    std::list<item> ret;
    for (std::vector<item>::iterator a = vec.begin(); a != vec.end() && quantity > 0; ) {
        if (a->use_charges(type, quantity, ret)) {
            a = vec.erase(a);
        } else {
            ++a;
        }
    }
    return ret;
}

extern long remove_charges_in_list(const itype *type, std::vector<item> &items, long quantity);
void use_charges_from_furn(const furn_t &f, const itype_id &type, long &quantity, std::vector<item> &items, std::list<item> &ret)
{
    itype *itt = f.crafting_pseudo_item_type();
    if (itt == NULL || itt->id != type) {
        return;
    }
    const itype *ammo = f.crafting_ammo_item_type();
    if (ammo != NULL) {
        item furn_item(itt, 0);
        furn_item.charges = remove_charges_in_list(ammo, items, quantity);
        if (furn_item.charges > 0) {
            ret.push_back(furn_item);
            quantity -= furn_item.charges;
        }
    }
}

std::list<item> map::use_charges(const point origin, const int range,
                                 const itype_id type, const long amount)
{
    std::list<item> ret;
    long quantity = amount;
    for (int radius = 0; radius <= range && quantity > 0; radius++) {
        for (int x = origin.x - radius; x <= origin.x + radius; x++) {
            for (int y = origin.y - radius; y <= origin.y + radius; y++) {
                if (has_furn(x, y) && accessable_furniture(origin.x, origin.y, x, y, range)) {
                    use_charges_from_furn(furn_at(x, y), type, quantity, i_at(x, y), ret);
                    if (quantity <= 0) {
                        return ret;
                    }
                }
                if(accessable_items( origin.x, origin.y, x, y, range) ) {
                    continue;
                }
                if (rl_dist(origin.x, origin.y, x, y) >= radius) {
                    int vpart = -1;
                    vehicle *veh = veh_at(x, y, vpart);

                    if (veh) { // check if a vehicle part is present to provide water/power
                        const int kpart = veh->part_with_feature(vpart, "KITCHEN");
                        const int weldpart = veh->part_with_feature(vpart, "WELDRIG");
                        const int craftpart = veh->part_with_feature(vpart, "CRAFTRIG");
                        const int forgepart = veh->part_with_feature(vpart, "FORGE");
                        const int chempart = veh->part_with_feature(vpart, "CHEMLAB");
                        const int cargo = veh->part_with_feature(vpart, "CARGO");

                        if (kpart >= 0) { // we have a kitchen, now to see what to drain
                            ammotype ftype = "NULL";

                            if (type == "water_clean") {
                                ftype = "water";
                            } else if (type == "hotplate") {
                                ftype = "battery";
                            }

                            item tmp = item_controller->create(type, 0); //TODO add a sane birthday arg
                            tmp.charges = veh->drain(ftype, quantity);
                            quantity -= tmp.charges;
                            ret.push_back(tmp);

                            if (quantity == 0) {
                                return ret;
                            }
                        }

                        if (weldpart >= 0) { // we have a weldrig, now to see what to drain
                            ammotype ftype = "NULL";

                            if (type == "welder") {
                                ftype = "battery";
                            } else if (type == "soldering_iron") {
                                ftype = "battery";
                            }

                            item tmp = item_controller->create(type, 0); //TODO add a sane birthday arg
                            tmp.charges = veh->drain(ftype, quantity);
                            quantity -= tmp.charges;
                            ret.push_back(tmp);

                            if (quantity == 0) {
                                return ret;
                            }
                        }

                        if (craftpart >= 0) { // we have a craftrig, now to see what to drain
                            ammotype ftype = "NULL";

                            if (type == "press") {
                                ftype = "battery";
                            } else if (type == "vac_sealer") {
                                ftype = "battery";
                            } else if (type == "dehydrator") {
                                ftype = "battery";
                            }

                            item tmp = item_controller->create(type, 0); //TODO add a sane birthday arg
                            tmp.charges = veh->drain(ftype, quantity);
                            quantity -= tmp.charges;
                            ret.push_back(tmp);

                            if (quantity == 0) {
                                return ret;
                            }
                        }

                        if (forgepart >= 0) { // we have a veh_forge, now to see what to drain
                            ammotype ftype = "NULL";

                            if (type == "forge") {
                                ftype = "battery";
                            }

                            item tmp = item_controller->create(type, 0); //TODO add a sane birthday arg
                            tmp.charges = veh->drain(ftype, quantity);
                            quantity -= tmp.charges;
                            ret.push_back(tmp);

                            if (quantity == 0) {
                                return ret;
                            }
                        }

                        if (chempart >= 0) { // we have a chem_lab, now to see what to drain
                            ammotype ftype = "NULL";

                            if (type == "chemistry_set") {
                                ftype = "battery";
                            } else if (type == "hotplate") {
                                ftype = "battery";
                            }

                            item tmp = item_controller->create(type, 0); //TODO add a sane birthday arg
                            tmp.charges = veh->drain(ftype, quantity);
                            quantity -= tmp.charges;
                            ret.push_back(tmp);

                            if (quantity == 0) {
                                return ret;
                            }
                        }

                        if (cargo >= 0) {
                            std::list<item> tmp =
                                use_charges_from_map_or_vehicle(veh->parts[cargo].items, type, quantity);
                            ret.splice(ret.end(), tmp);
                            if (quantity <= 0) {
                                return ret;
                            }
                        }
                    }

                    std::list<item> tmp = use_charges_from_map_or_vehicle(i_at(x,y), type, quantity);
                    ret.splice(ret.end(), tmp);
                    if (quantity <= 0) {
                        return ret;
                    }
                }
            }
        }
    }
    return ret;
}

std::string map::trap_get(const int x, const int y) const {
    return traplist[ tr_at(x, y) ]->id;
}

void map::trap_set(const int x, const int y, const std::string & sid) {
    if ( trapmap.find(sid) == trapmap.end() ) {
        return;
    }
    add_trap(x, y, (trap_id)trapmap[ sid ]);
}
void map::trap_set(const int x, const int y, const trap_id id) {
    add_trap(x, y, id);
}
// todo: to be consistent with ???_at(...) this should return ref to the actual trap object
trap_id map::tr_at(const int x, const int y) const
{
 if (!INBOUNDS(x, y)) {
  return tr_null;
 }
/*
 int nonant;
 cast_to_nonant(x, y, nonant);
*/

 int lx, ly;
 submap * const current_submap = get_submap_at(x, y, lx, ly);

 if (terlist[ current_submap->ter[lx][ly] ].trap != tr_null) {
  return terlist[ current_submap->ter[lx][ly] ].trap;
 }

 return current_submap->get_trap(lx, ly);
}

void map::add_trap(const int x, const int y, const trap_id t)
{
    if (!INBOUNDS(x, y)) { return; }

    int lx, ly;
    submap * const current_submap = get_submap_at(x, y, lx, ly);

    // If there was already a trap here, remove it.
    if (current_submap->get_trap(lx, ly) != tr_null) {
        remove_trap(x, y);
    }

    current_submap->set_trap(lx, ly, t);
    if (t != tr_null) {
        traplocs[t].insert(point(x, y));
    }
}

void map::disarm_trap(const int x, const int y)
{
  int skillLevel = g->u.skillLevel("traps");

 if (tr_at(x, y) == tr_null) {
  debugmsg("Tried to disarm a trap where there was none (%d %d)", x, y);
  return;
 }

 trap* tr = traplist[tr_at(x, y)];
 const int tSkillLevel = g->u.skillLevel("traps");
 const int diff = tr->get_difficulty();
 int roll = rng(tSkillLevel, 4 * tSkillLevel);

 while ((rng(5, 20) < g->u.per_cur || rng(1, 20) < g->u.dex_cur) && roll < 50)
  roll++;
 if (roll >= diff) {
  add_msg(_("You disarm the trap!"));
  std::vector<itype_id> comp = tr->components;
  for (int i = 0; i < comp.size(); i++) {
   if (comp[i] != "null")
    spawn_item(x, y, comp[i], 1, 1);
  }
  if (tr_at(x, y) == tr_engine) {
      for (int i = -1; i <= 1; i++) {
          for (int j = -1; j <= 1; j++) {
              if (i != 0 || j != 0) {
                  remove_trap(x + i, y + j);
              }
          }
      }
  }
  if (tr_at(x, y) == tr_shotgun_1 || tr_at(x,y) == tr_shotgun_2) {
      spawn_item(x,y,"shot_00",1,2);
  }
  remove_trap(x, y);
  if(diff > 1.25 * skillLevel) // failure might have set off trap
    g->u.practice(calendar::turn, "traps", 1.5*(diff - skillLevel));
 } else if (roll >= diff * .8) {
  add_msg(_("You fail to disarm the trap."));
  if(diff > 1.25 * skillLevel)
    g->u.practice(calendar::turn, "traps", 1.5*(diff - skillLevel));
 }
 else {
<<<<<<< HEAD
  add_msg(m_bad, _("You fail to disarm the trap, and you set it off!"));
  trap* tr = traplist[tr_at(x, y)];
  trapfunc f;
  (f.*(tr->act))(x, y);
=======
  add_msg(_("You fail to disarm the trap, and you set it off!"));
  tr->trigger(&g->u, x, y);
>>>>>>> 9725f1ba
  if(diff - roll <= 6)
   // Give xp for failing, but not if we failed terribly (in which
   // case the trap may not be disarmable).
   g->u.practice(calendar::turn, "traps", 2*diff);
 }
}

void map::remove_trap(const int x, const int y)
{
    if (!INBOUNDS(x, y)) { return; }

    int lx, ly;
    submap * const current_submap = get_submap_at(x, y, lx, ly);

    trap_id t = current_submap->get_trap(lx, ly);
    if (t != tr_null) {
        current_submap->set_trap(lx, ly, tr_null);
        traplocs[t].erase(point(x, y));
    }
}
/*
 * Get wrapper for all fields at xy
 */
field& map::field_at(const int x, const int y)
{
 if (!INBOUNDS(x, y)) {
  nulfield = field();
  return nulfield;
 }

 int lx, ly;
 submap * const current_submap = get_submap_at(x, y, lx, ly);

 return current_submap->fld[lx][ly];
}

/*
 * Increment/decrement age of field type at point.
 * returns resulting age or -1 if not present.
 */
int map::adjust_field_age(const point p, const field_id t, const int offset) {
    return set_field_age( p, t, offset, true);
}

/*
 * Increment/decrement strength of field type at point, creating if not present, removing if strength becomes 0
 * returns resulting strength, or 0 for not present
 */
int map::adjust_field_strength(const point p, const field_id t, const int offset) {
    return set_field_strength(p, t, offset, true);
}

/*
 * Set age of field type at point, or increment/decrement if offset=true
 * returns resulting age or -1 if not present.
 */
int map::set_field_age(const point p, const field_id t, const int age, bool isoffset) {
    field_entry * field_ptr = get_field( p, t );
    if ( field_ptr != NULL ) {
        int adj = ( isoffset ? field_ptr->getFieldAge() : 0 ) + age;
        field_ptr->setFieldAge( adj );
        return adj;
    }
    return -1;
}

/*
 * set strength of field type at point, creating if not present, removing if strength is 0
 * returns resulting strength, or 0 for not present
 */
int map::set_field_strength(const point p, const field_id t, const int str, bool isoffset) {
    field_entry * field_ptr = get_field( p, t );
    if ( field_ptr != NULL ) {
        int adj = ( isoffset ? field_ptr->getFieldDensity() : 0 ) + str;
        if ( adj > 0 ) {
            field_ptr->setFieldDensity( adj );
            return adj;
        } else {
            remove_field( p.x, p.y, t );
            return 0;
        }
    } else if ( 0 + str > 0 ) {
        return ( add_field( p, t, str, 0 ) ? str : 0 );
    }
    return 0;
}

/*
 * get age of field type at point. -1 = not present
 */
int map::get_field_age( const point p, const field_id t ) {
    field_entry * field_ptr = get_field( p, t );
    return ( field_ptr == NULL ? -1 : field_ptr->getFieldAge() );
}

/*
 * get strength of field type at point. 0 = not present
 */
int map::get_field_strength( const point p, const field_id t ) {
    field_entry * field_ptr = get_field( p, t );
    return ( field_ptr == NULL ? 0 : field_ptr->getFieldDensity() );
}

/*
 * get field type at point. NULL if not present
 */
field_entry * map::get_field( const point p, const field_id t ) {
    if (!INBOUNDS(p.x, p.y))
        return NULL;
    int lx, ly;
    submap * const current_submap = get_submap_at(p.x, p.y, lx, ly);
    return current_submap->fld[lx][ly].findField(t);
}

/*
 * add field type at point, or set density if present
 */
bool map::add_field(const point p, const field_id t, unsigned int density, const int age)
{
    if (!INBOUNDS(p.x, p.y))
        return false;

    if (density > 3)
        density = 3;
    if (density <= 0)
        return false;

    int lx, ly;
    submap * const current_submap = get_submap_at(p.x, p.y, lx, ly);

    if (!current_submap->fld[lx][ly].findField(t)) { //TODO: Update overall field_count appropriately. This is the spirit of "fd_null" that it used to be.
        current_submap->field_count++; //Only adding it to the count if it doesn't exist.
    }
    current_submap->fld[lx][ly].addField(t, density, age); //This will insert and/or update the field.
    if(g != NULL && this == &g->m && p.x == g->u.posx && p.y == g->u.posy) {
        step_in_field(p.x, p.y); //Hit the player with the field if it spawned on top of them.
    }
    return true;
}

/*
 * add field type at xy, or set denity if present
 */
bool map::add_field(const int x, const int y,
                    const field_id t, const unsigned char new_density)
{
 return this->add_field(point(x,y), t, new_density, 0);
}


/*
 * remove field type at xy
 */
void map::remove_field(const int x, const int y, const field_id field_to_remove)
{
 if (!INBOUNDS(x, y)) {
  return;
 }

 int lx, ly;
 submap * const current_submap = get_submap_at(x, y, lx, ly);

 if (current_submap->fld[lx][ly].findField(field_to_remove)) { //same as checking for fd_null in the old system
  current_submap->field_count--;
 }
 current_submap->fld[lx][ly].removeField(field_to_remove);
}

computer* map::computer_at(const int x, const int y)
{
 if (!INBOUNDS(x, y))
  return NULL;

 submap * const current_submap = get_submap_at(x, y);

 if (current_submap->comp.name == "") {
  return NULL;
 }
 return &(current_submap->comp);
}

bool map::allow_camp(const int x, const int y, const int radius)
{
    return camp_at(x, y, radius) == NULL;
}

// locate the nearest camp in some radius (default CAMPSIZE)
basecamp* map::camp_at(const int x, const int y, const int radius)
{
    if (!INBOUNDS(x, y)) {
        return NULL;
    }

    const int sx = std::max(0, x / SEEX - radius);
    const int sy = std::max(0, y / SEEY - radius);
    const int ex = std::min(MAPSIZE - 1, x / SEEX + radius);
    const int ey = std::min(MAPSIZE - 1, y / SEEY + radius);

    for (int ly = sy; ly < ey; ++ly) {
        for (int lx = sx; lx < ex; ++lx) {
            submap * const current_submap = get_submap_at(x, y);
            if (current_submap->camp.is_valid()) {
                // we only allow on camp per size radius, kinda
                return &(current_submap->camp);
            }
        }
    }

    return NULL;
}

void map::add_camp(const std::string& name, const int x, const int y)
{
    if (!allow_camp(x, y)) {
        dbg(D_ERROR) << "map::add_camp: Attempting to add camp when one in local area.";
        return;
    }

    get_submap_at(x, y)->camp = basecamp(name, x, y);
}

void map::debug()
{
 mvprintw(0, 0, "MAP DEBUG");
 getch();
 for (int i = 0; i <= SEEX * 2; i++) {
  for (int j = 0; j <= SEEY * 2; j++) {
   if (i_at(i, j).size() > 0) {
    mvprintw(1, 0, "%d, %d: %d items", i, j, i_at(i, j).size());
    mvprintw(2, 0, "%c, %d", i_at(i, j)[0].symbol(), i_at(i, j)[0].color());
    getch();
   }
  }
 }
 getch();
}

void map::draw(WINDOW* w, const point center)
{
 // We only need to draw anything if we're not in tiles mode.
 if(is_draw_tiles_mode()) {
     return;
 }

 g->reset_light_level();
 const int g_light_level = (int)g->light_level();
 const int natural_sight_range = g->u.sight_range(1);
 const int light_sight_range = g->u.sight_range(g_light_level);
 const int lowlight_sight_range = std::max(g_light_level / 2, natural_sight_range);
 const int max_sight_range = g->u.unimpaired_range();
 const bool u_is_boomered = g->u.has_disease("boomered");
 const int u_clairvoyance = g->u.clairvoyance();
 const bool u_sight_impaired = g->u.sight_impaired();
 const bool bio_night_active = g->u.has_active_bionic("bio_night");

 for (int i = 0; i < my_MAPSIZE * my_MAPSIZE; i++) {
  if (!grid[i])
   debugmsg("grid %d (%d, %d) is null! mapbuffer size = %d",
            i, i % my_MAPSIZE, i / my_MAPSIZE, MAPBUFFER.size());
 }

 for  (int realx = center.x - getmaxx(w)/2; realx <= center.x + getmaxx(w)/2; realx++) {
  for (int realy = center.y - getmaxy(w)/2; realy <= center.y + getmaxy(w)/2; realy++) {
   const int dist = rl_dist(g->u.posx, g->u.posy, realx, realy);
   int sight_range = light_sight_range;
   int low_sight_range = lowlight_sight_range;
   bool bRainOutside = false;
   // While viewing indoor areas use lightmap model
   if (!is_outside(realx, realy)) {
    sight_range = natural_sight_range;
   // Don't display area as shadowy if it's outside and illuminated by natural light
   //and illuminated by source of light
   } else if (this->light_at(realx, realy) > LL_LOW || dist <= light_sight_range) {
    low_sight_range = std::max(g_light_level, natural_sight_range);
    bRainOutside = true;
   }

   // I've moved this part above loops without even thinking that
   // this must stay here...
   int real_max_sight_range = light_sight_range > max_sight_range ? light_sight_range : max_sight_range;
   int distance_to_look = DAYLIGHT_LEVEL;

   bool can_see = pl_sees(g->u.posx, g->u.posy, realx, realy, distance_to_look);
   lit_level lit = light_at(realx, realy);

   // now we're gonna adjust real_max_sight, to cover some nearby "highlights",
   // but at the same time changing light-level depending on distance,
   // to create actual "gradual" stuff
   // Also we'll try to ALWAYS show LL_BRIGHT stuff independent of where it is...
   if (lit != LL_BRIGHT) {
       if (dist > real_max_sight_range) {
           int intLit = (int)lit - (dist - real_max_sight_range)/2;
           if (intLit < 0) intLit = LL_DARK;
           lit = (lit_level)intLit;
       }
   }
   // additional case for real_max_sight_range
   // if both light_sight_range and max_sight_range were small
   // it means we really have limited visibility (e.g. inside a pit)
   // and we shouldn't touch that
   if (lit > LL_DARK && real_max_sight_range > 1) {
       real_max_sight_range = distance_to_look;
   }

   if ((bio_night_active && dist < 15 && dist > natural_sight_range) || // if bio_night active, blackout 15 tile radius around player
       dist > real_max_sight_range ||
       (dist > light_sight_range &&
         (lit == LL_DARK ||
         (u_sight_impaired && lit != LL_BRIGHT) ||
          !can_see))) {
    if (u_is_boomered)
     mvwputch(w, realy+getmaxy(w)/2 - center.y, realx+getmaxx(w)/2 - center.x, c_magenta, '#');
    else
         mvwputch(w, realy+getmaxy(w)/2 - center.y, realx+getmaxx(w)/2 - center.x, c_dkgray, '#');
   } else if (dist > light_sight_range && u_sight_impaired && lit == LL_BRIGHT) {
    if (u_is_boomered)
     mvwputch(w, realy+getmaxy(w)/2 - center.y, realx+getmaxx(w)/2 - center.x, c_pink, '#');
    else
     mvwputch(w, realy+getmaxy(w)/2 - center.y, realx+getmaxx(w)/2 - center.x, c_ltgray, '#');
   } else if (dist <= u_clairvoyance || can_see) {
    if (bRainOutside && INBOUNDS(realx, realy) && is_outside(realx, realy))
     g->mapRain[realy + getmaxy(w)/2 - center.y][realx + getmaxx(w)/2 - center.x] = true;
    drawsq(w, g->u, realx, realy, false, true, center.x, center.y,
           (dist > low_sight_range && LL_LIT > lit) ||
           (dist > sight_range && LL_LOW == lit),
           LL_BRIGHT == lit);
   } else {
    mvwputch(w, realy+getmaxy(w)/2 - center.y, realx+getmaxx(w)/2 - center.x, c_black,' ');
   }
  }
 }
 int atx = getmaxx(w)/2 + g->u.posx - center.x, aty = getmaxy(w)/2 + g->u.posy - center.y;
 if (is_valid_in_w_terrain(atx, aty)) {
  mvwputch(w, aty, atx, g->u.color(), '@');
  g->mapRain[aty][atx] = false;
 }
}

void map::drawsq(WINDOW* w, player &u, const int x, const int y, const bool invert_arg,
                 const bool show_items_arg, const int view_center_x_arg, const int view_center_y_arg,
                 const bool low_light, const bool bright_light)
{
    // We only need to draw anything if we're not in tiles mode.
    if(is_draw_tiles_mode()) {
        return;
    }

    bool invert = invert_arg;
    bool show_items = show_items_arg;
    int cx = view_center_x_arg;
    int cy = view_center_y_arg;
    if (!INBOUNDS(x, y))
        return; // Out of bounds
    if (cx == -1)
        cx = u.posx;
    if (cy == -1)
        cy = u.posy;
    const int k = x + getmaxx(w)/2 - cx;
    const int j = y + getmaxy(w)/2 - cy;
    nc_color tercol;
    const ter_id curr_ter = ter(x,y);
    const furn_id curr_furn = furn(x,y);
    const trap_id curr_trap = tr_at(x, y);
    field &curr_field = field_at(x, y);
    const std::vector<item> &curr_items = i_at(x, y);
    long sym;
    bool hi = false;
    bool graf = false;
    bool draw_item_sym = false;


    if (has_furn(x, y)) {
        sym = furnlist[curr_furn].sym;
        tercol = furnlist[curr_furn].color;
    } else {
        sym = terlist[curr_ter].sym;
        tercol = terlist[curr_ter].color;
    }
    if (has_flag(TFLAG_SWIMMABLE, x, y) && has_flag(TFLAG_DEEP_WATER, x, y) && !u.is_underwater()) {
        show_items = false; // Can only see underwater items if WE are underwater
    }
    // If there's a trap here, and we have sufficient perception, draw that instead
    if (curr_trap != tr_null && traplist[curr_trap]->can_see(g->u)) {
        tercol = traplist[curr_trap]->color;
        if (traplist[curr_trap]->sym == '%') {
            switch(rng(1, 5)) {
            case 1: sym = '*'; break;
            case 2: sym = '0'; break;
            case 3: sym = '8'; break;
            case 4: sym = '&'; break;
            case 5: sym = '+'; break;
            }
        } else {
            sym = traplist[curr_trap]->sym;
        }
    }
    if (curr_field.fieldCount() > 0) {
        const field_id& fid = curr_field.fieldSymbol();
        const field_entry* fe = curr_field.findField(fid);
        const field_t& f = fieldlist[fid];
        if (f.sym == '&' || fe == NULL) {
            // Do nothing, a '&' indicates invisible fields.
        } else if (f.sym == '*') {
            // A random symbol.
            switch (rng(1, 5)) {
            case 1: sym = '*'; break;
            case 2: sym = '0'; break;
            case 3: sym = '8'; break;
            case 4: sym = '&'; break;
            case 5: sym = '+'; break;
            }
        } else {
            // A field symbol '%' indicates the field should not hide
            // items/terrain. When the symbol is not '%' it will
            // hide items (the color is still inverted if there are items,
            // but the tile symbol is not changed).
            // draw_item_sym indicates that the item symbol should be used
            // even if sym is not '.'.
            // As we don't know at this stage if there are any items
            // (that are visible to the player!), we always set the symbol.
            // If there are items and the field does not hide them,
            // the code handling items will override it.
            draw_item_sym = (f.sym == '%');
            if (sym == '.' && f.sym != '%') {
                // default terrain '.' and
                // non-default field symbol -> field symbol overrides terrain
                sym = f.sym;
            }
            tercol = f.color[fe->getFieldDensity() - 1];
        }
    }

    // If there are items here, draw those instead
    if (show_items && sees_some_items(x, y, g->u)) {
        // if there's furniture/terrain/trap/fields (sym!='.')
        // and we should not override it, then only highlight the square
        if (sym != '.' && sym != '%' && !draw_item_sym) {
            hi = true;
        } else {
            // otherwise override with the symbol of the last item
            sym = curr_items[curr_items.size() - 1].symbol();
            if (!draw_item_sym) {
                tercol = curr_items[curr_items.size() - 1].color();
            }
            if (curr_items.size() > 1) {
                invert = !invert;
            }
        }
    }

    int veh_part = 0;
    vehicle *veh = veh_at(x, y, veh_part);
    if (veh) {
        sym = special_symbol (veh->face.dir_symbol(veh->part_sym(veh_part)));
        tercol = veh->part_color(veh_part);
    }
    // If there's graffiti here, change background color
    if(graffiti_at(x,y).contents) {
        graf = true;
    }

    //suprise, we're not done, if it's a wall adjacent to an other, put the right glyph
    if(sym == LINE_XOXO || sym == LINE_OXOX) { //vertical or horizontal
        sym = determine_wall_corner(x, y, sym);
    }

    if (u.has_disease("boomered")) {
        tercol = c_magenta;
    } else if ( u.has_nv() ) {
        tercol = (bright_light) ? c_white : c_ltgreen;
    } else if (low_light) {
        tercol = c_dkgray;
    } else if (u.has_disease("darkness")) {
        tercol = c_dkgray;
    }

    if (invert) {
        mvwputch_inv(w, j, k, tercol, sym);
    } else if (hi) {
        mvwputch_hi (w, j, k, tercol, sym);
    } else if (graf) {
        mvwputch    (w, j, k, red_background(tercol), sym);
    } else {
        mvwputch    (w, j, k, tercol, sym);
    }
}

/*
map::sees based off code by Steve Register [arns@arns.freeservers.com]
http://roguebasin.roguelikedevelopment.org/index.php?title=Simple_Line_of_Sight
*/
bool map::sees(const int Fx, const int Fy, const int Tx, const int Ty,
               const int range, int &tc)
{
 const int dx = Tx - Fx;
 const int dy = Ty - Fy;
 const int ax = abs(dx) << 1;
 const int ay = abs(dy) << 1;
 const int sx = SGN(dx);
 const int sy = SGN(dy);
 int x = Fx;
 int y = Fy;
 int t = 0;
 int st;

 if (range >= 0 && (abs(dx) > range || abs(dy) > range))
  return false; // Out of range!
 if (ax > ay) { // Mostly-horizontal line
  st = SGN(ay - (ax >> 1));
// Doing it "backwards" prioritizes straight lines before diagonal.
// This will help avoid creating a string of zombies behind you and will
// promote "mobbing" behavior (zombies surround you to beat on you)
  for (tc = abs(ay - (ax >> 1)) * 2 + 1; tc >= -1; tc--) {
   t = tc * st;
   x = Fx;
   y = Fy;
   do {
    if (t > 0) {
     y += sy;
     t -= ax;
    }
    x += sx;
    t += ay;
    if (x == Tx && y == Ty) {
     tc *= st;
     return true;
    }
   } while ((trans(x, y)) && (INBOUNDS(x,y)));
  }
  return false;
 } else { // Same as above, for mostly-vertical lines
  st = SGN(ax - (ay >> 1));
  for (tc = abs(ax - (ay >> 1)) * 2 + 1; tc >= -1; tc--) {
  t = tc * st;
  x = Fx;
  y = Fy;
   do {
    if (t > 0) {
     x += sx;
     t -= ay;
    }
    y += sy;
    t += ax;
    if (x == Tx && y == Ty) {
     tc *= st;
     return true;
    }
   } while ((trans(x, y)) && (INBOUNDS(x,y)));
  }
  return false;
 }
 return false; // Shouldn't ever be reached, but there it is.
}

bool map::clear_path(const int Fx, const int Fy, const int Tx, const int Ty,
                     const int range, const int cost_min, const int cost_max, int &tc) const
{
 const int dx = Tx - Fx;
 const int dy = Ty - Fy;
 const int ax = abs(dx) << 1;
 const int ay = abs(dy) << 1;
 const int sx = SGN(dx);
 const int sy = SGN(dy);
 int x = Fx;
 int y = Fy;
 int t = 0;
 int st;

 if (range >= 0 && (abs(dx) > range || abs(dy) > range))
  return false; // Out of range!
 if (ax > ay) { // Mostly-horizontal line
  st = SGN(ay - (ax >> 1));
// Doing it "backwards" prioritizes straight lines before diagonal.
// This will help avoid creating a string of zombies behind you and will
// promote "mobbing" behavior (zombies surround you to beat on you)
  for (tc = abs(ay - (ax >> 1)) * 2 + 1; tc >= -1; tc--) {
   t = tc * st;
   x = Fx;
   y = Fy;
   do {
    if (t > 0) {
     y += sy;
     t -= ax;
    }
    x += sx;
    t += ay;
    if (x == Tx && y == Ty) {
     tc *= st;
     return true;
    }
   } while (move_cost(x, y) >= cost_min && move_cost(x, y) <= cost_max &&
            INBOUNDS(x, y));
  }
  return false;
 } else { // Same as above, for mostly-vertical lines
  st = SGN(ax - (ay >> 1));
  for (tc = abs(ax - (ay >> 1)) * 2 + 1; tc >= -1; tc--) {
  t = tc * st;
  x = Fx;
  y = Fy;
   do {
    if (t > 0) {
     x += sx;
     t -= ay;
    }
    y += sy;
    t += ax;
    if (x == Tx && y == Ty) {
     tc *= st;
     return true;
    }
   } while (move_cost(x, y) >= cost_min && move_cost(x, y) <= cost_max &&
            INBOUNDS(x,y));
  }
  return false;
 }
 return false; // Shouldn't ever be reached, but there it is.
}

bool map::accessable_items(const int Fx, const int Fy, const int Tx, const int Ty, const int range) const
{
    int junk = 0;
    return (has_flag("SEALED", Tx, Ty) && !has_flag("LIQUIDCONT", Tx, Ty)) ||
        ((Fx != Tx || Fy != Ty) &&
         !clear_path( Fx, Fy, Tx, Ty, range, 1, 100, junk ) );
}

bool map::accessable_furniture(const int Fx, const int Fy, const int Tx, const int Ty, const int range) const
{
    int junk = 0;
    return ((Fx == Tx && Fy == Ty) ||
           clear_path( Fx, Fy, Tx, Ty, range, 1, 100, junk ) );
}

// Bash defaults to true.
std::vector<point> map::route(const int Fx, const int Fy, const int Tx, const int Ty, const bool can_bash)
{
/* TODO: If the origin or destination is out of bound, figure out the closest
 * in-bounds point and go to that, then to the real origin/destination.
 */

 if (!INBOUNDS(Fx, Fy) || !INBOUNDS(Tx, Ty)) {
  int linet;
  if (sees(Fx, Fy, Tx, Ty, -1, linet))
   return line_to(Fx, Fy, Tx, Ty, linet);
  else {
   std::vector<point> empty;
   return empty;
  }
 }
// First, check for a simple straight line on flat ground
 int linet = 0;
 if (clear_path(Fx, Fy, Tx, Ty, -1, 2, 2, linet))
  return line_to(Fx, Fy, Tx, Ty, linet);
/*
 if (move_cost(Tx, Ty) == 0)
  debugmsg("%d:%d wanted to move to %d:%d, a %s!", Fx, Fy, Tx, Ty,
           tername(Tx, Ty).c_str());
 if (move_cost(Fx, Fy) == 0)
  debugmsg("%d:%d, a %s, wanted to move to %d:%d!", Fx, Fy,
           tername(Fx, Fy).c_str(), Tx, Ty);
*/
 std::vector<point> open;
 astar_list list[SEEX * MAPSIZE][SEEY * MAPSIZE];
 int score[SEEX * MAPSIZE][SEEY * MAPSIZE];
 int gscore[SEEX * MAPSIZE][SEEY * MAPSIZE];
 point parent[SEEX * MAPSIZE][SEEY * MAPSIZE];
 int startx = Fx - 4, endx = Tx + 4, starty = Fy - 4, endy = Ty + 4;
 if (Tx < Fx) {
  startx = Tx - 4;
  endx = Fx + 4;
 }
 if (Ty < Fy) {
  starty = Ty - 4;
  endy = Fy + 4;
 }
 if (startx < 0)
  startx = 0;
 if (starty < 0)
  starty = 0;
 if (endx > SEEX * my_MAPSIZE - 1)
  endx = SEEX * my_MAPSIZE - 1;
 if (endy > SEEY * my_MAPSIZE - 1)
  endy = SEEY * my_MAPSIZE - 1;

 for (int x = startx; x <= endx; x++) {
  for (int y = starty; y <= endy; y++) {
   list  [x][y] = ASL_NONE; // Init to not being on any list
   score [x][y] = 0;        // No score!
   gscore[x][y] = 0;        // No score!
   parent[x][y] = point(-1, -1);
  }
 }
 list[Fx][Fy] = ASL_OPEN;
 open.push_back(point(Fx, Fy));

 bool done = false;

 do {
  //debugmsg("Open.size() = %d", open.size());
  int best = 9999;
  int index = -1;
  for (int i = 0; i < open.size(); i++) {
   if (i == 0 || score[open[i].x][open[i].y] < best) {
    best = score[open[i].x][open[i].y];
    index = i;
   }
  }
  for (int x = open[index].x - 1; x <= open[index].x + 1; x++) {
   for (int y = open[index].y - 1; y <= open[index].y + 1; y++) {
    if (x == open[index].x && y == open[index].y)
     y++; // Skip the current square
    if (x == Tx && y == Ty) {
     done = true;
     parent[x][y] = open[index];
    } else if (x >= startx && x <= endx && y >= starty && y <= endy &&
               (move_cost(x, y) > 0 || (can_bash && has_flag("BASHABLE", x, y)))) {
     if (list[x][y] == ASL_NONE) { // Not listed, so make it open
      list[x][y] = ASL_OPEN;
      open.push_back(point(x, y));
      parent[x][y] = open[index];
      gscore[x][y] = gscore[open[index].x][open[index].y] + move_cost(x, y);
      if (ter(x, y) == t_door_c)
       gscore[x][y] += 4; // A turn to open it and a turn to move there
      else if (move_cost(x, y) == 0 && (can_bash && has_flag("BASHABLE", x, y)))
       gscore[x][y] += 18; // Worst case scenario with damage penalty
      score[x][y] = gscore[x][y] + 2 * rl_dist(x, y, Tx, Ty);
     } else if (list[x][y] == ASL_OPEN) { // It's open, but make it our child
      int newg = gscore[open[index].x][open[index].y] + move_cost(x, y);
      if (ter(x, y) == t_door_c)
       newg += 4; // A turn to open it and a turn to move there
      else if (move_cost(x, y) == 0 && (can_bash && has_flag("BASHABLE", x, y)))
       newg += 18; // Worst case scenario with damage penalty
      if (newg < gscore[x][y]) {
       gscore[x][y] = newg;
       parent[x][y] = open[index];
       score [x][y] = gscore[x][y] + 2 * rl_dist(x, y, Tx, Ty);
      }
     }
    }
   }
  }
  list[open[index].x][open[index].y] = ASL_CLOSED;
  open.erase(open.begin() + index);
 } while (!done && !open.empty());

 std::vector<point> tmp;
 std::vector<point> ret;
 if (done) {
  point cur(Tx, Ty);
  while (cur.x != Fx || cur.y != Fy) {
   //debugmsg("Retracing... (%d:%d) => [%d:%d] => (%d:%d)", Tx, Ty, cur.x, cur.y, Fx, Fy);
   tmp.push_back(cur);
   if (rl_dist(cur.x, cur.y, parent[cur.x][cur.y].x, parent[cur.x][cur.y].y)>1){
    debugmsg("Jump in our route! %d:%d->%d:%d", cur.x, cur.y,
             parent[cur.x][cur.y].x, parent[cur.x][cur.y].y);
    return ret;
   }
   cur = parent[cur.x][cur.y];
  }
  for (int i = tmp.size() - 1; i >= 0; i--)
   ret.push_back(tmp[i]);
 }
 return ret;
}

int map::coord_to_angle ( const int x, const int y, const int tgtx, const int tgty ) {
  const double DBLRAD2DEG = 57.2957795130823f;
  //const double PI = 3.14159265358979f;
  const double DBLPI = 6.28318530717958f;
  double rad = atan2 ( static_cast<double>(tgty - y), static_cast<double>(tgtx - x) );
  if ( rad < 0 ) rad = DBLPI - (0 - rad);
  return int( rad * DBLRAD2DEG );
}

void map::save(overmap *om, unsigned const int turn, const int x, const int y, const int z)
{
 for (int gridx = 0; gridx < my_MAPSIZE; gridx++) {
  for (int gridy = 0; gridy < my_MAPSIZE; gridy++)
   saven(om, turn, x, y, z, gridx, gridy);
 }
}

void map::load(const int wx, const int wy, const int wz, const bool update_vehicle, overmap *om)
{
    traplocs.clear();
 for (int gridx = 0; gridx < my_MAPSIZE; gridx++) {
  for (int gridy = 0; gridy < my_MAPSIZE; gridy++) {
   if (!loadn(wx, wy, wz, gridx, gridy, update_vehicle, om))
    loadn(wx, wy, wz, gridx, gridy, update_vehicle, om);
  }
 }
}

void map::forget_traps(int gridx, int gridy)
{
    const int n = gridx + gridy * my_MAPSIZE;

    for (int x = 0; x < SEEX; x++) {
        for (int y = 0; y < SEEY; y++) {
            trap_id t = grid[n]->get_trap(x, y);
            if (t != tr_null) {
                const int fx = x + gridx * SEEX;
                const int fy = y + gridy * SEEY;
                traplocs[t].erase(point(fx, fy));
            }
        }
    }
}

void map::shift(const int wx, const int wy, const int wz, const int sx, const int sy)
{
 set_abs_sub( g->cur_om->pos().x * OMAPX * 2 + wx + sx,
   g->cur_om->pos().y * OMAPY * 2 + wy + sy, wz
 );
// Special case of 0-shift; refresh the map
    if (sx == 0 && sy == 0) {
        return; // Skip this?
    }

// if player is in vehicle, (s)he must be shifted with vehicle too
    if (g->u.in_vehicle && (sx !=0 || sy != 0)) {
        g->u.posx -= sx * SEEX;
        g->u.posy -= sy * SEEY;
    }

    // Forget about traps in submaps that are being unloaded.
    if (sx != 0) {
        const int gridx = (sx > 0) ? (my_MAPSIZE - 1) : 0;
        for (int gridy = 0; gridy < my_MAPSIZE; gridy++) {
            forget_traps(gridx, gridy);
        }
    }
    if (sy != 0) {
        const int gridy = (sy > 0) ? (my_MAPSIZE - 1) : 0;
        for (int gridx = 0; gridx < my_MAPSIZE; gridx++) {
            forget_traps(gridx, gridy);
        }
    }

    // update vehicles own overmap location
    std::set<vehicle *>::iterator veh;
    for (veh = vehicle_list.begin(); veh != vehicle_list.end(); ++veh)
    {
        (*veh)->update_map_x(wx);
        (*veh)->update_map_y(wy);
    }

// Clear vehicle list and rebuild after shift
    clear_vehicle_cache();
    vehicle_list.clear();
// Shift the map sx submaps to the right and sy submaps down.
// sx and sy should never be bigger than +/-1.
// wx and wy are our position in the world, for saving/loading purposes.
    if (sx >= 0) {
        for (int gridx = 0; gridx < my_MAPSIZE; gridx++) {
            if (sy >= 0) {
                for (int gridy = 0; gridy < my_MAPSIZE; gridy++) {
                    if (gridx + sx < my_MAPSIZE && gridy + sy < my_MAPSIZE) {
                        copy_grid(gridx + gridy * my_MAPSIZE,
                                  gridx + sx + (gridy + sy) * my_MAPSIZE);
                        update_vehicle_list(get_submap_at_grid(gridx, gridy));
                    } else if (!loadn(wx + sx, wy + sy, wz, gridx, gridy))
                        loadn(wx + sx, wy + sy, wz, gridx, gridy);
                }
            } else { // sy < 0; work through it backwards
                for (int gridy = my_MAPSIZE - 1; gridy >= 0; gridy--) {
                    if (gridx + sx < my_MAPSIZE && gridy + sy >= 0) {
                        copy_grid(gridx + gridy * my_MAPSIZE,
                                  gridx + sx + (gridy + sy) * my_MAPSIZE);
                        update_vehicle_list(get_submap_at_grid(gridx, gridy));
                    } else if (!loadn(wx + sx, wy + sy, wz, gridx, gridy))
                        loadn(wx + sx, wy + sy, wz, gridx, gridy);
                }
            }
        }
    } else { // sx < 0; work through it backwards
        for (int gridx = my_MAPSIZE - 1; gridx >= 0; gridx--) {
            if (sy >= 0) {
                for (int gridy = 0; gridy < my_MAPSIZE; gridy++) {
                    if (gridx + sx >= 0 && gridy + sy < my_MAPSIZE) {
                        copy_grid(gridx + gridy * my_MAPSIZE,
                        gridx + sx + (gridy + sy) * my_MAPSIZE);
                        update_vehicle_list(get_submap_at_grid(gridx, gridy));
                    } else if (!loadn(wx + sx, wy + sy, wz, gridx, gridy))
                        loadn(wx + sx, wy + sy, wz, gridx, gridy);
                }
            } else { // sy < 0; work through it backwards
                for (int gridy = my_MAPSIZE - 1; gridy >= 0; gridy--) {
                    if (gridx + sx >= 0 && gridy + sy >= 0) {
                        copy_grid(gridx + gridy * my_MAPSIZE,
                                  gridx + sx + (gridy + sy) * my_MAPSIZE);
                        update_vehicle_list(get_submap_at_grid(gridx, gridy));
                    } else if (!loadn(wx + sx, wy + sy, wz, gridx, gridy))
                        loadn(wx + sx, wy + sy, wz, gridx, gridy);
                }
            }
        }
    }
    reset_vehicle_cache();
}

// saven saves a single nonant.  worldx and worldy are used for the file
// name and specifies where in the world this nonant is.  gridx and gridy are
// the offset from the top left nonant:
// 0,0 1,0 2,0
// 0,1 1,1 2,1
// 0,2 1,2 2,2
void map::saven(overmap *om, unsigned const int turn, const int worldx, const int worldy, const int worldz,
                const int gridx, const int gridy)
{
 dbg(D_INFO) << "map::saven(om[" << (void*)om << "], turn[" << turn <<"], worldx["<<worldx<<"], worldy["<<worldy<<"], gridx["<<gridx<<"], gridy["<<gridy<<"])";

 submap *submap_to_save = get_submap_at_grid(gridx, gridy);

 dbg(D_INFO) << "map::save x=" << gridx << " y=" << gridy;

 if ( !submap_to_save || submap_to_save->ter[0][0] == t_null)
 {
  dbg(D_ERROR) << "map::saven grid NULL!";
  return;
 }
 const int abs_x = om->pos().x * OMAPX * 2 + worldx + gridx,
           abs_y = om->pos().y * OMAPY * 2 + worldy + gridy;

 dbg(D_INFO) << "map::saven abs_x: " << abs_x << "  abs_y: " << abs_y;

 MAPBUFFER.add_submap(abs_x, abs_y, worldz, submap_to_save);
}

// worldx & worldy specify where in the world this is;
// gridx & gridy specify which nonant:
// 0,0  1,0  2,0
// 0,1  1,1  2,1
// 0,2  1,2  2,2 etc
bool map::loadn(const int worldx, const int worldy, const int worldz,
                const int gridx, const int gridy, const bool update_vehicles, overmap * om) {
 if (om == NULL) {
     om = g->cur_om;
 }

 dbg(D_INFO) << "map::loadn(game[" << g << "], worldx["<<worldx<<"], worldy["<<worldy<<"], gridx["<<gridx<<"], gridy["<<gridy<<"])";

 const int absx = om->pos().x * OMAPX * 2 + worldx + gridx,
           absy = om->pos().y * OMAPY * 2 + worldy + gridy,
           gridn = gridx + gridy * my_MAPSIZE;

 dbg(D_INFO) << "map::loadn absx: " << absx << "  absy: " << absy
            << "  gridn: " << gridn;

 submap *tmpsub = MAPBUFFER.lookup_submap(absx, absy, worldz);

 if ( gridx == 0 && gridy == 0 ) {
     set_abs_sub(absx, absy, worldz);
 }

 if (tmpsub) {
    // New submap changes the content of the map and all caches must be recalculated
    set_transparency_cache_dirty();
    set_outside_cache_dirty();

  grid[gridn] = tmpsub;

  // Update vehicle data
  for( std::vector<vehicle*>::iterator it = tmpsub->vehicles.begin(),
        end = tmpsub->vehicles.end(); update_vehicles && it != end; ++it ) {

   // Only add if not tracking already.
   if( vehicle_list.find( *it ) == vehicle_list.end() ) {
    // gridx/y not correct. TODO: Fix
    (*it)->smx = gridx;
    (*it)->smy = gridy;
    vehicle_list.insert(*it);
    update_vehicle_cache(*it);
   }
  }

  // fixme; roll off into some function elsewhere ---v

    // check traps
    std::map<point, trap_id> rain_backlog;
    bool do_funnels = ( worldz >= 0 && !g->weather_log.empty() ); // empty if just loaded a save here
    for (int x = 0; x < SEEX; x++) {
        for (int y = 0; y < SEEY; y++) {
            const trap_id t = tmpsub->get_trap(x, y);
            if (t != tr_null) {

                const int fx = x + gridx * SEEX;
                const int fy = y + gridy * SEEY;
                traplocs[t].insert(point(fx, fy));
                if ( do_funnels &&
                     traplist[t]->funnel_radius_mm > 0 &&             // funnel
                     has_flag_ter_or_furn(TFLAG_INDOORS, fx, fy) == false // we have no outside_cache
                   ) {
                    rain_backlog[point(x, y)] = t;
                }
            }
        }
    }

  // check spoiled stuff, and fill up funnels while we're at it
  for (int x = 0; x < SEEX; x++) {
      for (int y = 0; y < SEEY; y++) {
          int biggest_container_idx = -1;
          unsigned int maxvolume = 0;
          bool do_container_check = false;

          if ( do_funnels && ! rain_backlog.empty() && rain_backlog.find(point(x,y)) != rain_backlog.end() ) {
              do_container_check = true;
          }
          int intidx = 0;

          for(std::vector<item, std::allocator<item> >::iterator it = tmpsub->itm[x][y].begin();
              it != tmpsub->itm[x][y].end();) {
              if ( do_container_check == true ) { // cannot link trap to mapitems
                  if ( it->is_funnel_container(maxvolume) ) {                      // biggest
                      biggest_container_idx = intidx;             // this will survive erases below, it ptr may not
                  }
              }
              if (it->is_corpse()) {
                  it->calc_rot();

                  //remove corpse after 10 days = 144000 turns (dependent on temperature)
                  if(it->rot > 144000 && it->can_revive() == false) {
                      it = tmpsub->itm[x][y].erase(it);
                  } else { ++it; intidx++; }

                  continue;
              }
              if(it->goes_bad() && biggest_container_idx != intidx) { // you never know...
                  it_comest *food = dynamic_cast<it_comest*>(it->type);
                  it->rotten();
                  if(it->rot >= (food->spoils * 600)*2) {
                      it = tmpsub->itm[x][y].erase(it);
                  } else { ++it; intidx++; }
              } else { ++it; intidx++; }
          }

          if ( do_container_check == true && biggest_container_idx != -1 ) { // funnel: check. bucket: check
              item * it = &tmpsub->itm[x][y][biggest_container_idx];
              trap_id fun_trap_id = rain_backlog[point(x,y)];
              retroactively_fill_from_funnel(it, fun_trap_id, int(calendar::turn) ); // bucket: what inside??
          }

      }
  }

  // plantEpoch is half a season; 3 epochs pass from plant to harvest
  const int plantEpoch = 14400 * (int)ACTIVE_WORLD_OPTIONS["SEASON_LENGTH"] / 2;

  // check plants
  for (int x = 0; x < SEEX; x++) {
    for (int y = 0; y < SEEY; y++) {
      furn_id furn = tmpsub->get_furn(x, y);
      if (furn && furnlist[furn].has_flag("PLANT")) {
        item seed = tmpsub->itm[x][y][0];

        while (calendar::turn > seed.bday + plantEpoch && furn < f_plant_harvest) {
          furn = (furn_id((int)furn + 1));
          seed.bday += plantEpoch;

          // fixme; Lazy farmer drop rake on dirt mound. What happen rake?!
          tmpsub->itm[x][y].resize(1);

          tmpsub->itm[x][y][0].bday = seed.bday;
          tmpsub->set_furn(x, y, furn);
        }
      }
    }
  }
  // fixme; roll off into some function elsewhere ---^

 } else { // It doesn't exist; we must generate it!
  dbg(D_INFO|D_WARNING) << "map::loadn: Missing mapbuffer data. Regenerating.";
  tinymap tmp_map;
// overx, overy is where in the overmap we need to pull data from
// Each overmap square is two nonants; to prevent overlap, generate only at
//  squares divisible by 2.
  int newmapx = worldx + gridx - abs((worldx + gridx) % 2);
  int newmapy = worldy + gridy - abs((worldy + gridy) % 2);
  overmap* this_om = om;

  int shiftx = 0;
  int shifty = 0;
  if ( newmapx < 0 ) {
    while ( newmapx < 0 ) {
      shiftx--;
      newmapx += OMAPX * 2;
    }
  } else if ( newmapx >= OMAPX * 2 ) {
    while ( newmapx >= OMAPX * 2 ) {
      shiftx++;
      newmapx -= OMAPX * 2;
    }
  }
  if ( newmapy < 0 ) {
    while ( newmapy < 0 ) {
      shifty--;
      newmapy += OMAPX * 2;
    }
  } else if ( newmapy >= OMAPX * 2 ) {
    while ( newmapy >= OMAPX * 2 ) {
      shifty++;
      newmapy -= OMAPX * 2;
    }
  }

  if ( shiftx != 0 || shifty != 0 ) {
       this_om = &overmap_buffer.get(om->pos().x + shiftx, om->pos().y + shifty);
  }

  tmp_map.generate(this_om, newmapx, newmapy, worldz, int(calendar::turn));
  return false;
 }
 return true;
}

void map::copy_grid(const int to, const int from)
{
 grid[to] = grid[from];
 for( std::vector<vehicle*>::iterator it = grid[to]->vehicles.begin(),
       end = grid[to]->vehicles.end(); it != end; ++it ) {
  (*it)->smx = to % my_MAPSIZE;
  (*it)->smy = to / my_MAPSIZE;
 }
}

void map::spawn_monsters()
{
 for (int gx = 0; gx < my_MAPSIZE; gx++) {
  for (int gy = 0; gy < my_MAPSIZE; gy++) {
   submap * const current_submap = get_submap_at_grid(gx, gy);
   for (int i = 0; i < current_submap->spawns.size(); i++) {
    for (int j = 0; j < current_submap->spawns[i].count; j++) {
     int tries = 0;
     int mx = current_submap->spawns[i].posx, my = current_submap->spawns[i].posy;
     monster tmp(GetMType(current_submap->spawns[i].type));
     tmp.spawnmapx = g->levx + gx;
     tmp.spawnmapy = g->levy + gy;
     tmp.faction_id = current_submap->spawns[i].faction_id;
     tmp.mission_id = current_submap->spawns[i].mission_id;
     if (current_submap->spawns[i].name != "NONE")
      tmp.unique_name = current_submap->spawns[i].name;
     if (current_submap->spawns[i].friendly)
      tmp.friendly = -1;
     int fx = mx + gx * SEEX, fy = my + gy * SEEY;

     while ((!g->is_empty(fx, fy) || !tmp.can_move_to(fx, fy)) &&
            tries < 10) {
      mx = (current_submap->spawns[i].posx + rng(-3, 3)) % SEEX;
      my = (current_submap->spawns[i].posy + rng(-3, 3)) % SEEY;
      if (mx < 0)
       mx += SEEX;
      if (my < 0)
       my += SEEY;
      fx = mx + gx * SEEX;
      fy = my + gy * SEEY;
      tries++;
     }
     if (tries != 10) {
      tmp.spawnposx = fx;
      tmp.spawnposy = fy;
      tmp.spawn(fx, fy);
      g->add_zombie(tmp);
     }
    }
   }
   current_submap->spawns.clear();
  }
 }
}

void map::clear_spawns()
{
 for (int i = 0; i < my_MAPSIZE * my_MAPSIZE; i++) {
  grid[i]->spawns.clear();
 }
}

void map::clear_traps()
{
    for (int i = 0; i < my_MAPSIZE * my_MAPSIZE; i++) {
        for (int x = 0; x < SEEX; x++) {
            for (int y = 0; y < SEEY; y++) {
                grid[i]->set_trap(x, y, tr_null);
            }
        }
    }

    // Forget about all trap locations.
    std::map<trap_id, std::set<point> >::iterator i;
    for(i = traplocs.begin(); i != traplocs.end(); ++i) {
        i->second.clear();
    }
}

std::set<point> map::trap_locations(trap_id t)
{
    return traplocs[t];
}

bool map::inbounds(const int x, const int y)
{
 return (x >= 0 && x < SEEX * my_MAPSIZE && y >= 0 && y < SEEY * my_MAPSIZE);
}

bool map::add_graffiti(int x, int y, std::string contents)
{
  int lx, ly;
  submap * const current_submap = get_submap_at(x, y, lx, ly);
  current_submap->set_graffiti(lx, ly, graffiti(contents));
  return true;
}

graffiti map::graffiti_at(int x, int y)
{
 if (!inbounds(x, y))
  return graffiti();
/*
 int nonant;
 cast_to_nonant(x, y, nonant);
*/
 int lx, ly;
 submap * const current_submap = get_submap_at(x, y, lx, ly);

 return current_submap->get_graffiti(lx, ly);
}

long map::determine_wall_corner(const int x, const int y, const long orig_sym)
{
    long sym = orig_sym;
    //LINE_NESW
    const long above = terlist[ter(x, y-1)].sym;
    const long below = terlist[ter(x, y+1)].sym;
    const long left  = terlist[ter(x-1, y)].sym;
    const long right = terlist[ter(x+1, y)].sym;

    const bool above_connects = above == sym || (above == '"' || above == '+' || above == '\'');
    const bool below_connects = below == sym || (below == '"' || below == '+' || below == '\'');
    const bool left_connects  = left  == sym || (left  == '"' || left  == '+' || left  == '\'');
    const bool right_connects = right == sym || (right == '"' || right == '+' || right == '\'');

    // -
    // |      this = - and above = | or a connectable
    if(sym == LINE_OXOX &&  (above == LINE_XOXO || above_connects))
    {
        //connects to upper
        if(left_connects)
            sym = LINE_XOOX; // ┘ left coming wall
        else if(right_connects)
            sym = LINE_XXOO;//└   right coming wall
        if(left_connects && right_connects)
            sym = LINE_XXOX; // ┴ passing by
    }

    // |
    // -      this = - and below = | or a connectable
    else if(sym == LINE_OXOX && (below == LINE_XOXO || below_connects))
    {
        //connects to lower
        if(left_connects)
            sym = LINE_OOXX; // ┐ left coming wall
        else if(right_connects)
            sym = LINE_OXXO;//┌   right coming wall
        if(left_connects && right_connects)
            sym = LINE_OXXX; // ┬ passing by
    }

    // -|       this = | and left = - or a connectable
    else if(sym == LINE_XOXO && (left == LINE_OXOX || left_connects))
    {
        //connexts to left
        if(above_connects)
            sym = LINE_XOOX; // ┘ north coming wall
        else if(below_connects )
            sym = LINE_OOXX;//┐   south coming wall
        if(above_connects && below_connects)
            sym = LINE_XOXX; // ┤ passing by
    }

    // |-       this = | and right = - or a connectable
    else if(sym == LINE_XOXO && (right == LINE_OXOX || right_connects))
    {
        //connects to right
        if(above_connects)
            sym = LINE_XXOO; // └ north coming wall
        else if(below_connects)
            sym = LINE_OXXO;// ┌   south coming wall
        if(above_connects && below_connects)
            sym = LINE_XXXO; // ├ passing by
    }

    if(above == LINE_XOXO && left == LINE_OXOX && above == below && left == right)
        sym = LINE_XXXX; // ┼ crossway

    return sym;
}

float map::light_transparency(const int x, const int y) const
{
  return transparency_cache[x][y];
}

void map::build_outside_cache()
{
    if (!outside_cache_dirty) {
        return;
    }

    if (g->levz < 0)
    {
        memset(outside_cache, false, sizeof(outside_cache));
        return;
    }
    memset(outside_cache, true, sizeof(outside_cache));

    for(int x = 0; x < SEEX * my_MAPSIZE; x++)
    {
        for(int y = 0; y < SEEY * my_MAPSIZE; y++)
        {
            if( has_flag_ter_or_furn(TFLAG_INDOORS, x, y))
            {
                for( int dx = -1; dx <= 1; dx++ )
                {
                    for( int dy = -1; dy <= 1; dy++ )
                    {
                        if(INBOUNDS(x + dx, y + dy))
                        {
                            outside_cache[x + dx][y + dy] = false;
                        }
                    }
                }
            }
        }
    }

    outside_cache_dirty = false;
}

// TODO Consider making this just clear the cache and dynamically fill it in as trans() is called
void map::build_transparency_cache()
{
 if (!transparency_cache_dirty) {
     return;
 }
 for(int x = 0; x < my_MAPSIZE * SEEX; x++) {
  for(int y = 0; y < my_MAPSIZE * SEEY; y++) {

   // Default to fully transparent.
   transparency_cache[x][y] = LIGHT_TRANSPARENCY_CLEAR;

   if ( !terlist[ter(x, y)].transparent || !furnlist[furn(x, y)].transparent ) {
    transparency_cache[x][y] = LIGHT_TRANSPARENCY_SOLID;
    continue;
   }

   //Quoted to see if this works!
   field &curfield = field_at(x,y);
   if(curfield.fieldCount() > 0){
    field_entry *cur = NULL;
    for(std::map<field_id, field_entry*>::iterator field_list_it = curfield.getFieldStart(); field_list_it != curfield.getFieldEnd(); ++field_list_it){
     cur = field_list_it->second;
     if(cur == NULL) continue;

     if(!fieldlist[cur->getFieldType()].transparent[cur->getFieldDensity() - 1]) {
      // Fields are either transparent or not, however we want some to be translucent
      switch(cur->getFieldType()) {
      case fd_cigsmoke:
      case fd_weedsmoke:
      case fd_cracksmoke:
      case fd_methsmoke:
          transparency_cache[x][y] *= 0.7;
          break;
      case fd_smoke:
      case fd_toxic_gas:
      case fd_tear_gas:
       if(cur->getFieldDensity() == 3)
        transparency_cache[x][y] = LIGHT_TRANSPARENCY_SOLID;
       if(cur->getFieldDensity() == 2)
        transparency_cache[x][y] *= 0.5;
       break;
      case fd_nuke_gas:
       transparency_cache[x][y] *= 0.5;
       break;
      default:
       transparency_cache[x][y] = LIGHT_TRANSPARENCY_SOLID;
       break;
      }
     }

     // TODO: [lightmap] Have glass reduce light as well
    }
   }
  }
 }

 transparency_cache_dirty = false;
}

void map::build_map_cache()
{
 build_outside_cache();

 build_transparency_cache();

 // Cache all the vehicle stuff in one loop
 VehicleList vehs = get_vehicles();
 for( size_t v = 0; v < vehs.size(); ++v ) {
  for (int part = 0; part < vehs[v].v->parts.size(); part++) {
   int px = vehs[v].x + vehs[v].v->parts[part].precalc_dx[0];
   int py = vehs[v].y + vehs[v].v->parts[part].precalc_dy[0];
   if(INBOUNDS(px, py)) {
    if (vehs[v].v->is_inside(part)) {
     outside_cache[px][py] = false;
    }
    if (vehs[v].v->part_flag(part, VPFLAG_OPAQUE) && vehs[v].v->parts[part].hp > 0) {
     int dpart = vehs[v].v->part_with_feature(part , VPFLAG_OPENABLE);
     if (dpart < 0 || !vehs[v].v->parts[dpart].open) {
      transparency_cache[px][py] = LIGHT_TRANSPARENCY_SOLID;
     }
    }
   }
  }
 }

 build_seen_cache();
 generate_lightmap();
}

std::vector<point> closest_points_first(int radius, point p)
{
    return closest_points_first(radius, p.x, p.y);
}

//this returns points in a spiral pattern starting at center_x/center_y until it hits the radius. clockwise fashion
//credit to Tom J Nowell; http://stackoverflow.com/a/1555236/1269969
std::vector<point> closest_points_first(int radius, int center_x, int center_y)
{
    std::vector<point> points;
    int X,Y,x,y,dx,dy;
    X = Y = (radius * 2) + 1;
    x = y = dx = 0;
    dy = -1;
    int t = std::max(X,Y);
    int maxI = t * t;
    for(int i = 0; i < maxI; i++)
    {
        if ((-X/2 <= x) && (x <= X/2) && (-Y/2 <= y) && (y <= Y/2))
        {
            points.push_back(point(x + center_x, y + center_y));
        }
        if( (x == y) || ((x < 0) && (x == -y)) || ((x > 0) && (x == 1 - y)))
        {
            t = dx;
            dx = -dy;
            dy = t;
        }
        x += dx;
        y += dy;
    }
    return points;
}
//////////
///// coordinate helpers
/*
 * return absolute coordinates of local-to-map's x,y
 */
point map::getabs(const int x, const int y ) {
    int ax=( abs_sub.x * SEEX ) + x;
    int ay=( abs_sub.y * SEEY ) + y;
    return point(ax,ay);
}
/*
 * Convert absolute (submap*12) x,y to map's x,y
 */
point map::getlocal(const int x, const int y) {
  return point ( x - ( abs_min.x ), y - ( abs_min.y ) );
}

/*
 * set map coordinates based off grid[0] submap coords
 */
void map::set_abs_sub( const int x, const int y, const int z ) {
  abs_sub=point(x, y);
  world_z = z;
  abs_min=point(x*SEEX, y*SEEY);
  abs_max=point(x*SEEX + (SEEX * my_MAPSIZE), y*SEEY + (SEEY * my_MAPSIZE) );
}

submap * map::getsubmap( const int grididx ) {
    return grid[grididx];
}

submap *map::get_submap_at(int x, int y) const {
    // Do a bound check first.
    if(x >= SEEX * my_MAPSIZE || y >= SEEY * my_MAPSIZE || x < 0 || y < 0) {
        return NULL;
    }

    const int nonant = int(x / SEEX) + int(y / SEEY) * my_MAPSIZE;
    return grid[nonant];
}

submap *map::get_submap_at(int x, int y, int& offset_x, int& offset_y) const {
    offset_x = x % SEEX;
    offset_y = y % SEEY;

    return get_submap_at(x, y);
}

submap *map::get_submap_at_grid(int gridx, int gridy) const {
    // Do a bound check first.
    if(gridx >= my_MAPSIZE || gridy >= my_MAPSIZE || gridx < 0 || gridy < 0) {
        return NULL;
    }

    const int nonant = gridx + gridy * my_MAPSIZE;
    return grid[nonant];
}

tinymap::tinymap(int mapsize)
: map(mapsize)
{
}

ter_id find_ter_id(const std::string id, bool complain=true) {
    (void)complain; //FIXME: complain unused
    if( termap.find(id) == termap.end() ) {
         debugmsg("Can't find termap[%s]",id.c_str());
         return 0;
    }
    return termap[id].loadid;
};

ter_id find_furn_id(const std::string id, bool complain=true) {
    (void)complain; //FIXME: complain unused
    if( furnmap.find(id) == furnmap.end() ) {
         debugmsg("Can't find furnmap[%s]",id.c_str());
         return 0;
    }
    return furnmap[id].loadid;
};
void map::draw_line_ter(const ter_id type, int x1, int y1, int x2, int y2)
{
    std::vector<point> line = line_to(x1, y1, x2, y2, 0);
    for (int i = 0; i < line.size(); i++) {
        ter_set(line[i].x, line[i].y, type);
    }
    ter_set(x1, y1, type);
}
void map::draw_line_ter(const std::string type, int x1, int y1, int x2, int y2) {
    draw_line_ter(find_ter_id(type), x1, y1, x2, y2);
}


void map::draw_line_furn(furn_id type, int x1, int y1, int x2, int y2) {
    std::vector<point> line = line_to(x1, y1, x2, y2, 0);
    for (int i = 0; i < line.size(); i++) {
        furn_set(line[i].x, line[i].y, type);
    }
    furn_set(x1, y1, type);
}
void map::draw_line_furn(const std::string type, int x1, int y1, int x2, int y2) {
    draw_line_furn(find_furn_id(type), x1, y1, x2, y2);
}

void map::draw_fill_background(ter_id type) {
    draw_square_ter(type, 0, 0, SEEX * my_MAPSIZE - 1, SEEY * my_MAPSIZE - 1);
}
void map::draw_fill_background(std::string type) {
    draw_square_ter(find_ter_id(type), 0, 0, SEEX * my_MAPSIZE - 1, SEEY * my_MAPSIZE - 1);
}
void map::draw_fill_background(ter_id (*f)()) {
    draw_square_ter(f, 0, 0, SEEX * my_MAPSIZE - 1, SEEY * my_MAPSIZE - 1);
}
void map::draw_fill_background(const id_or_id & f) {
    draw_square_ter(f, 0, 0, SEEX * my_MAPSIZE - 1, SEEY * my_MAPSIZE - 1);
}


void map::draw_square_ter(ter_id type, int x1, int y1, int x2, int y2) {
    for (int x = x1; x <= x2; x++) {
        for (int y = y1; y <= y2; y++) {
            ter_set(x, y, type);
        }
    }
}
void map::draw_square_ter(std::string type, int x1, int y1, int x2, int y2) {
    draw_square_ter(find_ter_id(type), x1, y1, x2, y2);
}

void map::draw_square_furn(furn_id type, int x1, int y1, int x2, int y2) {
    for (int x = x1; x <= x2; x++) {
        for (int y = y1; y <= y2; y++) {
            furn_set(x, y, type);
        }
    }
}
void map::draw_square_furn(std::string type, int x1, int y1, int x2, int y2) {
    draw_square_furn(find_furn_id(type), x1, y1, x2, y2);
}

void map::draw_square_ter(ter_id (*f)(), int x1, int y1, int x2, int y2) {
    for (int x = x1; x <= x2; x++) {
        for (int y = y1; y <= y2; y++) {
            ter_set(x, y, f());
        }
    }
}

void map::draw_square_ter(const id_or_id & f, int x1, int y1, int x2, int y2) {
    for (int x = x1; x <= x2; x++) {
        for (int y = y1; y <= y2; y++) {
            ter_set(x, y, f.get());
        }
    }
}

void map::draw_rough_circle(ter_id type, int x, int y, int rad) {
    for (int i = x - rad; i <= x + rad; i++) {
        for (int j = y - rad; j <= y + rad; j++) {
            if (rl_dist(x, y, i, j) + rng(0, 3) <= rad) {
                ter_set(i, j, type);
            }
        }
    }
}
void map::draw_rough_circle(std::string type, int x, int y, int rad) {
    draw_rough_circle(find_ter_id(type), x, y, rad);
}

void map::add_corpse(int x, int y) {
    item body;
    body.make_corpse(itypes["corpse"], GetMType("mon_null"), 0);
    add_item_or_charges(x, y, body);
    put_items_from("shoes",  1, x, y, 0, 0, 0);
    put_items_from("pants",  1, x, y, 0, 0, 0);
    put_items_from("shirts", 1, x, y, 0, 0, 0);
    if (one_in(6)) {
        put_items_from("jackets", 1, x, y, 0, 0, 0);
    }
    if (one_in(15)) {
        put_items_from("bags", 1, x, y, 0, 0, 0);
    }
}

/**
 * Adds vehicles to the current submap, selected from a random weighted
 * distribution of possible vehicles. If the road has a pavement, then set the
 * 'city' flag to true to spawn wrecks. If it doesn't (ie, highway or country
 * road,) then set 'city' to false to spawn far fewer vehicles that are out
 * of gas instead of wrecked.
 * @param city Whether or not to spawn city wrecks.
 * @param facing The direction the spawned car should face (multiple of 90).
 */
void map::add_road_vehicles(bool city, int facing)
{
    if (city) {
        int spawn_type = rng(0, 100);
        if(spawn_type <= 33) {
            //Randomly-distributed wrecks
            int maxwrecks = rng(1, 3);
            for (int nv = 0; nv < maxwrecks; nv++) {
                int vx = rng(0, 19);
                int vy = rng(0, 19);
                int car_type = rng(1, 100);
                if (car_type <= 25) {
                    add_vehicle("car", vx, vy, facing, -1, 1);
                } else if (car_type <= 30) {
                    add_vehicle("policecar", vx, vy, facing, -1, 1);
                } else if (car_type <= 40) {
                    add_vehicle("ambulance", vx, vy, facing, -1, 1);
                } else if (car_type <= 45) {
                    add_vehicle("beetle", vx, vy, facing, -1, 1);
                } else if (car_type <= 48) {
                    add_vehicle("car_sports", vx, vy, facing, -1, 1);
                } else if (car_type <= 50) {
                    add_vehicle("scooter", vx, vy, facing, -1, 1);
                } else if (car_type <= 53) {
                    add_vehicle("scooter_electric", vx, vy, facing, -1, 1);
                } else if (car_type <= 55) {
                    add_vehicle("motorcycle", vx, vy, facing, -1, 1);
                } else if (car_type <= 65) {
                    add_vehicle("hippie_van", vx, vy, facing, -1, 1);
                } else if (car_type <= 70) {
                    add_vehicle("cube_van_cheap", vx, vy, facing, -1, 1);
                } else if (car_type <= 75) {
                    add_vehicle("cube_van", vx, vy, facing, -1, 1);
                } else if (car_type <= 80) {
                    add_vehicle("electric_car", vx, vy, facing, -1, 1);
                } else if (car_type <= 90) {
                    add_vehicle("flatbed_truck", vx, vy, facing, -1, 1);
                } else if (car_type <= 95) {
                    add_vehicle("rv", vx, vy, facing, -1, 1);
                } else if (car_type <= 96) {
                    add_vehicle("lux_rv", vx, vy, facing, -1, 1);
                } else if (car_type <= 98) {
                    add_vehicle("meth_lab", vx, vy, facing, -1, 1);
                } else if (car_type <= 99) {
                    add_vehicle("apc", vx, vy, facing, -1, 1);
                } else {
                    add_vehicle("motorcycle_sidecart", vx, vy, facing, -1, 1);
                }
            }
        } else if(spawn_type <= 66) {
            //Parked vehicles
            int veh_x = 0;
            int veh_y = 0;
            if(facing == 0) {
                veh_x = rng(4, 16);
                veh_y = 17;
            } else if(facing == 90) {
                veh_x = 6;
                veh_y = rng(4, 16);
            } else if(facing == 180) {
                veh_x = rng(4, 16);
                veh_y = 6;
            } else if(facing == 270) {
                veh_x = 17;
                veh_y = rng(4, 16);
            }
            int veh_type = rng(0, 100);
            if(veh_type <= 70) {
                add_vehicle("car", veh_x, veh_y, facing, -1, 1);
            } else if(veh_type <= 95) {
                add_vehicle("electric_car", veh_x, veh_y, facing, -1, 1);
            } else {
                add_vehicle("policecar", veh_x, veh_y, facing, -1, 1);
            }
        } else if(spawn_type <= 99) {
            //Totally clear section of road
            return;
        } else {
            //Road-blocking obstacle of some kind.
            int block_type = rng(0, 100);
            if(block_type <= 75) {
                //Jack-knifed semi
                int semi_x = 0;
                int semi_y = 0;
                int trailer_x = 0;
                int trailer_y = 0;
                if(facing == 0) {
                    semi_x = rng(0, 16);
                    semi_y = rng(14, 16);
                    trailer_x = semi_x + 4;
                    trailer_y = semi_y - 10;
                } else if(facing == 90) {
                    semi_x = rng(0, 8);
                    semi_y = rng(4, 15);
                    trailer_x = semi_x + 12;
                    trailer_y = semi_y + 1;
                } else if(facing == 180) {
                    semi_x = rng(4, 16);
                    semi_y = rng(4, 6);
                    trailer_x = semi_x - 4;
                    trailer_y = semi_y + 10;
                } else {
                    semi_x = rng(12, 20);
                    semi_y = rng(5, 16);
                    trailer_x = semi_x - 12;
                    trailer_y = semi_y - 1;
                }
                add_vehicle("semi_truck", semi_x, semi_y, (facing + 135) % 360, -1, 1);
                add_vehicle("truck_trailer", trailer_x, trailer_y, (facing + 90) % 360, -1, 1);
            } else {
                //Huge pileup of random vehicles
                std::string next_vehicle;
                int num_cars = rng(18, 22);
                bool policecars = block_type >= 95; //Policecar pileup, Blues Brothers style
                vehicle *last_added_car = NULL;
                for(int i = 0; i < num_cars; i++) {
                    if(policecars) {
                        next_vehicle = "policecar";
                    } else {
                        //Random car
                        int car_type = rng(0, 100);
                        if(car_type <= 70) {
                            next_vehicle = "car";
                        } else if(car_type <= 90) {
                            next_vehicle = "flatbed_truck";
                        } else if(car_type <= 95) {
                            next_vehicle = "cube_van";
                        } else {
                            next_vehicle = "hippie_van";
                        }
                    }
                    last_added_car = add_vehicle(next_vehicle, rng(4, 16), rng(4, 16), rng(0, 3) * 90, -1, 1);
                }

                //Hopefully by the last one we've got a giant pileup, so name it
                if (last_added_car != NULL) {
                    if(policecars) {
                        last_added_car->name = _("policecar pile-up");
                    } else {
                        last_added_car->name = _("pile-up");
                    }
                }
            }
        }
    } else {
        // spawn regular road out of fuel vehicles
        if (one_in(40)) {
            int vx = rng(8, 16);
            int vy = rng(8, 16);
            int car_type = rng(1, 27);
            if (car_type <= 10) {
                add_vehicle("car", vx, vy, facing, 0, -1);
            } else if (car_type <= 14) {
                add_vehicle("car_sports", vx, vy, facing, 0, -1);
            } else if (car_type <= 16) {
                add_vehicle("flatbed_truck", vx, vy, facing, 0, -1);
            } else if (car_type <= 18) {
                add_vehicle("semi_truck", vx, vy, facing, 0, -1);
            } else if (car_type <= 20) {
                add_vehicle("humvee", vx, vy, facing, 0, -1);
            } else if (car_type <= 24) {
                add_vehicle("rara_x", vx, vy, facing, 0, -1);
            } else if (car_type <= 25) {
                add_vehicle("apc", vx, vy, facing, 0, -1);
            } else {
                add_vehicle("armored_car", vx, vy, facing, 0, -1);
            }
        }
    }
}<|MERGE_RESOLUTION|>--- conflicted
+++ resolved
@@ -3203,62 +3203,59 @@
 
 void map::disarm_trap(const int x, const int y)
 {
-  int skillLevel = g->u.skillLevel("traps");
-
- if (tr_at(x, y) == tr_null) {
-  debugmsg("Tried to disarm a trap where there was none (%d %d)", x, y);
-  return;
- }
-
- trap* tr = traplist[tr_at(x, y)];
- const int tSkillLevel = g->u.skillLevel("traps");
- const int diff = tr->get_difficulty();
- int roll = rng(tSkillLevel, 4 * tSkillLevel);
-
- while ((rng(5, 20) < g->u.per_cur || rng(1, 20) < g->u.dex_cur) && roll < 50)
-  roll++;
- if (roll >= diff) {
-  add_msg(_("You disarm the trap!"));
-  std::vector<itype_id> comp = tr->components;
-  for (int i = 0; i < comp.size(); i++) {
-   if (comp[i] != "null")
-    spawn_item(x, y, comp[i], 1, 1);
-  }
-  if (tr_at(x, y) == tr_engine) {
-      for (int i = -1; i <= 1; i++) {
-          for (int j = -1; j <= 1; j++) {
-              if (i != 0 || j != 0) {
-                  remove_trap(x + i, y + j);
-              }
-          }
-      }
-  }
-  if (tr_at(x, y) == tr_shotgun_1 || tr_at(x,y) == tr_shotgun_2) {
-      spawn_item(x,y,"shot_00",1,2);
-  }
-  remove_trap(x, y);
-  if(diff > 1.25 * skillLevel) // failure might have set off trap
-    g->u.practice(calendar::turn, "traps", 1.5*(diff - skillLevel));
- } else if (roll >= diff * .8) {
-  add_msg(_("You fail to disarm the trap."));
-  if(diff > 1.25 * skillLevel)
-    g->u.practice(calendar::turn, "traps", 1.5*(diff - skillLevel));
- }
- else {
-<<<<<<< HEAD
-  add_msg(m_bad, _("You fail to disarm the trap, and you set it off!"));
-  trap* tr = traplist[tr_at(x, y)];
-  trapfunc f;
-  (f.*(tr->act))(x, y);
-=======
-  add_msg(_("You fail to disarm the trap, and you set it off!"));
-  tr->trigger(&g->u, x, y);
->>>>>>> 9725f1ba
-  if(diff - roll <= 6)
-   // Give xp for failing, but not if we failed terribly (in which
-   // case the trap may not be disarmable).
-   g->u.practice(calendar::turn, "traps", 2*diff);
- }
+    int skillLevel = g->u.skillLevel("traps");
+
+    if (tr_at(x, y) == tr_null) {
+        debugmsg("Tried to disarm a trap where there was none (%d %d)", x, y);
+        return;
+    }
+
+    trap* tr = traplist[tr_at(x, y)];
+    const int tSkillLevel = g->u.skillLevel("traps");
+    const int diff = tr->get_difficulty();
+    int roll = rng(tSkillLevel, 4 * tSkillLevel);
+
+    while ((rng(5, 20) < g->u.per_cur || rng(1, 20) < g->u.dex_cur) && roll < 50) {
+        roll++;
+    }
+    if (roll >= diff) {
+        add_msg(_("You disarm the trap!"));
+        std::vector<itype_id> comp = tr->components;
+        for (int i = 0; i < comp.size(); i++) {
+            if (comp[i] != "null") {
+                spawn_item(x, y, comp[i], 1, 1);
+            }
+        }
+        if (tr_at(x, y) == tr_engine) {
+            for (int i = -1; i <= 1; i++) {
+                for (int j = -1; j <= 1; j++) {
+                    if (i != 0 || j != 0) {
+                        remove_trap(x + i, y + j);
+                    }
+                }
+            }
+        }
+        if (tr_at(x, y) == tr_shotgun_1 || tr_at(x,y) == tr_shotgun_2) {
+            spawn_item(x,y,"shot_00",1,2);
+        }
+        remove_trap(x, y);
+        if(diff > 1.25 * skillLevel) { // failure might have set off trap
+            g->u.practice(calendar::turn, "traps", 1.5*(diff - skillLevel));
+        }
+    } else if (roll >= diff * .8) {
+        add_msg(_("You fail to disarm the trap."));
+        if(diff > 1.25 * skillLevel) {
+            g->u.practice(calendar::turn, "traps", 1.5*(diff - skillLevel));
+        }
+    } else {
+        add_msg(m_bad, _("You fail to disarm the trap, and you set it off!"));
+        tr->trigger(&g->u, x, y);
+        if(diff - roll <= 6) {
+            // Give xp for failing, but not if we failed terribly (in which
+            // case the trap may not be disarmable).
+            g->u.practice(calendar::turn, "traps", 2*diff);
+        }
+    }
 }
 
 void map::remove_trap(const int x, const int y)
