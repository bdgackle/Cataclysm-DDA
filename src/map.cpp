--- conflicted
+++ resolved
@@ -1253,7 +1253,6 @@
 
 std::string map::furnname( const tripoint &p ) {
     return furn_at( p ).name;
-<<<<<<< HEAD
 }
 
 // 2D overloads for terrain
@@ -1270,24 +1269,6 @@
     return current_submap->get_ter( lx, ly );
 }
 
-=======
-}
-
-// 2D overloads for terrain
-// To be removed once not needed
-
-ter_id map::ter(const int x, const int y) const
-{
-    if( !INBOUNDS(x, y) ) {
-        return t_null;
-    }
-
-    int lx, ly;
-    submap * const current_submap = get_submap_at(x, y, lx, ly);
-    return current_submap->get_ter( lx, ly );
-}
-
->>>>>>> 41a49552
 std::string map::get_ter(const int x, const int y) const {
     return ter_at(x, y).id;
 }
@@ -1545,9 +1526,9 @@
     }
 
     int part;
-    const furn_t &furniture = furn_at( x, y );
-    const ter_t &terrain = ter_at( x, y );
-    const vehicle *veh = veh_at( x, y, part );
+    const furn_t &furniture = furn_at( p );
+    const ter_t &terrain = ter_at( p );
+    const vehicle *veh = veh_at( p, part );
     if( veh == ignored_vehicle ) {
         veh = nullptr;
     }
@@ -1569,7 +1550,7 @@
         return 0;
     }
 
-    const int furncost = furnlist[ current_submap->get_furn(lx, ly) ].movecost;
+    const int furncost = furnlist[ current_submap->get_furn( lx, ly ) ].movecost;
     if ( furncost < 0 ) {
         return 0;
     }
@@ -1581,7 +1562,7 @@
 int map::combined_movecost( const tripoint &from, const tripoint &to,
                             const vehicle *ignored_vehicle, const int modifier ) const
 {
-    const auto mults = { 0, 50, 71, 100 };
+    const int mults[4] = { 0, 50, 71, 100 };
     int cost1 = move_cost( from, ignored_vehicle );
     int cost2 = move_cost( to, ignored_vehicle );
     // Multiply cost depending on the number of differing axes
@@ -1692,7 +1673,6 @@
 
     int lx, ly;
     submap * const current_submap = get_submap_at( x, y, lx, ly );
-<<<<<<< HEAD
 
     return terlist[ current_submap->get_ter( lx, ly ) ].has_flag(flag) && furnlist[ current_submap->get_furn(lx, ly) ].has_flag(flag);
 }
@@ -1836,124 +1816,14 @@
     } else if (str >= bash_max) {
         return 10;
     }
-=======
->>>>>>> 41a49552
 
     int ret = (10 * (str - bash_min)) / (bash_max - bash_min);
     // Round up to 1, so that desperate NPCs can try to bash down walls
     return std::max( ret, 1 );
 }
 
-<<<<<<< HEAD
 // 2D bashable
 
-=======
-// End of 2D flags
-
-bool map::has_flag( const std::string &flag, const tripoint &p ) const
-{
-    static const std::string flag_str_REDUCE_SCENT( "REDUCE_SCENT" ); // construct once per runtime, slash delay 90%
-    if( !inbounds( p ) ) {
-        return false;
-    }
-
-    int vpart;
-    const vehicle *veh = veh_at( p, vpart );
-    if( veh != nullptr && flag_str_REDUCE_SCENT == flag && veh->obstacle_at_part( vpart ) >= 0 ) {
-        return true;
-    }
-
-    return has_flag_ter_or_furn( flag, p );
-}
-
-bool map::can_put_items( const tripoint &p )
-{
-    return !has_flag( "NOITEM", p ) && !has_flag( "SEALED", p );
-}
-
-bool map::has_flag_ter( const std::string & flag, const tripoint &p ) const
-{
-    return ter_at( p ).has_flag( flag );
-}
-
-bool map::has_flag_furn( const std::string & flag, const tripoint &p ) const
-{
-    return furn_at( p ).has_flag( flag );
-}
-
-bool map::has_flag_ter_or_furn( const std::string & flag, const tripoint &p ) const
-{
-    if( !inbounds( p ) ) {
-        return false;
-    }
-
-    int lx, ly;
-    submap *const current_submap = get_submap_at( p, lx, ly );
-
-    return terlist[ current_submap->get_ter( lx, ly ) ].has_flag( flag ) ||
-           furnlist[ current_submap->get_furn( lx, ly ) ].has_flag( flag );
-}
-
-bool map::has_flag_ter_and_furn( const std::string & flag, const tripoint &p ) const
-{
-    return ter_at( p ).has_flag( flag ) && furn_at( p ).has_flag( flag );
-}
-
-bool map::has_flag( const ter_bitflags flag, const tripoint &p ) const
-{
-    if( !inbounds( p ) ) {
-        return false;
-    }
-
-    int vpart;
-    const vehicle *veh = veh_at( p, vpart );
-    if( veh != nullptr && flag == TFLAG_REDUCE_SCENT && veh->obstacle_at_part( vpart ) >= 0 ) {
-        return true;
-    }
-
-    return has_flag_ter_or_furn( flag, p );
-}
-
-bool map::has_flag_ter( const ter_bitflags flag, const tripoint &p ) const
-{
-    return ter_at( p ).has_flag( flag );
-}
-
-bool map::has_flag_furn( const ter_bitflags flag, const tripoint &p ) const
-{
-    return furn_at( p ).has_flag( flag );
-}
-
-bool map::has_flag_ter_or_furn( const ter_bitflags flag, const tripoint &p ) const
-{
-    if( !inbounds( p ) ) {
-        return false;
-    }
-
-    int lx, ly;
-    submap *const current_submap = get_submap_at( p, lx, ly );
-
-    return terlist[ current_submap->get_ter( lx, ly ) ].has_flag( flag ) ||
-           furnlist[ current_submap->get_furn( lx, ly ) ].has_flag( flag );
-}
-
-bool map::has_flag_ter_and_furn( const ter_bitflags flag, const tripoint &p ) const
-{
-    if( !inbounds( p ) ) {
-        return false;
-    }
-
-    int lx, ly;
-    submap *const current_submap = get_submap_at( p, lx, ly );
-
-    return terlist[ current_submap->get_ter( lx, ly ) ].has_flag( flag ) &&
-           furnlist[ current_submap->get_furn( lx, ly ) ].has_flag( flag );
-}
-
-// End of 3D flags
-
-/////
->>>>>>> 41a49552
 bool map::is_bashable(const int x, const int y) const
 {
     if( !inbounds(x, y) ) {
@@ -4330,7 +4200,6 @@
 std::string map::trap_get(const int x, const int y) const
 {
     return trap_get( tripoint( x, y, abs_sub.z ) );
-<<<<<<< HEAD
 }
 
 std::string map::trap_get( const tripoint &p ) const
@@ -4343,20 +4212,6 @@
     trap_set( tripoint( x, y, abs_sub.z ), sid );
 }
 
-=======
-}
-
-std::string map::trap_get( const tripoint &p ) const
-{
-    return traplist[ tr_at( p ) ]->id;
-}
-
-void map::trap_set(const int x, const int y, const std::string & sid)
-{
-    trap_set( tripoint( x, y, abs_sub.z ), sid );
-}
-
->>>>>>> 41a49552
 void map::trap_set( const tripoint &p, const std::string & sid)
 {
     if( trapmap.find( sid ) == trapmap.end() ) {
@@ -4364,7 +4219,6 @@
     }
 
     add_trap( p, (trap_id)trapmap[sid] );
-<<<<<<< HEAD
 }
 
 void map::trap_set(const int x, const int y, const trap_id id)
@@ -4372,15 +4226,6 @@
     trap_set( tripoint( x, y, abs_sub.z ), id );
 }
 
-=======
-}
-
-void map::trap_set(const int x, const int y, const trap_id id)
-{
-    trap_set( tripoint( x, y, abs_sub.z ), id );
-}
-
->>>>>>> 41a49552
 void map::trap_set( const tripoint &p, const trap_id id)
 {
     add_trap( p, id );
@@ -4400,19 +4245,11 @@
 
     int lx, ly;
     submap * const current_submap = get_submap_at( p.x, p.y, p.z, lx, ly );
-<<<<<<< HEAD
 
     if (terlist[ current_submap->get_ter( lx, ly ) ].trap != tr_null) {
         return terlist[ current_submap->get_ter( lx, ly ) ].trap;
     }
 
-=======
-
-    if (terlist[ current_submap->get_ter( lx, ly ) ].trap != tr_null) {
-        return terlist[ current_submap->get_ter( lx, ly ) ].trap;
-    }
-
->>>>>>> 41a49552
     return current_submap->get_trap( lx, ly );
 }
 
@@ -6056,7 +5893,6 @@
 }
 
 bool map::inbounds( const tripoint &p ) const
-<<<<<<< HEAD
 {
  return (p.x >= 0 && p.x < SEEX * my_MAPSIZE && 
          p.y >= 0 && p.y < SEEY * my_MAPSIZE && 
@@ -6065,16 +5901,6 @@
 
 void map::set_graffiti( const tripoint &p, const std::string &contents )
 {
-=======
-{
- return (p.x >= 0 && p.x < SEEX * my_MAPSIZE && 
-         p.y >= 0 && p.y < SEEY * my_MAPSIZE && 
-         p.z >= -OVERMAP_DEPTH && p.z <= OVERMAP_HEIGHT);
-}
-
-void map::set_graffiti( const tripoint &p, const std::string &contents )
-{
->>>>>>> 41a49552
     if( !inbounds( p ) ) {
         return;
     }
