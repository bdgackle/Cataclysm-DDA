#ifndef _MTYPE_H_
#define _MTYPE_H_
// SEE ALSO: monitemsdef.cpp, which defines data on which items any given
// monster may carry.

#include <bitset>
#include <string>
#include <vector>
#include <set>
#include <math.h>
#include "mondeath.h"
#include "monattack.h"
#include "mondefense.h"
#include "material.h"
#include "enums.h"
#include "color.h"
#include "field.h"

/*
  On altering any entries in this enum please add or remove the appropriate entry to the monster_names array in tile_id_data.h
*/
enum mon_id {
    mon_null = 0,
    // Wildlife
    mon_squirrel, mon_rabbit, mon_deer, mon_moose, mon_wolf, mon_coyote, mon_bear, mon_cougar, mon_crow,
    // Friendly animals
    mon_dog, mon_cat,
    // Ants
    mon_ant_larva, mon_ant, mon_ant_soldier, mon_ant_queen, mon_ant_fungus,
    // Bees
    mon_fly, mon_bee, mon_wasp,
    // Worms
    mon_graboid, mon_worm, mon_halfworm,
    // Wild Mutants
    mon_sludge_crawler,
    // Zombies
    mon_zombie, mon_zombie_cop, mon_zombie_shrieker, mon_zombie_spitter, mon_zombie_electric,
    mon_zombie_smoker, mon_zombie_swimmer,
    mon_zombie_dog, mon_zombie_brute, mon_zombie_hulk, mon_zombie_fungus,
    mon_boomer, mon_boomer_fungus, mon_skeleton, mon_zombie_necro,
    mon_zombie_scientist, mon_zombie_soldier, mon_zombie_grabber,
    mon_zombie_master,  mon_beekeeper, mon_zombie_child, mon_zombie_fireman, mon_zombie_survivor,
    // Flesh Golem
    mon_jabberwock,
    // Triffids
    mon_triffid, mon_triffid_young, mon_triffid_queen, mon_creeper_hub,
    mon_creeper_vine, mon_biollante, mon_vinebeast, mon_triffid_heart,
    // Fungaloids TODO: Remove dormant fungaloid when it won't break save compatibility
    mon_fungaloid, mon_fungaloid_dormant, mon_fungaloid_young, mon_spore,
    mon_fungaloid_queen, mon_fungal_wall,
    // Blobs
    mon_blob, mon_blob_small,
    // Sewer mutants
    mon_chud, mon_one_eye, mon_crawler,
    // Sewer animals
    mon_sewer_fish, mon_sewer_snake, mon_sewer_rat, mon_rat_king,
    // Swamp monsters
    mon_mosquito, mon_dragonfly, mon_centipede, mon_frog, mon_slug,
    mon_dermatik_larva, mon_dermatik,
    // SPIDERS
    mon_spider_wolf, mon_spider_web, mon_spider_jumping, mon_spider_trapdoor,
    mon_spider_widow,
    // Unearthed Horrors
    mon_dark_wyrm, mon_amigara_horror, mon_dog_thing, mon_headless_dog_thing,
    mon_thing,
    // Spiral monsters
    mon_human_snail, mon_twisted_body, mon_vortex,
    // Subspace monsters
    mon_flying_polyp, mon_hunting_horror, mon_mi_go, mon_yugg, mon_gelatin,
    mon_flaming_eye, mon_kreck, mon_gracke, mon_blank, mon_gozu, mon_shadow, mon_breather_hub,
    mon_darkman, mon_breather, mon_shadow_snake, mon_shoggoth,
    // Cult, lobotomized creatures that are human/undead hybrids
    mon_dementia, mon_homunculus, mon_blood_sacrifice, mon_flesh_angel,
    // Robots
    mon_eyebot, mon_manhack, mon_skitterbot, mon_secubot, mon_hazmatbot, mon_copbot, mon_molebot,
    mon_tripod, mon_chickenbot, mon_tankbot, mon_turret, mon_exploder,
    // Hallucinations
    mon_hallu_mom,
    // Special monsters
    mon_generator, mon_player_blob,
    // 0.8 -> 0.9
    mon_turkey, mon_raccoon, mon_opossum, mon_rattlesnake,
    mon_giant_crayfish, mon_fungal_fighter,
    mon_black_rat,
    mon_mosquito_giant, mon_dragonfly_giant, mon_centipede_giant,
    mon_frog_giant, mon_slug_giant,
    mon_spider_jumping_giant, mon_spider_trapdoor_giant,
    mon_spider_web_giant, mon_spider_widow_giant, mon_spider_wolf_giant,
    mon_bat, mon_beaver, mon_bobcat,
    mon_chicken, mon_chipmunk, mon_cow, mon_coyote_wolf,
    mon_deer_mouse, mon_fox_gray, mon_fox_red,
    mon_groundhog, mon_hare, mon_horse, mon_lemming,
    mon_mink, mon_muskrat, mon_otter, mon_pig,
    mon_sheep, mon_shrew, mon_squirrel_red,
    mon_weasel,
    // 0.9 -> 0.A
    mon_dog_skeleton, mon_dog_zombie_cop, mon_dog_zombie_rot,
    // 0.A -> 0.B
<<<<<<< HEAD
    mon_broken_cyborg, mon_zoose, mon_zomwolf, mon_zomcougar,
    mon_zombie_bio_op,
=======
    mon_broken_cyborg, mon_zoose, mon_zolf, mon_zougar,
>>>>>>> aafefd80
    num_monsters
};

enum m_size {
    MS_TINY = 0,    // Squirrel
    MS_SMALL,      // Dog
    MS_MEDIUM,    // Human
    MS_LARGE,    // Cow
    MS_HUGE     // TAAAANK
};

// These are triggers which may affect the monster's anger or morale.
// They are handled in monster::check_triggers(), in monster.cpp
enum monster_trigger {
    MTRIG_NULL = 0,
    MTRIG_STALK,  // Increases when following the player
    MTRIG_MEAT,  // Meat or a corpse nearby
    MTRIG_PLAYER_WEAK, // The player is hurt
    MTRIG_PLAYER_CLOSE, // The player gets within a few tiles
    MTRIG_HURT,  // We are hurt
    MTRIG_FIRE,  // Fire nearby
    MTRIG_FRIEND_DIED, // A monster of the same type died
    MTRIG_FRIEND_ATTACKED, // A monster of the same type attacked
    MTRIG_SOUND,  // Heard a sound
    N_MONSTER_TRIGGERS
};

// Feel free to add to m_flags.  Order shouldn't matter, just keep it tidy!
// And comment them well. ;)
// mfb(n) converts a flag to its appropriate position in mtype's bitfield
#ifndef mfb
#define mfb(n) static_cast <unsigned long> (1 << (n))
#endif
enum m_flag {
    MF_NULL = 0,            // Helps with setvector
    MF_SEES,                // It can see you (and will run/follow)
    MF_VIS50,               // Vision -10
    MF_VIS40,               // Vision -20
    MF_VIS30,               // Vision -30
    MF_VIS20,               // Vision -40
    MF_VIS10,               // Vision -50
    MF_HEARS,               // It can hear you
    MF_GOODHEARING,         // Pursues sounds more than most monsters
    MF_SMELLS,              // It can smell you
    MF_KEENNOSE,            //Keen sense of smell
    MF_STUMBLES,            // Stumbles in its movement
    MF_WARM,                // Warm blooded
    MF_NOHEAD,              // Headshots not allowed!
    MF_HARDTOSHOOT,         // Some shots are actually misses
    MF_GRABS,               // Its attacks may grab us!
    MF_BASHES,              // Bashes down doors
    MF_DESTROYS,            // Bashes down walls and more
    MF_POISON,              // Poisonous to eat
    MF_VENOM,               // Attack may poison the player
    MF_BADVENOM,            // Attack may SEVERELY poison the player
    MF_PARALYZE,            // Attack may paralyze the player with venom
    MF_BLEED,               // Causes player to bleed
    MF_WEBWALK,             // Doesn't destroy webs
    MF_DIGS,                // Digs through the ground
    MF_CAN_DIG,             // Can dig and walk
    MF_FLIES,               // Can fly (over water, etc)
    MF_AQUATIC,             // Confined to water
    MF_SWIMS,               // Treats water as 50 movement point terrain
    MF_ATTACKMON,           // Attacks other monsters
    MF_ANIMAL,              // Is an "animal" for purposes of the Animal Empath trait
    MF_PLASTIC,             // Absorbs physical damage to a great degree
    MF_SUNDEATH,            // Dies in full sunlight
    MF_ELECTRIC,            // Shocks unarmed attackers
    MF_ACIDPROOF,           // Immune to acid
    MF_ACIDTRAIL,           // Leaves a trail of acid
    MF_SLUDGEPROOF,         // Ignores the effect of sludge trails
    MF_SLUDGETRAIL,         // Causes monster to leave a sludge trap trail when moving
    MF_FIREY,               // Burns stuff and is immune to fire
    MF_QUEEN,               // When it dies, local populations start to die off too
    MF_ELECTRONIC,          // e.g. a robot; affected by emp blasts, and other stuff
    MF_FUR,                 // May produce fur when butchered
    MF_LEATHER,             // May produce leather when butchered
    MF_FEATHER,             // May produce feather when butchered
    MF_CBM_CIV,             // May produce a common cbm or two when butchered
    MF_BONES,               // May produce bones and sinews when butchered
    MF_FAT,                 // May produce fat when butchered
    MF_IMMOBILE,            // Doesn't move (e.g. turrets)
    MF_FRIENDLY_SPECIAL,    // Use our special attack, even if friendly
    MF_HIT_AND_RUN,         // Flee for several turns after a melee attack
    MF_GUILT,               // You feel guilty for killing it
    MF_HUMAN,               // It's a live human, as long as it's alive
    MF_NO_BREATHE,          // Creature can't drown and is unharmed by gas, smoke, or poison
    MF_REGENERATES_50,      // Monster regenerates very quickly over time
    MF_REGENERATES_10,      // Monster regenerates very quickly over time
    MF_FLAMMABLE,           // Monster catches fire, burns, and spreads fire to nearby objects
    MF_REVIVES,             // Monster corpse will revive after a short period of time
    MF_CHITIN,              // May produce chitin when butchered
    MF_VERMIN,              // Creature is too small for normal combat, butchering, etc.
    MF_HUNTS_VERMIN,        // Creature uses vermin as a food source
    MF_SMALL_BITER,         // Creature can cause a painful, non-damaging bite
    MF_LARVA,               // Creature is a larva. Currently used for gib and blood handling.
    MF_ARTHROPOD_BLOOD,     // Forces monster to bleed hemolymph.
    MF_ACID_BLOOD,          // Makes monster bleed acid. Fun stuff! Does not automatically dissolve in a pool of acid on death.
    MF_BILE_BLOOD,          // Makes monster bleed bile.
    MF_ABSORBS,             // Consumes objects it moves over.
    MF_REGENMORALE,         // Will stop fleeing if at max hp, and regen anger and morale to positive values.
    MF_CBM_POWER,           // May produce a power CBM when butchered, independent of MF_CBM_wev.
    MF_CBM_SCI,             // May produce a bionic from bionics_sci when butchered.
    MF_CBM_OP,              // May produce a bionic from bionics_op when butchered, and the power storage is mk 2.
    MF_MAX                  // Sets the length of the flags - obviously must be LAST
};

struct mtype {
    std::string id, name, description;
    std::set<std::string> species, categories;
    long sym;
    nc_color color;
    m_size size;
    std::string mat;
    phase_id phase;
    std::set<m_flag> flags;
    std::set<monster_trigger> anger, placate, fear;

    std::bitset<MF_MAX> bitflags;
    std::bitset<N_MONSTER_TRIGGERS> bitanger, bitfear, bitplacate;

    int difficulty; // Used all over; 30 min + (diff-3)*30 min = earlist appearance
    int agro;       // How likely to attack; -100 to 100
    int morale;     // Default morale level

    unsigned int  speed;       // Speed; human = 100
    unsigned char melee_skill; // Melee hit skill, 20 is superhuman hitting abilities.
    unsigned char melee_dice;  // Number of dice on melee hit
    unsigned char melee_sides; // Number of sides those dice have
    unsigned char melee_cut;   // Bonus cutting damage
    unsigned char sk_dodge;    // Dodge skill; should be 0 to 5
    unsigned char armor_bash;  // Natural armor vs. bash
    unsigned char armor_cut;   // Natural armor vs. cut
    signed char item_chance;   // Higher # means higher chance of loot
                               // Negative # means one item gen'd, tops
    float luminance;           // 0 is default, >0 gives luminance to lightmap
    int hp;
    unsigned int sp_freq;     // How long sp_attack takes to charge
    std::vector<void (mdeath::*)(monster *)> dies; // What happens when this monster dies
    unsigned int def_chance; // How likely a special "defensive" move is to trigger (0-100%, default 0)
    void (mattack::*sp_attack)(monster *); // This monster's special attack
    void (mdefense::*sp_defense)(monster *); // This monster's special "defensive" move that may trigger when the monster is attacked.
                                             // Note that this can be anything, and is not necessarily beneficial to the monster
    // Default constructor
    mtype ();

    bool has_flag(m_flag flag) const;
    bool has_anger_trigger(monster_trigger trigger) const;
    bool has_fear_trigger(monster_trigger trigger) const;
    bool has_placate_trigger(monster_trigger trigger) const;
    bool in_category(std::string category) const;
    bool in_species(std::string _species) const;
    //Used for corpses.
    field_id bloodType ();
    field_id gibType ();
};

#endif<|MERGE_RESOLUTION|>--- conflicted
+++ resolved
@@ -96,12 +96,8 @@
     // 0.9 -> 0.A
     mon_dog_skeleton, mon_dog_zombie_cop, mon_dog_zombie_rot,
     // 0.A -> 0.B
-<<<<<<< HEAD
-    mon_broken_cyborg, mon_zoose, mon_zomwolf, mon_zomcougar,
+    mon_broken_cyborg, mon_zoose, mon_zolf, mon_zougar,
     mon_zombie_bio_op,
-=======
-    mon_broken_cyborg, mon_zoose, mon_zolf, mon_zougar,
->>>>>>> aafefd80
     num_monsters
 };
 
