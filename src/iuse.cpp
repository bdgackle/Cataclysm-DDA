#include "iuse.h"
#include "game.h"
#include "map.h"
#include "mapdata.h"
#include "output.h"
#include "debug.h"
#include "options.h"
#include "rng.h"
#include "line.h"
#include "mutation.h"
#include "player.h"
#include "vehicle.h"
#include "uistate.h"
#include "action.h"
#include "monstergenerator.h"
#include "speech.h"
#include "overmapbuffer.h"
#include "json.h"
#include "messages.h"
#include "crafting.h"
#include "recipe_dictionary.h"
#include "sounds.h"
#include "monattack.h"
#include "trap.h"
#include "iuse_actor.h" // For firestarter
#include "mongroup.h"
#include "translations.h"
#include "morale.h"
#include "input.h"
#include "npc.h"
#include "event.h"
#include "artifact.h"
#include "overmap.h"
#include "ui.h"
#include "mtype.h"
#include "field.h"
#include "weather_gen.h"
#include "weather.h"
#include "cata_utility.h"
#include "map_iterator.h"

#include <vector>
#include <sstream>
#include <algorithm>
#include <cmath>
#include <unordered_set>
#include <set>
#include <cstdlib>

#define RADIO_PER_TURN 25 // how many characters per turn of radio

#include "iuse_software.h"

const mtype_id mon_bee( "mon_bee" );
const mtype_id mon_blob( "mon_blob" );
const mtype_id mon_cat( "mon_cat" );
const mtype_id mon_dog( "mon_dog" );
const mtype_id mon_fly( "mon_fly" );
const mtype_id mon_hallu_multicooker( "mon_hallu_multicooker" );
const mtype_id mon_shadow( "mon_shadow" );
const mtype_id mon_spore( "mon_spore" );
const mtype_id mon_vortex( "mon_vortex" );
const mtype_id mon_wasp( "mon_wasp" );

const skill_id skill_firstaid( "firstaid" );
const skill_id skill_tailor( "tailor" );
const skill_id skill_survival( "survival" );
const skill_id skill_cooking( "cooking" );
const skill_id skill_mechanics( "mechanics" );
const skill_id skill_archery( "archery" );
const skill_id skill_computer( "computer" );
const skill_id skill_cutting( "cutting" );
const skill_id skill_carpentry( "carpentry" );
const skill_id skill_fabrication( "fabrication" );
const skill_id skill_electronics( "electronics" );
const skill_id skill_melee( "melee" );

const species_id ROBOT( "ROBOT" );
const species_id HALLUCINATION( "HALLUCINATION" );
const species_id ZOMBIE( "ZOMBIE" );
const species_id FUNGUS( "FUNGUS" );
const species_id INSECT( "INSECT" );

static bool is_firearm(const item &it);

void remove_double_ammo_mod( item &it, player &p )
{
    if( !it.item_tags.count( "DOUBLE_AMMO" ) || it.item_tags.count( "DOUBLE_REACTOR" )) {
        return;
    }
    p.add_msg_if_player( _( "You remove the double battery capacity mod of your %s!" ),
                         it.tname().c_str() );
    item mod( "battery_compartment", calendar::turn );
    p.i_add_or_drop( mod, 1 );
    it.item_tags.erase( "DOUBLE_AMMO" );
    // Easier to remove all batteries than to check for the actual real maximum
    if( it.charges > 0 ) {
        item batteries( "battery", calendar::turn );
        batteries.charges = it.charges;
        it.charges = 0;
        p.i_add_or_drop( batteries, 1 );
    }
}

void remove_double_plut_mod( item &it, player &p )
{
    if( !it.item_tags.count( "DOUBLE_AMMO" ) && !it.item_tags.count( "DOUBLE_REACTOR" ) ) {
        return;
    }
    p.add_msg_if_player( _( "You remove the double plutonium capacity mod of your %s!" ),
                         it.tname().c_str() );
    item mod( "double_plutonium_core", calendar::turn );
    p.i_add_or_drop( mod, 1 );
    it.item_tags.erase( "DOUBLE_AMMO" );
    it.item_tags.erase( "DOUBLE_REACTOR" );
    // Easier to remove all cells than to check for the actual real maximum
    if( it.charges > 0 ) {
        item cells( "plut_cell", calendar::turn );
        cells.charges = it.charges / 500;
        it.charges = 0;
        p.i_add_or_drop( cells, 1 );
    }
}

void remove_recharge_mod( item &it, player &p )
{
    if( !it.item_tags.count( "RECHARGE" ) ) {
        return;
    }
    p.add_msg_if_player( _( "You remove the rechargeable powerpack from your %s!" ),
                         it.tname().c_str() );
    item mod( "rechargeable_battery", calendar::turn );
    mod.charges = it.charges;
    it.charges = 0;
    p.i_add_or_drop( mod, 1 );
    it.item_tags.erase( "RECHARGE" );
    it.item_tags.erase( "NO_UNLOAD" );
    it.item_tags.erase( "NO_RELOAD" );
}

void remove_atomic_mod( item &it, player &p )
{
    if( !it.item_tags.count( "ATOMIC_AMMO" ) ) {
        return;
    }
    p.add_msg_if_player( _( "You remove the plutonium cells from your %s!" ), it.tname().c_str() );
    item mod( "battery_atomic", calendar::turn );
    mod.charges = it.charges;
    it.charges = 0;
    p.i_add_or_drop( mod, 1 );
    it.item_tags.erase( "ATOMIC_AMMO" );
    it.item_tags.erase( "NO_UNLOAD" );
    it.item_tags.erase( "RADIOACTIVE" );
    it.item_tags.erase( "LEAK_DAM" );
}

void remove_ups_mod( item &it, player &p )
{
    if( !it.has_flag( "USE_UPS" ) ) {
        return;
    }
    p.add_msg_if_player( _( "You remove the UPS Conversion Pack from your %s!" ), it.tname().c_str() );
    item mod( "battery_ups", calendar::turn );
    p.i_add_or_drop( mod, 1 );
    it.charges = 0;
    it.item_tags.erase( "USE_UPS" );
    it.item_tags.erase( "NO_UNLOAD" );
    it.item_tags.erase( "NO_RELOAD" );
}

void remove_radio_mod( item &it, player &p )
{
    if( !it.has_flag( "RADIO_MOD" ) ) {
        return;
    }
    p.add_msg_if_player( _( "You remove the radio modification from your %s!" ), it.tname().c_str() );
    item mod( "radio_mod", calendar::turn );
    p.i_add_or_drop( mod, 1 );
    it.item_tags.erase( "RADIO_ACTIVATION" );
    it.item_tags.erase( "RADIO_MOD" );
    it.item_tags.erase( "RADIOSIGNAL_1" );
    it.item_tags.erase( "RADIOSIGNAL_2" );
    it.item_tags.erase( "RADIOSIGNAL_3" );
    it.item_tags.erase( "RADIOCARITEM" );
}

// Checks that the player does not have an active item with LITCIG flag.
bool check_litcig( player &u )
{
    auto cigs = u.items_with( []( const item & it ) {
        return it.active && it.has_flag( "LITCIG" );
    } );
    if( cigs.empty() ) {
        return true;
    }
    u.add_msg_if_player( m_info, _( "You're already smoking a %s!" ), cigs[0]->tname().c_str() );
    return false;
}

static bool item_inscription(player *p, item *cut, std::string verb, std::string gerund,
                             bool carveable)
{
    (void)p; //unused
    if (!cut->made_of(SOLID)) {
        std::string lower_verb = verb;
        std::transform(lower_verb.begin(), lower_verb.end(), lower_verb.begin(), ::tolower);
        add_msg(m_info, _("You can't %s an item that's not solid!"), lower_verb.c_str());
        return false;
    }
    if (carveable && !(cut->made_of("wood") || cut->made_of("plastic") ||
                       cut->made_of("glass") || cut->made_of("chitin") ||
                       cut->made_of("iron") || cut->made_of("steel") ||
                       cut->made_of("silver"))) {
        std::string lower_verb = verb;
        std::transform(lower_verb.begin(), lower_verb.end(), lower_verb.begin(), ::tolower);
        add_msg(m_info, _("You can't %1$s %2$s because of the material it is made of."),
                lower_verb.c_str(), cut->display_name().c_str());
        return false;
    }

    const bool hasnote = cut->has_var( "item_note" );
    std::string message = "";
    std::string messageprefix = string_format(hasnote ? _("(To delete, input one '.')\n") : "") +
                                string_format(_("%1$s on the %2$s is: "),
                                        gerund.c_str(), cut->type_name().c_str());
    message = string_input_popup(string_format(_("%s what?"), verb.c_str()), 64,
                                 (hasnote ? cut->get_var( "item_note" ) : message),
                                 messageprefix, "inscribe_item", 128);

    if (!message.empty()) {
        if (hasnote && message == ".") {
            cut->erase_var( "item_note" );
            cut->erase_var( "item_note_type" );
            cut->erase_var( "item_note_typez" );
        } else {
            cut->set_var( "item_note", message );
            cut->set_var( "item_note_type", gerund );
        }
    }
    return true;
}

// Returns false if the inscription failed or if the player canceled the action. Otherwise, returns true.

static bool inscribe_item(player *p, std::string verb, std::string gerund, bool carveable)
{
    //Note: this part still strongly relies on English grammar.
    //Although it can be easily worked around in language like Chinese,
    //but might need to be reworked for some European languages that have more verb forms
    int pos = g->inv(string_format(_("%s on what?"), verb.c_str()));
    item *cut = &(p->i_at(pos));
    if (cut->type->id == "null") {
        add_msg(m_info, _("You do not have that item!"));
        return false;
    }
    return item_inscription(p, cut, verb, gerund, carveable);
}

// For an explosion (which releases some kind of gas), this function
// calculates the points around that explosion where to create those
// gas fields.
// Those points must have a clear line of sight and a clear path to
// the center of the explosion.
// They must also be passable.
std::vector<tripoint> points_for_gas_cloud(const tripoint &center, int radius)
{
    const std::vector<tripoint> gas_sources = closest_tripoints_first( radius, center );
    std::vector<tripoint> result;
    for( const auto &p : gas_sources ) {
        if (g->m.impassable( p )) {
            continue;
        }
        if( p != center ) {
            if (!g->m.clear_path( center, p, radius, 1, 100)) {
                // Can not splatter gas from center to that point, something is in the way
                continue;
            }
        }
        result.push_back( p );
    }
    return result;
}

/* iuse methods return the number of charges expended, which is usually it->charges_to_use().
 * Some items that don't normally use charges return 1 to indicate they're used up.
 * Regardless, returning 0 indicates the item has not been used up,
 * though it may have been successfully activated.
 */
int iuse::sewage(player *p, item *it, bool, const tripoint& )
{
    if( !p->query_yn( _("Are you sure you want to drink... this?") ) ) {
        return 0;
    }

    p->add_memorial_log(pgettext("memorial_male", "Ate a sewage sample."),
                        pgettext("memorial_female", "Ate a sewage sample."));
    p->vomit();
    if (one_in(4)) {
        p->mutate();
    }
    return it->type->charges_to_use();
}

int iuse::honeycomb(player *p, item *it, bool, const tripoint& )
{
    g->m.spawn_item( p->pos(), "wax", 2 );
    return it->type->charges_to_use();
}

int iuse::royal_jelly(player *p, item *it, bool, const tripoint& )
{
    p->add_effect("cureall", 1);
    return it->type->charges_to_use();
}

int iuse::xanax(player *p, item *it, bool, const tripoint& )
{
    p->add_msg_if_player(_("You take some %s."), it->tname().c_str());
    p->add_effect("took_xanax", 900);
    return it->type->charges_to_use();
}

int iuse::caff(player *p, item *it, bool, const tripoint& )
{
    const auto food = dynamic_cast<const it_comest *> (it->type);
    p->fatigue -= food->stim * 3;
    return it->type->charges_to_use();
}

int iuse::atomic_caff(player *p, item *it, bool, const tripoint& )
{
    p->add_msg_if_player(m_good, _("Wow!  This %s has a kick."), it->tname().c_str());
    const auto food = dynamic_cast<const it_comest *> (it->type);
    p->fatigue -= food->stim * 12;
    p->radiation += 8;
    return it->type->charges_to_use();
}

struct parasite_chances {
    int tapeworm;
    int bloodworms;
    int brainworms;
    int paincysts;
};

int raw_food(player *p, item *it, const struct parasite_chances &pcs)
{
    if( p->is_npc() ) {
        // NPCs don't need to eat, so they don't need to eat raw food
        return 0;
    }
    if (p->has_bionic("bio_digestion") || p->has_trait("PARAIMMUNE")) {
        return it->type->charges_to_use();
    }
    if (pcs.tapeworm > 0 && one_in(pcs.tapeworm) && !(p->has_effect("tapeworm")
            || p->has_trait("EATHEALTH"))) {
           // Hyper-Metabolism digests the thing before it can set up shop.
        p->add_effect("tapeworm", 1, num_bp, true);
    }
    if (pcs.bloodworms > 0 && one_in(pcs.bloodworms) && !(p->has_effect("bloodworms")
           || p->has_trait("ACIDBLOOD"))) {
           // The worms can't survive in acidic blood.
        p->add_effect("bloodworms", 1, num_bp, true);
    }
    if (pcs.brainworms > 0 && one_in(pcs.brainworms) && !p->has_effect("brainworms")) {
        p->add_effect("brainworms", 1, num_bp, true);
    }
    if (pcs.paincysts > 0 && one_in(pcs.paincysts) && !p->has_effect("paincysts")) {
        p->add_effect("paincysts", 1, num_bp, true);
    }
    return it->type->charges_to_use();
}

int iuse::raw_meat(player *p, item *it, bool, const tripoint& )
{
    struct parasite_chances pcs = {0, 0, 0, 0};
    pcs.tapeworm = 32;
    pcs.bloodworms = 64;
    pcs.brainworms = 128;
    pcs.paincysts = 64;
    return raw_food(p, it, pcs);
}

int iuse::raw_fat(player *p, item *it, bool, const tripoint& )
{
    struct parasite_chances pcs = {0, 0, 0, 0};
    pcs.tapeworm = 64;
    pcs.bloodworms = 128;
    pcs.brainworms = 128;
    return raw_food(p, it, pcs);
}

int iuse::raw_bone(player *p, item *it, bool, const tripoint& )
{
    struct parasite_chances pcs = {0, 0, 0, 0};
    pcs.bloodworms = 128;
    return raw_food(p, it, pcs);
}

int iuse::raw_fish(player *p, item *it, bool, const tripoint& )
{
    struct parasite_chances pcs = {0, 0, 0, 0};
    pcs.tapeworm = 256;
    pcs.bloodworms = 256;
    pcs.brainworms = 256;
    pcs.paincysts = 256;
    return raw_food(p, it, pcs);
}

int iuse::raw_wildveg(player *p, item *it, bool, const tripoint& )
{
    struct parasite_chances pcs = {0, 0, 0, 0};
    pcs.tapeworm = 512;
    pcs.bloodworms = 256;
    pcs.brainworms = 512;
    pcs.paincysts = 128;
    return raw_food(p, it, pcs);
}

#define STR(weak, medium, strong) (strength == 0 ? (weak) : strength == 1 ? (medium) : (strong))
int alcohol(player *p, item *it, int strength)
{
    // Weaker characters are cheap drunks
    ///\EFFECT_STR_MAX reduces drunkenness duration
    int duration = STR(340, 680, 900) - (STR(6, 10, 12) * p->str_max);
    const auto food = dynamic_cast<const it_comest *> (it->type);
    if (p->has_trait("ALCMET")) {
        duration = STR(90, 180, 250) - (STR(6, 10, 10) * p->str_max);
        // Metabolizing the booze improves the nutritional value;
        // might not be healthy, and still causes Thirst problems, though
        p->mod_hunger(-(abs(food->stim)));
        // Metabolizing it cancels out the depressant
        p->stim += (abs(food->stim));
    } else if (p->has_trait("TOLERANCE")) {
        duration -= STR(120, 300, 450);
    } else if (p->has_trait("LIGHTWEIGHT")) {
        duration += STR(120, 300, 450);
    }
    if (!(p->has_trait("ALCMET"))) {
        p->pkill += STR(4, 8, 12);
    }
    p->add_effect("drunk", duration);
    return it->type->charges_to_use();
}
#undef STR

int iuse::alcohol_weak(player *p, item *it, bool, const tripoint& )
{
    return alcohol(p, it, 0);
}

int iuse::alcohol_medium(player *p, item *it, bool, const tripoint& )
{
    return alcohol(p, it, 1);
}

int iuse::alcohol_strong(player *p, item *it, bool, const tripoint& )
{
    return alcohol(p, it, 2);
}

/**
 * Entry point for intentional bodily intake of smoke via paper wrapped one
 * time use items: cigars, cigarettes, etc.
 *
 * @param p
 * @param it the item to be smoked.
 * @param
 * @return
 */
int iuse::smoking(player *p, item *it, bool, const tripoint& )
{
    bool hasFire = (p->has_charges("fire", 1));

    // make sure we're not already smoking something
    if( !check_litcig( *p ) ) {
        return 0;
    }

    if (!hasFire) {
        p->add_msg_if_player(m_info, _("You don't have anything to light it with!"));
        return 0;
    }

    item cig;
    if (it->type->id == "cig") {
        cig = item("cig_lit", int(calendar::turn));
        cig.item_counter = 40;
        p->thirst += 2;
        p->mod_hunger(-3);
    } else if (it->type->id == "handrolled_cig") {
        // This transforms the hand-rolled into a normal cig, which isn't exactly
        // what I want, but leaving it for now.
        cig = item("cig_lit", int(calendar::turn));
        cig.item_counter = 40;
        p->thirst += 2;
        p->mod_hunger(-3);
    } else if (it->type->id == "cigar") {
        cig = item("cigar_lit", int(calendar::turn));
        cig.item_counter = 120;
        p->thirst += 3;
        p->mod_hunger(-4);
    } else if (it->type->id == "joint") {
        cig = item("joint_lit", int(calendar::turn));
        cig.item_counter = 40;
        p->mod_hunger(4);
        p->thirst += 6;
        if (p->pkill < 5) {
            p->pkill += 3;
            p->pkill *= 2;
        }
    } else {
        p->add_msg_if_player(m_bad,
                             _("Please let the devs know you should be able to smoke a %s but the smoking code does not know how."),
                             it->tname().c_str());
        return 0;
    }
    // If we're here, we better have a cig to light.
    p->use_charges_if_avail("fire", 1);
    cig.active = true;
    p->inv.add_item(cig, false, true);
    p->add_msg_if_player(m_neutral, _("You light a %s."), cig.tname().c_str());

    // Parting messages
    if (it->type->id == "joint") {
        // Would group with the joint, but awkward to mutter before lighting up.
        if (one_in(5)) {
            weed_msg(p);
        }
    }
    if (p->get_effect_dur("cig") > (100 * (p->addiction_level(ADD_CIG) + 1))) {
        p->add_msg_if_player(m_bad, _("Ugh, too much smoke... you feel nasty."));
    }

    return it->type->charges_to_use();
}


int iuse::ecig(player *p, item *it, bool, const tripoint& )
{
    if (it->type->id == "ecig") {
        p->add_msg_if_player(m_neutral, _("You take a puff from your electronic cigarette."));
    } else if (it->type->id == "advanced_ecig") {
        if (p->inv.has_components("nicotine_liquid", 1)) {
            p->add_msg_if_player(m_neutral, _("You inhale some vapor from your advanced electronic cigarette."));
            p->inv.use_charges("nicotine_liquid", 1);
        } else {
            p->add_msg_if_player(m_info, _("You don't have any nicotine liquid!"));
            return 0;
        }
    }

    p->thirst += 1;
    p->mod_hunger(-1);
    p->add_effect("cig", 100);
    if (p->get_effect_dur("cig") > (100 * (p->addiction_level(ADD_CIG) + 1))) {
        p->add_msg_if_player(m_bad, _("Ugh, too much nicotine... you feel nasty."));
    }
    return it->type->charges_to_use();
}

int iuse::antibiotic(player *p, item *it, bool, const tripoint& )
{
    p->add_msg_player_or_npc( m_neutral,
        _("You take some antibiotics."),
        _("<npcname> takes some antibiotics.") );
    if (p->has_effect("infected")) {
        // cheap model of antibiotic resistance, but it's something.
        if (x_in_y(95, 100)) {
            // Add recovery effect for each infected wound
            int infected_tot = 0;
            for (int i = 0; i < num_bp; ++i) {
                int infected_dur = p->get_effect_dur("infected", body_part(i));
                if (infected_dur > 0) {
                    infected_tot += infected_dur;
                }
            }
            p->add_effect("recover", infected_tot);
            // Remove all infected wounds
            p->remove_effect("infected");
        }
    }
    if (p->has_effect("tetanus")) {
        if (one_in(3)) {
            p->remove_effect("tetanus");
            p->add_msg_if_player(m_good, _("The muscle spasms start to go away."));
        } else {
            p->add_msg_if_player(m_warning, _("The medication does nothing to help the spasms."));
        }
    }
    return it->type->charges_to_use();
}

int iuse::eyedrops(player *p, item *it, bool, const tripoint& )
{
    if (p->is_underwater()) {
        p->add_msg_if_player(m_info, _("You can't do that while underwater."));
        return false;
    }
    if (it->charges < 1) {
        p->add_msg_if_player(_("You're out of %s."), it->tname().c_str());
        return false;
    }
    p->add_msg_if_player(_("You use your %s."), it->tname().c_str());
    p->moves -= 150;
    if (p->has_effect("boomered")) {
        p->remove_effect("boomered");
        p->add_msg_if_player(m_good, _("You wash the slime from your eyes."));
    }
    return it->type->charges_to_use();
}

int iuse::fungicide(player *p, item *it, bool, const tripoint& )
{
    if (p->is_underwater()) {
        p->add_msg_if_player(m_info, _("You can't do that while underwater."));
        return 0;
    }

    const bool has_fungus = p->has_effect("fungus");
    const bool has_spores = p->has_effect("spores");

    if( p->is_npc() && !has_fungus && !has_spores ) {
        return 0;
    }

    p->add_msg_player_or_npc( _("You use your fungicide."), _("<npcname> uses some fungicide") );
    if (has_fungus && (one_in(3))) {
        p->remove_effect("fungus");
        p->add_msg_if_player(m_warning,
                             _("You feel a burning sensation under your skin that quickly fades away."));
    }
    if (has_spores && (one_in(2))) {
        if (!p->has_effect("fungus")) {
            p->add_msg_if_player(m_warning, _("Your skin grows warm for a moment."));
        }
        p->remove_effect("spores");
        int spore_count = rng(1, 6);
        if (spore_count > 0) {
            for (int i = p->posx() - 1; i <= p->posx() + 1; i++) {
                for (int j = p->posy() - 1; j <= p->posy() + 1; j++) {
                    tripoint dest( i, j, p->posz() );
                    if (spore_count == 0) {
                        break;
                    }
                    if (i == p->posx() && j == p->posy()) {
                        continue;
                    }
                    if (g->m.passable(i, j) && x_in_y(spore_count, 8)) {
                        const int zid = g->mon_at(dest);
                        if (zid >= 0) {  // Spores hit a monster
                            if (g->u.sees(i, j) &&
                                !g->zombie(zid).type->in_species( FUNGUS )) {
                                add_msg(m_warning, _("The %s is covered in tiny spores!"),
                                        g->zombie(zid).name().c_str());
                            }
                            monster &critter = g->zombie( zid );
                            if( !critter.make_fungus() ) {
                                critter.die( p ); // counts as kill by player
                            }
                        } else {
                            g->summon_mon(mon_spore, dest);
                        }
                        spore_count--;
                    }
                }
                if (spore_count == 0) {
                    break;
                }
            }
        }
    }
    return it->type->charges_to_use();
}

int iuse::antifungal(player *p, item *it, bool, const tripoint& )
{
    if (p->is_underwater()) {
        p->add_msg_if_player(m_info, _("You can't do that while underwater."));
        return false;
    }
    p->add_msg_if_player(_("You take some antifungal medication."));
    if (p->has_effect("fungus")) {
        p->remove_effect("fungus");
        p->add_msg_if_player(m_warning,
                             _("You feel a burning sensation under your skin that quickly fades away."));
    }
    if (p->has_effect("spores")) {
        if (!p->has_effect("fungus")) {
            p->add_msg_if_player(m_warning, _("Your skin grows warm for a moment."));
        }
    }
    return it->type->charges_to_use();
}

int iuse::antiparasitic(player *p, item *it, bool, const tripoint& )
{
    if (p->is_underwater()) {
        p->add_msg_if_player(m_info, _("You can't do that while underwater."));
        return false;
    }
    p->add_msg_if_player(_("You take some antiparasitic medication."));
    if (p->has_effect("dermatik")) {
        p->remove_effect("dermatik");
        p->add_msg_if_player(m_good, _("The itching sensation under your skin fades away."));
    }
    if (p->has_effect("tapeworm")) {
        p->remove_effect("tapeworm");
        p->mod_hunger(-1);  // You just digested the tapeworm.
        if (p->has_trait("NOPAIN")) {
            p->add_msg_if_player(m_good, _("Your bowels clench as something inside them dies."));
        } else {
            p->add_msg_if_player(m_mixed, _("Your bowels spasm painfully as something inside them dies."));
            p->mod_pain(rng(8, 24));
        }
    }
    if (p->has_effect("bloodworms")) {
        p->remove_effect("bloodworms");
        p->add_msg_if_player(_("Your skin prickles and your veins itch for a few moments."));
    }
    if (p->has_effect("brainworms")) {
        p->remove_effect("brainworms");
        if (p->has_trait("NOPAIN")) {
            p->add_msg_if_player(m_good, _("The pressure inside your head feels better already."));
        } else {
            p->add_msg_if_player(m_mixed,
                                 _("Your head pounds like a sore tooth as something inside of it dies."));
            p->mod_pain(rng(8, 24));
        }
    }
    if (p->has_effect("paincysts")) {
        p->remove_effect("paincysts");
        if (p->has_trait("NOPAIN")) {
            p->add_msg_if_player(m_good, _("The stiffness in your joints goes away."));
        } else {
            p->add_msg_if_player(m_good, _("The pain in your joints goes away."));
        }
    }
    return it->type->charges_to_use();
}

int iuse::anticonvulsant(player *p, item *it, bool, const tripoint& )
{
    p->add_msg_if_player(_("You take some anticonvulsant medication."));
    ///\EFFECT_STR reduces duration of anticonvulsant medication
    int duration = 4800 - p->str_cur * rng(0, 100);
    if (p->has_trait("TOLERANCE")) {
        duration -= 600;
    }
    if (p->has_trait("LIGHTWEIGHT")) {
        duration += 1200;
    }
    p->add_effect("valium", duration);
    p->add_effect("high", duration);
    if (p->has_effect("shakes")) {
        p->remove_effect("shakes");
        p->add_msg_if_player(m_good, _("You stop shaking."));
    }
    return it->type->charges_to_use();
}

int iuse::weed_brownie(player *p, item *it, bool, const tripoint& )
{
    p->add_msg_if_player(_("You scarf down the delicious brownie.  It tastes a little funny though..."));
    int duration = 120;
    if (p->has_trait("TOLERANCE")) {
        duration = 90;
    }
    if (p->has_trait("LIGHTWEIGHT")) {
        duration = 150;
    }
    p->mod_hunger(2);
    p->thirst += 6;
    if (p->pkill < 5) {
        p->pkill += 3;
        p->pkill *= 2;
    }
    p->add_effect("weed_high", duration);
    p->moves -= 100;
    if (one_in(5)) {
        weed_msg(p);
    }
    return it->type->charges_to_use();
}

int iuse::coke(player *p, item *it, bool, const tripoint& )
{
    p->add_msg_if_player(_("You snort a bump of coke."));
    ///\EFFECT_STR reduces duration of coke
    int duration = 21 - p->str_cur + rng(0, 10);
    if (p->has_trait("TOLERANCE")) {
        duration -= 10; // Symmetry would cause problems :-/
    }
    if (p->has_trait("LIGHTWEIGHT")) {
        duration += 20;
    }
    p->mod_hunger(-8);
    p->add_effect("high", duration);
    return it->type->charges_to_use();
}

int iuse::grack(player *p, item *it, bool, const tripoint& )
{
    // Grack requires a fire source AND a pipe.
    if (p->has_amount("apparatus", 1) && p->use_charges_if_avail("fire", 1)) {
        p->add_msg_if_player(m_neutral, _("You smoke some Grack Cocaine."));
        p->add_msg_if_player(m_good, _("Time seems to stop."));
        int duration = 1000;
        if (p->has_trait("TOLERANCE")) {
            duration -= 10;
        } else if (p->has_trait("LIGHTWEIGHT")) {
            duration += 10;
        }
        p->mod_hunger(-10);
        p->add_effect("grack", duration);
        return it->type->charges_to_use();
    }
    return 0;
}

int iuse::meth(player *p, item *it, bool, const tripoint& )
{
    ///\EFFECT_STR reduces duration of meth
    int duration = 10 * (60 - p->str_cur);
    if (p->has_amount("apparatus", 1) && p->use_charges_if_avail("fire", 1)) {
        p->add_msg_if_player(m_neutral, _("You smoke your meth."));
        p->add_msg_if_player(m_good, _("The world seems to sharpen."));
        p->fatigue -= 375;
        if (p->has_trait("TOLERANCE")) {
            duration *= 1.2;
        } else {
            duration *= (p->has_trait("LIGHTWEIGHT") ? 1.8 : 1.5);
        }
        // breathe out some smoke
        for (int i = 0; i < 3; i++) {
            g->m.add_field({p->posx() + int(rng(-2, 2)), p->posy() + int(rng(-2, 2)),p->posz()}, fd_methsmoke, 2,0);
        }
    } else {
        p->add_msg_if_player(_("You snort some crystal meth."));
        p->fatigue -= 300;
    }
    if (!p->has_effect("meth")) {
        duration += 600;
    }
    if (duration > 0) {
        // meth actually inhibits hunger, weaker characters benefit more
        ///\EFFECT_STR_MAX >4 experiences less hunger benefit from meth
        int hungerpen = (p->str_max < 5 ? 35 : 40 - ( 2 * p->str_max ));
        if (hungerpen>0) {
            p->mod_hunger(-hungerpen);
        }
        p->add_effect("meth", duration);
    }
    return it->type->charges_to_use();
}

int iuse::vitamins(player *p, item *it, bool, const tripoint& )
{
    p->add_msg_if_player(_("You take some vitamins."));
    p->mod_healthy_mod(50, 50);
    return it->type->charges_to_use();
}

int iuse::vaccine(player *p, item *it, bool, const tripoint& )
{
    p->add_msg_if_player(_("You inject the vaccine."));
    p->add_msg_if_player(m_good, _("You feel tough."));
    p->mod_healthy_mod(200, 200);
    p->mod_pain(3);
    item syringe( "syringe", it->bday );
    p->i_add( syringe );
    return it->type->charges_to_use();
}

int iuse::flu_vaccine(player *p, item *it, bool, const tripoint& )
{
    p->add_msg_if_player(_("You inject the vaccine."));
    p->add_msg_if_player(m_good, _("You no longer need to fear the flu."));
    p->add_effect("flushot", 1, num_bp, true);
    p->mod_pain(3);
    item syringe( "syringe", it->bday );
    p->i_add( syringe );
    return it->type->charges_to_use();
}

int iuse::poison(player *p, item *it, bool, const tripoint& )
{
    if ((p->has_trait("EATDEAD"))) {
        return it->type->charges_to_use();
    }

    // NPCs have a magical sense of what is inedible
    // Players can abuse the crafting menu instead...
    if( !it->has_flag( "HIDDEN_POISON" ) &&
        ( p->is_npc() ||
          !p->query_yn( _("Are you sure you want to eat this? It looks poisonous...") ) ) ) {
        return 0;
    }
    ///\EFFECT_STR increases EATPOISON trait effectiveness (50-90%)
    if ((p->has_trait("EATPOISON")) && (!(one_in(p->str_cur / 2)))) {
        return it->type->charges_to_use();
    }
    p->add_effect("poison", 600);
    p->add_effect("foodpoison", 1800);
    return it->type->charges_to_use();
}

/**
 * Hallucinogenic with a fun effect. Specifically used to have a comestible
 * give a morale boost without it being noticeable by examining the item (ie,
 * for magic mushrooms).
 */
int iuse::fun_hallu(player *p, item *it, bool, const tripoint& )
{
    if( p->is_npc() ) {
        // NPCs hallucinating doesn't work yet!
        return 0;
    }
    const auto comest = dynamic_cast<const it_comest *>(it->type);

   //Fake a normal food morale effect
    if (p->has_trait("SPIRITUAL")) {
        p->add_morale(MORALE_FOOD_GOOD, 36, 72, 120, 60, false, comest);
    } else {
            p->add_morale(MORALE_FOOD_GOOD, 18, 36, 60, 30, false, comest);
      }
    if (!p->has_effect("hallu")) {
        p->add_effect("hallu", 3600);
    }
    return it->type->charges_to_use();
}

int iuse::meditate(player *p, item *it, bool, const tripoint& )
{
    if (p->has_trait("SPIRITUAL")) {
        p->moves -= 2000;
        p->add_msg_if_player(m_good, _("You pause to engage in spiritual contemplation."));
        p->add_morale(MORALE_FEELING_GOOD, 5, 10);
    } else {
            p->add_msg_if_player(_("This %s probably meant a lot to someone at one time."), it->tname().c_str());
      }
    return it->type->charges_to_use();
}

int iuse::thorazine(player *p, item *it, bool, const tripoint& )
{
    p->fatigue += 5;
    p->remove_effect("hallu");
    p->remove_effect("visuals");
    p->remove_effect("high");
    if (!p->has_effect("dermatik")) {
        p->remove_effect("formication");
    }
    if (one_in(50)) {  // adverse reaction
        p->add_msg_if_player(m_bad, _("You feel completely exhausted."));
        p->fatigue += 15;
    } else {
        p->add_msg_if_player(m_warning, _("You feel a bit wobbly."));
    }
    return it->type->charges_to_use();
}

int iuse::prozac(player *p, item *it, bool, const tripoint& )
{
    if (!p->has_effect("took_prozac") && p->morale_level() < 0) {
        p->add_effect("took_prozac", 7200);
    } else {
        p->stim += 3;
    }
    if (one_in(150)) {  // adverse reaction
        p->add_msg_if_player(m_warning, _("You suddenly feel hollow inside."));
    }
    return it->type->charges_to_use();
}

int iuse::sleep(player *p, item *it, bool, const tripoint& )
{
    p->fatigue += 40;
    p->add_msg_if_player(m_warning, _("You feel very sleepy..."));
    return it->type->charges_to_use();
}

int iuse::iodine(player *p, item *it, bool, const tripoint& )
{
    p->add_effect("iodine", 1200);
    p->add_msg_if_player(_("You take an iodine tablet."));
    return it->type->charges_to_use();
}

int iuse::datura(player *p, item *it, bool, const tripoint& )
{
    if( p->is_npc() ) {
        return 0;
    }

    const auto comest = dynamic_cast<const it_comest *>(it->type);

    p->add_effect("datura", rng(2000, 8000));
    p->add_msg_if_player(_("You eat the datura seed."));
    if (p->has_trait("SPIRITUAL")) {
        p->add_morale(MORALE_FOOD_GOOD, 36, 72, 120, 60, false, comest);
    }
    return it->type->charges_to_use();
}

int iuse::flumed(player *p, item *it, bool, const tripoint& )
{
    p->add_effect("took_flumed", 6000);
    p->add_msg_if_player(_("You take some %s"), it->tname().c_str());
    return it->type->charges_to_use();
}

int iuse::flusleep(player *p, item *it, bool, const tripoint& )
{
    p->add_effect("took_flumed", 7200);
    p->fatigue += 30;
    p->add_msg_if_player(_("You take some %s"), it->tname().c_str());
    p->add_msg_if_player(m_warning, _("You feel very sleepy..."));
    return it->type->charges_to_use();
}

int iuse::inhaler(player *p, item *it, bool, const tripoint& )
{
    p->remove_effect("asthma");
    p->add_msg_if_player(m_neutral, _("You take a puff from your inhaler."));
    if (one_in(50)) {  // adverse reaction
        p->add_msg_if_player(m_bad, _("Your heart begins to race."));
        p->fatigue -= 10;
    }
    return it->type->charges_to_use();
}

int iuse::oxygen_bottle(player *p, item *it, bool, const tripoint& )
{
    p->moves -= 500;
    p->add_msg_if_player(m_neutral, _("You breathe deeply from the %s"), it->tname().c_str());
    if (p->has_effect("smoke")) {
        p->remove_effect("smoke");
    } else if (p->has_effect("asthma")) {
        p->remove_effect("asthma");
    } else if (p->stim < 16) {
        p->stim += 8;
        p->pkill += 2;
    }
    p->remove_effect("winded");
    p->pkill += 2;
    return it->type->charges_to_use();
}

int iuse::blech(player *p, item *it, bool, const tripoint& )
{
    // TODO: Add more effects?
    if( it->made_of( LIQUID ) ) {
        if (!p->query_yn(_("This looks unhealthy, sure you want to drink it?"))) {
            return 0;
        }
    } else { //Assume that if a blech consumable isn't a drink, it will be eaten.
        if (!p->query_yn(_("This looks unhealthy, sure you want to eat it?"))) {
            return 0;
        }
    }
    p->add_msg_if_player(m_bad, _("Blech, that burns your throat!"));
    if (it->type->id != "soap") { // soap burns but doesn't make you throw up
        p->vomit();
    }
    return it->type->charges_to_use();
}

int iuse::plantblech(player *p, item *it, bool, const tripoint &pos)
{
    if (p->has_trait("THRESH_PLANT")) {
        double multiplier = -1;
        if (p->has_trait("CHLOROMORPH")) {
            multiplier = -3;
            p->add_msg_if_player(m_good, _("The meal is revitalizing."));
        } else{
            p->add_msg_if_player(m_good, _("Oddly enough, this doesn't taste so bad."));
        }
        const auto food = dynamic_cast<const it_comest*>(it->type);
        //reverses the harmful values of drinking fertilizer
        p->mod_hunger(p->nutrition_for(food) * multiplier);
        p->thirst -= food->quench * multiplier;
        p->mod_healthy_mod(food->healthy * multiplier, food->healthy * multiplier);
        p->add_morale(MORALE_FOOD_GOOD, -10 * multiplier, 60, 60, 30, false, food);
        return it->type->charges_to_use();
    } else {
        return blech( p, it, true, pos );
    }
}

int iuse::chew(player *p, item *it, bool, const tripoint& )
{
    // TODO: Add more effects?
    p->add_msg_if_player(_("You chew your %s."), it->tname().c_str());
    return it->type->charges_to_use();
}

static int marloss_reject_mutagen( player *p, item *it )
{
    // I've been unable to replicate the rejections on marloss berries
    // but best to be careful-KA101.
    if( (it->type->can_use( "MYCUS" )) || (it->type->can_use( "MARLOSS" )) ||
      (it->type->can_use( "MARLOSS_SEED" )) || (it->type->can_use( "MARLOSS_GEL" )) ) {
        return 0;
    }
    if (p->has_trait("THRESH_MARLOSS")) {
        p->add_msg_if_player( m_warning,
            _("The %s sears your insides white-hot, and you collapse to the ground!"),
            _("<npcname> writhes in agony and collapses to the ground!"),
            it->tname().c_str());
        p->vomit();
        p->mod_pain(35);
        // Lose a significant amount of HP, probably about 25-33%
        p->hurtall(rng(20, 35), nullptr);
        // Hope you were eating someplace safe.  Mycus v. Goo in your guts is no joke.
        p->fall_asleep((3000 - p->int_cur * 10));
        // Marloss is too thoroughly into your body to be dislodged by orals.
        p->set_mutation("MUTAGEN_AVOID");
        p->add_msg_if_player(m_warning, _("That was some toxic %s!  Let's stick with Marloss next time, that's safe."), it->tname().c_str());
        p->add_memorial_log(pgettext("memorial_male", "Suffered a toxic marloss/mutagen reaction."),
                            pgettext("memorial_female", "Suffered a toxic marloss/mutagen reaction."));
        return it->type->charges_to_use();
    }

    if (p->has_trait("THRESH_MYCUS")) {
        p->add_msg_if_player(m_info, _("This is a contaminant.  We reject it from the Mycus."));
        if( p->has_trait("M_SPORES") || p->has_trait("M_FERTILE") ||
            p->has_trait("M_BLOSSOMS") || p->has_trait("M_BLOOM") ) {
            p->add_msg_if_player(m_good, _("We empty the %s and reflexively dispense spores onto the mess."));
            g->m.ter_set(p->posx(), p->posy(), t_fungus);
            p->add_memorial_log(pgettext("memorial_male", "Destroyed a harmful invader."),
                                pgettext("memorial_female", "Destroyed a harmful invader."));
            return it->type->charges_to_use();
        }
        else {
            p->add_msg_if_player(m_bad, _("We must eliminate this contaminant at the earliest opportunity."));
            return it->type->charges_to_use();
        }
    }
    return 0;
}

static int marloss_reject_mut_iv( player *p, item *it )
{
    if( it->type->can_use( "MYCUS" ) ) {
        return 0;
    }
    if (p->has_trait("THRESH_MARLOSS")) {
        p->add_msg_if_player( m_warning,
            _("The %s sears your insides white-hot, and you collapse to the ground!"),
            _("<npcname> writhes in agony and collapses to the ground!"),
            it->tname().c_str());
        p->vomit();
        p->mod_pain(55);
        // Lose a significant amount of HP, probably about 25-33%
        p->hurtall(rng(30, 45), nullptr);
         // Hope you were eating someplace safe.  Mycus v. Goo in your guts is no joke.
        ///\EFFECT_INT slightly reduces sleep duration when eating mycus+goo
        p->fall_asleep((4000 - p->int_cur * 10));
        // Injection does the trick.  Burn the fungus out.
        p->unset_mutation("THRESH_MARLOSS");
        p->set_mutation("MUTAGEN_AVOID");
        //~ Recall that Marloss mutations made you feel warmth spreading throughout your body.  That's gone.
        p->add_msg_if_player(m_warning, _("You feel a cold burn inside, as though everything warm has left you."));
        if( it->type->can_use("PURIFY_IV") ) {
            p->add_msg_if_player(m_warning, _("It was probably that marloss -- how did you know to call it \"marloss\" anyway?"));
            p->add_msg_if_player(m_warning, _("Best to stay clear of that alien crap in future."));
            p->add_memorial_log(pgettext("memorial_male", "Burned out a particularly nasty fungal infestation."),
                                pgettext("memorial_female", "Burned out a particularly nasty fungal infestation."));
        } else {
            p->add_memorial_log(pgettext("memorial_male", "Suffered a toxic marloss/mutagen reaction."),
                                pgettext("memorial_female", "Suffered a toxic marloss/mutagen reaction."));
        }
        return it->type->charges_to_use();
    }

    if (p->has_trait("THRESH_MYCUS")) {
        p->add_msg_if_player(m_info, _("This is a contaminant.  We reject it from the Mycus."));
        if( p->has_trait("M_SPORES") || p->has_trait("M_FERTILE") ||
            p->has_trait("M_BLOSSOMS") || p->has_trait("M_BLOOM") ) {
            p->add_msg_if_player(m_good, _("We empty the %s and reflexively dispense spores onto the mess."));
            g->m.ter_set( p->pos(), t_fungus );
            p->add_memorial_log(pgettext("memorial_male", "Destroyed a harmful invader."),
                                pgettext("memorial_female", "Destroyed a harmful invader."));
            return it->type->charges_to_use();
        } else {
            p->add_msg_if_player(m_bad, _("We must eliminate this contaminant at the earliest opportunity."));
            return it->type->charges_to_use();
        }
    }
    return 0;
}

int iuse::mutagen(player *p, item *it, bool, const tripoint& )
{
    if (p->has_trait("MUTAGEN_AVOID")) {
         //~"Uh-uh" is a sound used for "nope", "no", etc.
        p->add_msg_if_player(m_warning, _("After what happened that last time?  uh-uh.  You're not drinking that chemical stuff."));
        return 0;
    }

    if( !(p->has_trait("THRESH_MYCUS")) ) {
        p->add_memorial_log(pgettext("memorial_male", "Consumed mutagen."),
                            pgettext("memorial_female", "Consumed mutagen."));
    }

    if( marloss_reject_mutagen( p, it ) ) {
        return it->type->charges_to_use();
    }

    if (p->has_trait("MUT_JUNKIE")) {
        p->add_msg_if_player(m_good, _("You quiver with anticipation..."));
        p->add_morale(MORALE_MUTAGEN, 5, 50);
    }
    bool downed = false;
    std::string mutation_category;
    // Generic "mutagen".
    if (it->has_flag("MUTAGEN_STRONG")) {
        mutation_category = "";
        p->mutate();
        p->mod_pain(2 * rng(1, 5));
        p->mod_hunger(10);
        p->fatigue += 5;
        p->thirst += 10;
        if (!one_in(3)) {
            p->mutate();
            p->mod_pain(2 * rng(1, 5));
            p->mod_hunger(10);
            p->fatigue += 5;
            p->thirst += 10;
            if (one_in(4)) {
                downed = true;
            }
        }
        if (one_in(2)) {
            p->mutate();
            p->mod_pain(2 * rng(1, 5));
            p->mod_hunger(10);
            p->fatigue += 5;
            p->thirst += 10;
            p->add_msg_player_or_npc( m_bad,
                _("Oops.  You must've blacked out for a minute there."),
                _("<npcname> suddenly collapses!") );
            //Should be about 3 min, less 6 sec/IN point.
            ///\EFFECT_INT reduces sleep duration when using mutagen
            p->fall_asleep((30 - p->int_cur));
        }
    }
    if (it->has_flag("MUTAGEN_WEAK")) {
        mutation_category = "";
        // Stuff like the limbs, the tainted tornado, etc.
        if (!one_in(3)) {
            p->mutate();
            p->mod_pain(2 * rng(1, 5));
            p->mod_hunger(10);
            p->fatigue += 5;
            p->thirst += 10;
            if (one_in(4)) {
                downed = true;
            }
        }
    } else {
        // Categorized/targeted mutagens go here.
        for (auto& iter : mutation_category_traits){
            mutation_category_trait m_category = iter.second;
            if (it->has_flag("MUTAGEN_" + m_category.category)) {
                mutation_category = "MUTCAT_" + m_category.category;
                p->add_msg_if_player(m_category.mutagen_message.c_str());
                p->mutate_category(mutation_category);
                p->mod_pain(m_category.mutagen_pain * rng(1, 5));
                p->mod_hunger(m_category.mutagen_hunger);
                p->fatigue += m_category.mutagen_fatigue;
                p->thirst += m_category.mutagen_thirst;
                break;
            }
        }
        // Yep, orals take a bit out of you too
        if (one_in(4)) {
            downed = true;
        }
    }

    // Don't print downed message for sleeping player
    if( downed && !p->in_sleep_state() ) {
        p->add_msg_player_or_npc( m_bad,
            _("You suddenly feel dizzy, and collapse to the ground."),
            _("<npcname> suddenly collapses to the ground!") );
        p->add_effect("downed", 1, num_bp, false, 0, true );
    }
    return it->type->charges_to_use();
}

static void test_crossing_threshold(player *p, const mutation_category_trait &m_category) {
    // Threshold-check.  You only get to cross once!
    if (!p->crossed_threshold()) {
        std::string mutation_category = "MUTCAT_" + m_category.category;
        std::string mutation_thresh = "THRESH_" + m_category.category;
        int total = 0;
        for (auto& iter : mutation_category_traits){
            total += p->mutation_category_level["MUTCAT_" + iter.second.category];
        }
        // Threshold-breaching
        std::string primary = p->get_highest_category();
        // Only if you were pushing for more in your primary category.
        // You wanted to be more like it and less human.
        // That said, you're required to have hit third-stage dreams first.
        if ((mutation_category == primary) && (p->mutation_category_level[primary] > 50)) {
            // Little help for the categories that have a lot of crossover.
            // Starting with Ursine as that's... a bear to get.  8-)
            // Alpha is similarly eclipsed by other mutation categories.
            // Will add others if there's serious/demonstrable need.
            int booster = 0;
            if (mutation_category == "MUTCAT_URSINE"  || mutation_category == "MUTCAT_ALPHA") {
                booster = 50;
            }
            int breacher = (p->mutation_category_level[primary]) + booster;
            if (x_in_y(breacher, total)) {
                p->add_msg_if_player(m_good,
                                   _("Something strains mightily for a moment...and then..you're...FREE!"));
                p->set_mutation(mutation_thresh);
                p->add_memorial_log(pgettext("memorial_male", m_category.memorial_message.c_str()),
                                    pgettext("memorial_female", m_category.memorial_message.c_str()));
                if (mutation_category == "MUTCAT_URSINE") {
                    // Manually removing Carnivore, since it tends to creep in
                    // This is because carnivore is a prereq for the
                    // predator-style post-threshold mutations.
                    if (p->has_trait("CARNIVORE")) {
                        p->unset_mutation("CARNIVORE");
                        p->add_msg_if_player(_("Your appetite for blood fades."));
                    }
                }
            }
        } else if (p->mutation_category_level[primary] > 100) {
            //~NOPAIN is a post-Threshold trait, so you shouldn't
            //~legitimately have it and get here!
            if (p->has_trait("NOPAIN")) {
                p->add_msg_if_player(m_bad, _("You feel extremely Bugged."));
            } else {
                p->add_msg_if_player(m_bad, _("You stagger with a piercing headache!"));
                p->pain += 8;
                p->add_effect("stunned", rng(3, 5));
            }
        } else if (p->mutation_category_level[primary] > 80) {
            if (p->has_trait("NOPAIN")) {
                p->add_msg_if_player(m_bad, _("You feel very Bugged."));
            } else {
                p->add_msg_if_player(m_bad, _("Your head throbs with memories of your life, before all this..."));
                p->pain += 6;
                p->add_effect("stunned", rng(2, 4));
            }
        } else if (p->mutation_category_level[primary] > 60) {
            if (p->has_trait("NOPAIN")) {
                p->add_msg_if_player(m_bad, _("You feel Bugged."));
            } else {
                p->add_msg_if_player(m_bad, _("Images of your past life flash before you."));
                p->add_effect("stunned", rng(2, 3));
            }
        }
    }
}

int iuse::mut_iv(player *p, item *it, bool, const tripoint& )
{
    if (p->has_trait("MUTAGEN_AVOID")) {
         //~"Uh-uh" is a sound used for "nope", "no", etc.
        p->add_msg_if_player(m_warning, _("After what happened that last time?  uh-uh.  You're not injecting that chemical stuff."));
        return 0;
    }

    if (!p->is_npc() && !(p->has_trait("THRESH_MYCUS"))) {
        p->add_memorial_log(pgettext("memorial_male", "Injected mutagen."),
                            pgettext("memorial_female", "Injected mutagen."));
    }

    if( marloss_reject_mut_iv( p, it) ) {
        return it->type->charges_to_use();
    }

    if (p->has_trait("MUT_JUNKIE")) {
        p->add_msg_if_player(m_good, _("You quiver with anticipation..."));
        p->add_morale(MORALE_MUTAGEN, 10, 100);
    }
    std::string mutation_category;
    if (it->has_flag("MUTAGEN_STRONG")) {
        // 3 guaranteed mutations, 75%/66%/66% for the 4th/5th/6th,
        // 6-16 Pain per shot and potential knockdown/KO.
        mutation_category = "";
        // TODO: Make MUT_JUNKIE NPCs like the player for giving them some of that stuff
        if (p->has_trait("MUT_JUNKIE")) {
            p->add_msg_if_player(m_good, _("Oh, yeah! That's the stuff!"));
            ///\EFFECT_STR increases volume of shouting with strong mutagen
            sounds::sound(p->pos(), 15 + 3 * p->str_cur, _("YES!  YES!  YESSS!!!"));
        } else if (p->has_trait("NOPAIN")) {
            p->add_msg_if_player(_("You inject yourself."));
        } else {
            p->add_msg_if_player(m_bad, _("You inject yoursel-arRGH!"));
            ///\EFFECT_STR increases volume of painful shouting with strong mutagen
            std::string scream = p->is_player() ?
                _("You scream in agony!!") :
                _("an agonized scream!");
            sounds::sound( p->pos(), 15 + 3 * p->str_cur, scream.c_str() );
        }
        p->mutate();
        p->mod_pain(1 * rng(1, 4));
        //Standard IV-mutagen effect: 10 hunger/thirst & 5 Fatigue *per mutation*.
        // Numbers may vary based on mutagen.
        p->mod_hunger(10);
        p->fatigue += 5;
        p->thirst += 10;
        p->mutate();
        p->mod_pain(2 * rng(1, 3));
        p->mod_hunger(10);
        p->fatigue += 5;
        p->thirst += 10;
        p->mutate();
        p->mod_hunger(10);
        p->fatigue += 5;
        p->thirst += 10;
        p->mod_pain(3 * rng(1, 2));
        if (!one_in(4)) {
            p->mutate();
            p->mod_hunger(10);
            p->fatigue += 5;
            p->thirst += 10;
        }
        if (!one_in(3)) {
            p->mutate();
            p->mod_hunger(10);
            p->fatigue += 5;
            p->thirst += 10;
            p->add_msg_if_player( m_bad,
                _("You writhe and collapse to the ground."),
                _("<npcname> writhes and collapses to the ground.") );
            p->add_effect("downed", rng( 1, 4 ), num_bp, false, 0, true );
        }
        if (!one_in(3)) {
            //Jackpot! ...kinda, don't wanna go unconscious in dangerous territory
            p->mutate();
            p->mod_hunger(10);
            p->fatigue += 5;
            p->thirst += 10;
            p->add_msg_if_player( m_bad,
                _("It all goes dark..."),
                _("<npcname> suddenly falls over!") );
            //Should be about 40 min, less 30 sec/IN point.
            ///\EFFECT_INT decreases sleep duration with IV mutagen
            p->fall_asleep((400 - p->int_cur * 5));
        }
    } else {
        mutation_category_trait m_category;
        std::string mutation_thresh;
        for (auto& iter : mutation_category_traits){
            if (it->has_flag("MUTAGEN_" + iter.second.category)) {
                m_category = iter.second;
                mutation_category = "MUTCAT_" + m_category.category;
                mutation_thresh = "THRESH_" + m_category.category;

                // try to cross the threshold to be able to get post-threshold mutations this iv.
                test_crossing_threshold(p, m_category);

                if (p->has_trait("MUT_JUNKIE")) {
                    p->add_msg_if_player(m_category.junkie_message.c_str());
                } else if (!(p->has_trait("MUT_JUNKIE"))) {
                    //there is only the one case, so no json, unless there is demand for it.
                    p->add_msg_if_player(m_category.iv_message.c_str());
                }
                // TODO: Remove the "is_player" part, implement NPC screams
                if( p->is_player() && !(p->has_trait("NOPAIN")) && m_category.iv_sound ) {
                    p->mod_pain(m_category.iv_pain);
                    ///\EFFECT_STR increases volume of painful shouting when using IV mutagen
                    sounds::sound(p->pos(), m_category.iv_noise + p->str_cur, m_category.iv_sound_message);
                }
                for (int i=0; i < m_category.iv_min_mutations; i++){
                    p->mutate_category(mutation_category);
                    p->mod_pain(m_category.iv_pain * rng(1, 5));
                    p->mod_hunger(m_category.iv_hunger);
                    p->fatigue += m_category.iv_fatigue;
                    p->thirst += m_category.iv_thirst;
                }
                for (int i=0; i < m_category.iv_additional_mutations; i++){
                    if (!one_in(m_category.iv_additional_mutations_chance)) {
                        p->mutate_category(mutation_category);
                        p->mod_pain(m_category.iv_pain * rng(1, 5));
                        p->mod_hunger(m_category.iv_hunger);
                        p->fatigue += m_category.iv_fatigue;
                        p->thirst += m_category.iv_thirst;
                    }
                }
                if (m_category.category == "CHIMERA"){
                     p->add_morale(MORALE_MUTAGEN_CHIMERA, m_category.iv_morale, m_category.iv_morale_max);
                } else if (m_category.category == "ELFA"){
                     p->add_morale(MORALE_MUTAGEN_ELF, m_category.iv_morale, m_category.iv_morale_max);
                } else if(m_category.iv_morale > 0){
                    p->add_morale(MORALE_MUTAGEN_MUTATION, m_category.iv_morale, m_category.iv_morale_max);
                }

                if (m_category.iv_sleep && !one_in(3)){
                    p->add_msg_if_player(m_bad, m_category.iv_sleep_message.c_str());
                    ///\EFFECT_INT reduces sleep duration when using IV mutagen
                    p->fall_asleep(m_category.iv_sleep_dur - p->int_cur * 5);
                }
                // try crossing again after getting new in-category mutations.
                test_crossing_threshold(p, m_category);
            }
        }
    }
    return it->type->charges_to_use();
}

// Helper to handle the logic of removing some random mutations.
static void do_purify( player *p )
{
    std::vector<std::string> valid; // Which flags the player has
    for( auto &traits_iter : mutation_branch::get_all() ) {
        if( p->has_trait( traits_iter.first ) && !p->has_base_trait( traits_iter.first ) ) {
            //Looks for active mutation
            valid.push_back( traits_iter.first );
        }
    }
    if( valid.empty() ) {
        p->add_msg_if_player(_("You feel cleansed."));
        return;
    }
    int num_cured = rng( 1, valid.size() );
    num_cured = std::min( 4, num_cured );
    for( int i = 0; i < num_cured && !valid.empty(); i++ ) {
        const std::string id = random_entry_removed( valid );
        if( p->purifiable( id ) ) {
            p->remove_mutation( id );
        } else {
            p->add_msg_if_player(m_warning, _("You feel a slight itching inside, but it passes."));
        }
    }
}

int iuse::purifier(player *p, item *it, bool, const tripoint& )
{
    if (p->has_trait("MUTAGEN_AVOID")) {
         //~"Uh-uh" is a sound used for "nope", "no", etc.
        p->add_msg_if_player(m_warning, _("After what happened that last time?  uh-uh.  You're not drinking that chemical stuff."));
        return 0;
    }

    if (!p->is_npc() && !(p->has_trait("THRESH_MYCUS"))) {
        p->add_memorial_log(pgettext("memorial_male", "Consumed purifier."),
                            pgettext("memorial_female", "Consumed purifier."));
    }

    if( marloss_reject_mutagen( p, it ) ) {
        it->type->charges_to_use();
    }
    do_purify( p );
    return it->type->charges_to_use();
}

int iuse::purify_iv(player *p, item *it, bool, const tripoint& )
{
    if (p->has_trait("MUTAGEN_AVOID")) {
         //~"Uh-uh" is a sound used for "nope", "no", etc.
        p->add_msg_if_player(m_warning, _("After what happened that last time?  uh-uh.  You're not injecting that chemical stuff."));
        return 0;
    }

    if( !(p->has_trait("THRESH_MYCUS")) ) {
        p->add_memorial_log(pgettext("memorial_male", "Injected purifier."),
                            pgettext("memorial_female", "Injected purifier."));
    }

    if( marloss_reject_mut_iv( p, it ) ) {
        return it->type->charges_to_use();
    }

    std::vector<std::string> valid; // Which flags the player has
    for( auto &traits_iter : mutation_branch::get_all() ) {
        if( p->has_trait( traits_iter.first ) && !p->has_base_trait( traits_iter.first ) ) {
            //Looks for active mutation
            valid.push_back( traits_iter.first );
        }
    }
    if (valid.empty()) {
        p->add_msg_if_player(_("You feel cleansed."));
        return it->type->charges_to_use();
    }
    int num_cured = rng(4,
                        valid.size()); //Essentially a double-strength purifier, but guaranteed at least 4.  Double-edged and all
    if (num_cured > 8) {
        num_cured = 8;
    }
    for (int i = 0; i < num_cured && !valid.empty(); i++) {
        const std::string id = random_entry_removed( valid );
        if (p->purifiable( id )) {
            p->remove_mutation( id );
        } else {
            p->add_msg_if_player(m_warning, _("You feel a distinct burning inside, but it passes."));
        }
        if (!(p->has_trait("NOPAIN"))) {
            p->mod_pain(2 * num_cured); //Hurts worse as it fixes more
            p->add_msg_if_player(m_warning, _("Feels like you're on fire, but you're OK."));
        }
        p->thirst += 2 * num_cured;
        p->mod_hunger(2 * num_cured);
        p->fatigue += 2 * num_cured;
    }
    return it->type->charges_to_use();
}

void spawn_spores( const player &p ) {
    int spores_spawned = 0;
    for( const tripoint &dest : closest_tripoints_first( 4, p.pos() ) ) {
        if( g->m.impassable( dest ) ) {
            continue;
        }
        float dist = trig_dist( dest, p.pos() );
        if( x_in_y( 1, dist ) ) {
            g->m.marlossify( dest );
        }
        if( g->critter_at(dest) != nullptr ) {
            continue;
        }
        if( one_in( 10 + 5 * dist ) && one_in( spores_spawned * 2 ) ) {
            if( g->summon_mon( mon_spore, dest ) ) {
                monster *spore = g->monster_at( dest );
                spore->friendly = -1;
                spores_spawned++;
            }
        }
    }
}

int iuse::marloss(player *p, item *it, bool t, const tripoint &pos)
{
    if (p->is_npc()) {
        return it->type->charges_to_use();
    }
    if (p->has_trait("MARLOSS_AVOID")) {
        //~"Uh-uh" is a sound used for "nope", "no", etc.
        p->add_msg_if_player(m_warning, _("After what happened that last time?  uh-uh.  You're not eating that alien poison sac."));
        return 0;
    }
    if (p->has_trait("THRESH_MYCUS")) {
        p->add_msg_if_player(m_info, _("We no longer require this scaffolding.  We reserve it for other uses."));
        return 0;
    }
    // If we have the marloss in our veins, we are a "breeder" and will spread
    // the fungus.
    p->add_memorial_log(pgettext("memorial_male", "Ate a marloss berry."),
                        pgettext("memorial_female", "Ate a marloss berry."));

    if (p->has_trait("MARLOSS") || p->has_trait("THRESH_MARLOSS")) {
        p->add_msg_if_player(m_good,
                             _("As you eat the berry, you have a near-religious experience, feeling at one with your surroundings..."));
        p->add_morale(MORALE_MARLOSS, 100, 1000);
        p->add_addiction(ADD_MARLOSS_B, 50);
        p->add_addiction(ADD_MARLOSS_Y, 50);
        p->set_hunger(-100);
        spawn_spores(*p);

        return it->type->charges_to_use();
    }

    /* If we're not already carriers of Marloss, roll for a random effect:
     * 1 - Mutate
     * 2 - Mutate
     * 3 - Mutate
     * 4 - Purify
     * 5 - Purify
     * 6 - Cleanse radiation + Purify
     * 7 - Fully satiate
     * 8 - Vomit
     * 9-16 - Give Marloss mutation
     */
    int effect = rng(1, 16);
    if (effect <= 3) {
        p->add_msg_if_player(_("This berry tastes extremely strange!"));
        p->mutate();
        // Gruss dich, mutation drain, missed you!
        p->mod_pain(2 * rng(1, 5));
        p->mod_hunger(10);
        p->fatigue += 5;
        p->thirst += 10;
    } else if (effect <= 6) { // Radiation cleanse is below
        p->add_msg_if_player(m_good, _("This berry makes you feel better all over."));
        p->pkill += 30;
        this->purifier(p, it, t, pos);
        if (effect == 6) {
            p->radiation = 0;
        }
    } else if (effect == 7) {
        p->add_msg_if_player(m_good, _("This berry is delicious, and very filling!"));
        p->set_hunger(-100);
    } else if (effect == 8) {
        p->add_msg_if_player(m_bad, _("You take one bite, and immediately vomit!"));
        p->vomit();
    } else if (p->crossed_threshold()) { // Mycus Rejection.  Goo already present fights off the fungus.
        p->add_msg_if_player(m_bad, _("You feel a familiar warmth, but suddenly it surges into an excruciating burn as you convulse, vomiting, and black out..."));
        p->add_memorial_log(pgettext("memorial_male", "Suffered Marloss Rejection."),
                        pgettext("memorial_female", "Suffered Marloss Rejection."));
        p->vomit();
        p->vomit(); // Yes, make sure you're empty.
        p->mod_pain(90);
        p->hurtall(rng(40, 65), nullptr);// No good way to say "lose half your current HP"
        ///\EFFECT_INT slightly reduces sleep duration when eating mycus+goo
        p->fall_asleep((6000 - p->int_cur * 10)); // Hope you were eating someplace safe.  Mycus v. Goo in your guts is no joke.
        p->unset_mutation("MARLOSS_BLUE");
        p->unset_mutation("MARLOSS");
        p->set_mutation("MARLOSS_AVOID"); // And if you survive it's etched in your RNA, so you're unlikely to repeat the experiment.
        p->rem_addiction(ADD_MARLOSS_R);
        p->rem_addiction(ADD_MARLOSS_B);
        p->rem_addiction(ADD_MARLOSS_Y);
    } else if ( (p->has_trait("MARLOSS_BLUE") && p->has_trait("MARLOSS_YELLOW")) && (!p->has_trait("MARLOSS")) ) {
        p->add_msg_if_player(m_bad, _("You feel a familiar warmth, but suddenly it surges into painful burning as you convulse and collapse to the ground..."));
        p->fall_asleep((400 - p->int_cur * 5));
        p->unset_mutation("MARLOSS_BLUE");
        p->unset_mutation("MARLOSS_YELLOW");
        p->set_mutation("THRESH_MARLOSS");
        p->rem_addiction(ADD_MARLOSS_R);
        g->m.ter_set(p->posx(), p->posy(), t_marloss);
        p->add_memorial_log(pgettext("memorial_male", "Opened the Marloss Gateway."),
                        pgettext("memorial_female", "Opened the Marloss Gateway."));
        p->add_msg_if_player(m_good, _("You wake up in a marloss bush.  Almost *cradled* in it, actually, as though it grew there for you."));
        //~ Beginning to hear the Mycus while conscious: that's it speaking
        p->add_msg_if_player(m_good, _("unity.  together we have reached the door.  we provide the final key.  now to pass through..."));
    } else if (!p->has_trait("MARLOSS")) {
        p->add_msg_if_player(_("You feel a strange warmth spreading throughout your body..."));
        p->set_mutation("MARLOSS");
        p->add_addiction(ADD_MARLOSS_B, 60);
        p->add_addiction(ADD_MARLOSS_Y, 60);
        p->rem_addiction(ADD_MARLOSS_R);
    }
    return it->type->charges_to_use();
}

int iuse::marloss_seed(player *p, item *it, bool t, const tripoint &pos)
{
    if (p->is_npc()) {
        return it->type->charges_to_use();
    }
    if (p->has_trait("MARLOSS_AVOID")) {
        //~"Uh-uh" is a sound used for "nope", "no", etc.  "Drek" is a borrowed synonym for "shit".
        p->add_msg_if_player(m_warning, _("After what happened that last time?  uh-uh.  You're not eating that alien drek."));
        return 0;
    }
    if (p->has_trait("THRESH_MYCUS")) {
        p->add_msg_if_player(m_info, _("We no longer require this scaffolding.  We reserve it for other uses."));
        return 0;
    }
    if (!(query_yn(_("Sure you want to eat the %s? You could plant it in a mound of dirt."),
                 it->tname().c_str())) ) {
        return 0; // Save the seed for later!
    }
    // If we have the marloss in our veins, we are a "breeder" and will spread
    // the fungus.
    p->add_memorial_log(pgettext("memorial_male", "Ate a marloss seed."),
                        pgettext("memorial_female", "Ate a marloss seed."));

    if (p->has_trait("MARLOSS_BLUE") || p->has_trait("THRESH_MARLOSS")) {
        p->add_msg_if_player(m_good,
                             _("As you eat the seed, you have a near-religious experience, feeling at one with your surroundings..."));
        p->add_morale(MORALE_MARLOSS, 100, 1000);
        p->add_addiction(ADD_MARLOSS_R, 50);
        p->add_addiction(ADD_MARLOSS_Y, 50);
        p->set_hunger(-100);
        spawn_spores(*p);

        return it->type->charges_to_use();
    }

    /* If we're not already carriers of Marloss, roll for a random effect:
     * 1 - Mutate
     * 2 - Mutate
     * 3 - Mutate
     * 4 - Purify
     * 5 - Purify
     * 6 - Cleanse radiation + Purify
     * 7 - Fully satiate
     * 8 - Vomit
     * 9 - Give Marloss mutation
     */
    int effect = rng(1, 9);
    if (effect <= 3) {
        p->add_msg_if_player(_("This seed tastes extremely strange!"));
        p->mutate();
        // HELLO MY NAME IS MUTATION DRAIN YOU KILLED MY MUTAGEN PREPARE TO DIE! ;-)
        p->mod_pain(2 * rng(1, 5));
        p->mod_hunger(10);
        p->fatigue += 5;
        p->thirst += 10;
    } else if (effect <= 6) { // Radiation cleanse is below
        p->add_msg_if_player(m_good, _("This seed makes you feel better all over."));
        p->pkill += 30;
        this->purifier(p, it, t, pos);
        if (effect == 6) {
            p->radiation = 0;
        }
    } else if (effect == 7) {
        p->add_msg_if_player(m_good, _("This seed is delicious, and very filling!"));
        p->set_hunger(-100);
    } else if (effect == 8) {
        p->add_msg_if_player(m_bad, _("You take one bite, and immediately vomit!"));
        p->vomit();
    } else if (p->crossed_threshold()) { // Mycus Rejection.  Goo already present fights off the fungus.
        p->add_msg_if_player(m_bad, _("You feel a familiar warmth, but suddenly it surges into an excruciating burn as you convulse, vomiting, and black out..."));
        p->add_memorial_log(pgettext("memorial_male", "Suffered Marloss Rejection."),
                        pgettext("memorial_female", "Suffered Marloss Rejection."));
        p->vomit();
        p->vomit(); // Yes, make sure you're empty.
        p->mod_pain(90);
        p->hurtall(rng(40, 65), nullptr);// No good way to say "lose half your current HP"
        ///\EFFECT_INT slightly reduces sleep duration when eating mycus+goo
        p->fall_asleep((6000 - p->int_cur * 10)); // Hope you were eating someplace safe.  Mycus v. Goo in your guts is no joke.
        p->unset_mutation("MARLOSS_BLUE");
        p->unset_mutation("MARLOSS");
        p->set_mutation("MARLOSS_AVOID"); // And if you survive it's etched in your RNA, so you're unlikely to repeat the experiment.
        p->rem_addiction(ADD_MARLOSS_R);
        p->rem_addiction(ADD_MARLOSS_B);
        p->rem_addiction(ADD_MARLOSS_Y);
    } else if ( (p->has_trait("MARLOSS") && p->has_trait("MARLOSS_YELLOW")) && (!p->has_trait("MARLOSS_BLUE")) ) {
        p->add_msg_if_player(m_bad, _("You feel a familiar warmth, but suddenly it surges into painful burning as you convulse and collapse to the ground..."));
        ///\EFFECT_INT reduces sleep duration when eating wrong color marloss
        p->fall_asleep((400 - p->int_cur * 5));
        p->unset_mutation("MARLOSS");
        p->unset_mutation("MARLOSS_YELLOW");
        p->set_mutation("THRESH_MARLOSS");
        p->rem_addiction(ADD_MARLOSS_B);
        g->m.ter_set(p->posx(), p->posy(), t_marloss);
        p->add_memorial_log(pgettext("memorial_male", "Opened the Marloss Gateway."),
                        pgettext("memorial_female", "Opened the Marloss Gateway."));
        p->add_msg_if_player(m_good, _("You wake up in a marloss bush.  Almost *cradled* in it, actually, as though it grew there for you."));
        //~ Beginning to hear the Mycus while conscious: that's it speaking
        p->add_msg_if_player(m_good, _("unity.  together we have reached the door.  we provide the final key.  now to pass through..."));
    } else if (!p->has_trait("MARLOSS_BLUE")) {
        p->add_msg_if_player(_("You feel a strange warmth spreading throughout your body..."));
        p->set_mutation("MARLOSS_BLUE");
        p->add_addiction(ADD_MARLOSS_R, 60);
        p->add_addiction(ADD_MARLOSS_Y, 60);
        p->rem_addiction(ADD_MARLOSS_B);
    }
    return it->type->charges_to_use();
}

int iuse::marloss_gel(player *p, item *it, bool t, const tripoint &pos)
{
    if (p->is_npc()) {
        return it->type->charges_to_use();
    }
    if (p->has_trait("MARLOSS_AVOID")) {
        //~"Uh-uh" is a sound used for "nope", "no", etc.
        p->add_msg_if_player(m_warning, _("After what happened that last time? uh-uh.  You're not eating that alien slime."));
        return 0;
    }
    if (p->has_trait("THRESH_MYCUS")) {
        p->add_msg_if_player(m_info, _("We no longer require this scaffolding.  We reserve it for other uses."));
        return 0;
    }
    // If we have the marloss in our veins, we are a "breeder" and will spread
    // the fungus.
    p->add_memorial_log(pgettext("memorial_male", "Ate some marloss jelly."),
                        pgettext("memorial_female", "Ate some marloss jelly."));

    if (p->has_trait("MARLOSS_YELLOW") || p->has_trait("THRESH_MARLOSS")) {
        p->add_msg_if_player(m_good,
                             _("As you eat the jelly, you have a near-religious experience, feeling at one with your surroundings..."));
        p->add_morale(MORALE_MARLOSS, 100, 1000);
        p->add_addiction(ADD_MARLOSS_R, 50);
        p->add_addiction(ADD_MARLOSS_B, 50);
        p->set_hunger(-100);
        spawn_spores(*p);

        return it->type->charges_to_use();
    }

    /* If we're not already carriers of Marloss, roll for a random effect:
     * 1 - Mutate
     * 2 - Mutate
     * 3 - Mutate
     * 4 - Purify
     * 5 - Purify
     * 6 - Cleanse radiation + Purify
     * 7 - Fully satiate
     * 8 - Vomit
     * 9 - Give Marloss mutation
     */
    int effect = rng(1, 9);
    if (effect <= 3) {
        p->add_msg_if_player(_("This jelly tastes extremely strange!"));
        p->mutate();
        // hihi! wavewave! mutation draindrain!
        p->mod_pain(2 * rng(1, 5));
        p->mod_hunger(10);
        p->fatigue += 5;
        p->thirst += 10;
    } else if (effect <= 6) { // Radiation cleanse is below
        p->add_msg_if_player(m_good, _("This jelly makes you feel better all over."));
        p->pkill += 30;
        this->purifier(p, it, t, pos);
        if (effect == 6) {
            p->radiation = 0;
        }
    } else if (effect == 7) {
        p->add_msg_if_player(m_good, _("This jelly is delicious, and very filling!"));
        p->set_hunger(-100);
    } else if (effect == 8) {
        p->add_msg_if_player(m_bad, _("You take one bite, and immediately vomit!"));
        p->vomit();
    } else if (p->crossed_threshold()) { // Mycus Rejection.  Goo already present fights off the fungus.
        p->add_msg_if_player(m_bad, _("You feel a familiar warmth, but suddenly it surges into an excruciating burn as you convulse, vomiting, and black out..."));
        p->add_memorial_log(pgettext("memorial_male", "Suffered Marloss Rejection."),
                        pgettext("memorial_female", "Suffered Marloss Rejection."));
        p->vomit();
        p->vomit(); // Yes, make sure you're empty.
        p->mod_pain(90);
        p->hurtall(rng(40, 65), nullptr);// No good way to say "lose half your current HP"
        ///\EFFECT_INT slightly reduces sleep duration when eating mycus+goo
        p->fall_asleep((6000 - p->int_cur * 10)); // Hope you were eating someplace safe.  Mycus v. Goo in your guts is no joke.
        p->unset_mutation("MARLOSS_BLUE");
        p->unset_mutation("MARLOSS");
        p->set_mutation("MARLOSS_AVOID"); // And if you survive it's etched in your RNA, so you're unlikely to repeat the experiment.
        p->rem_addiction(ADD_MARLOSS_R);
        p->rem_addiction(ADD_MARLOSS_B);
        p->rem_addiction(ADD_MARLOSS_Y);
    } else if ( (p->has_trait("MARLOSS_BLUE") && p->has_trait("MARLOSS")) && (!p->has_trait("MARLOSS_YELLOW")) ) {
        p->add_msg_if_player(m_bad, _("You feel a familiar warmth, but suddenly it surges into painful burning as you convulse and collapse to the ground..."));
        ///\EFFECT_INT slightly reduces sleep duration when eating wrong color marloss
        p->fall_asleep((400 - p->int_cur * 5));
        p->unset_mutation("MARLOSS_BLUE");
        p->unset_mutation("MARLOSS");
        p->rem_addiction(ADD_MARLOSS_Y);
        p->set_mutation("THRESH_MARLOSS");
        g->m.ter_set(p->posx(), p->posy(), t_marloss);
        p->add_memorial_log(pgettext("memorial_male", "Opened the Marloss Gateway."),
                        pgettext("memorial_female", "Opened the Marloss Gateway."));
        p->add_msg_if_player(m_good, _("You wake up in a marloss bush.  Almost *cradled* in it, actually, as though it grew there for you."));
        //~ Beginning to hear the Mycus while conscious: that's it speaking
        p->add_msg_if_player(m_good, _("unity.  together we have reached the door.  we provide the final key.  now to pass through..."));
    } else if (!p->has_trait("MARLOSS_YELLOW")) {
        p->add_msg_if_player(_("You feel a strange warmth spreading throughout your body..."));
        p->set_mutation("MARLOSS_YELLOW");
        p->add_addiction(ADD_MARLOSS_R, 60);
        p->add_addiction(ADD_MARLOSS_B, 60);
        p->rem_addiction(ADD_MARLOSS_Y);
    }
    return it->type->charges_to_use();
}

int iuse::mycus(player *p, item *it, bool t, const tripoint &pos)
{
    if (p->is_npc()) {
        return it->type->charges_to_use();
    }
    // Welcome our guide.  Welcome.  To. The Mycus.
    if (p->has_trait("THRESH_MARLOSS")) {
        p->add_memorial_log(pgettext("memorial_male", "Became one with the Mycus."),
                        pgettext("memorial_female", "Became one with the Mycus."));
        p->add_msg_if_player(m_neutral, _("The apple tastes amazing, and you finish it quickly, not even noticing the lack of any core or seeds."));
        p->add_msg_if_player(m_good, _("You feel better all over."));
        p->pkill += 30;
        this->purifier(p, it, t, pos); // Clear out some of that goo you may have floating around
        p->radiation = 0;
        p->healall(4); // Can't make you a whole new person, but not for lack of trying
        p->add_msg_if_player(m_good, _("As the apple settles in, you feel ecstasy radiating through every part of your body..."));
        p->add_morale(MORALE_MARLOSS, 1000, 1000); // Last time you'll ever have it this good.  So enjoy.
        p->add_msg_if_player(m_good, _("Your eyes roll back in your head.  Everything dissolves into a blissful haze..."));
        ///\EFFECT_INT slightly reduces sleep duration when eating mycus
        p->fall_asleep((3000 - p->int_cur * 10));
        p->unset_mutation("THRESH_MARLOSS");
        p->set_mutation("THRESH_MYCUS");
        //~ The Mycus does not use the term (or encourage the concept of) "you".  The PC is a local/native organism, but is now the Mycus.
        //~ It still understands the concept, but uninitelligent fungaloids and mind-bent symbiotes should not need it.
        //~ We are the Mycus.
        p->add_msg_if_player(m_good, _("We welcome into us.  We have endured long in this forbidding world."));
        p->add_msg_if_player(m_good, _("The natives have a saying: \"E Pluribus Unum\"  Out of many, one."));
        p->add_msg_if_player(m_good, _("We welcome the union of our lines in our local guide.  We will prosper, and unite this world."));
        p->add_msg_if_player(m_good, _("Even now, our fruits adapt to better serve local physiology."));
        p->add_msg_if_player(m_good, _("As, in time, shall we adapt to better welcome those who have not received us."));
        for (int x = p->posx() - 3; x <= p->posx() + 3; x++) {
            for (int y = p->posy() - 3; y <= p->posy() + 3; y++) {
                g->m.marlossify( tripoint( x, y, p->posz() ) );
            }
        }
        p->rem_addiction(ADD_MARLOSS_R);
        p->rem_addiction(ADD_MARLOSS_B);
        p->rem_addiction(ADD_MARLOSS_Y);
    }
    else if (p->has_trait("THRESH_MYCUS") && !p->has_trait("M_DEPENDENT")) { // OK, now set the hook.
        if (!one_in(3)) {
            p->mutate_category("MUTCAT_MYCUS");
            p->mod_hunger(10);
            p->fatigue += 5;
            p->thirst += 10;
            p->add_morale(MORALE_MARLOSS, 25, 200); // still covers up mutation pain
        }
    } else if (p->has_trait("THRESH_MYCUS")) {
        p->pkill += 5;
        p->stim += 5;
    } else { // In case someone gets one without having been adapted first.
        // Marloss is the Mycus' method of co-opting humans.  Mycus fruit is for symbiotes' maintenance and development.
        p->add_msg_if_player(_("This apple tastes really weird!  You're not sure it's good for you..."));
        p->mutate();
        p->mod_pain(2 * rng(1, 5));
        p->mod_hunger(10);
        p->fatigue += 5;
        p->thirst += 10;
        p->vomit(); // no hunger/quench benefit for you
        p->mod_healthy_mod(-8, -50);
    }
    return it->type->charges_to_use();
}

// TOOLS below this point!

int petfood(player *p, item *it, bool is_dogfood)
{
    tripoint dirp;
    if (!choose_adjacent(string_format(_("Put the %s where?"), it->tname().c_str()), dirp)) {
        return 0;
    }
    p->moves -= 15;
    int mon_dex = g->mon_at( dirp, true );
    if (mon_dex != -1) {
        if (g->zombie(mon_dex).type->id == (is_dogfood ? mon_dog : mon_cat)) {
            p->add_msg_if_player(m_good, is_dogfood
              ? _("The dog seems to like you!")
              : _("The cat seems to like you!  Or maybe it just tolerates your presence better.  It's hard to tell with cats."));
            g->zombie(mon_dex).friendly = -1;
            if (is_dogfood) {
                g->zombie(mon_dex).add_effect("pet", 1, num_bp, true);
            }
        } else {
            p->add_msg_if_player(_("The %s seems quite unimpressed!"),
                                 g->zombie(mon_dex).name().c_str());
        }
    } else {
        p->add_msg_if_player(m_bad, _("You spill the %s all over the ground."), it->tname().c_str());
    }
    return 1;
}

int iuse::dogfood(player *p, item *it, bool, const tripoint& )
{
    return petfood(p, it, true);
}

int iuse::catfood(player *p, item *it, bool, const tripoint& )
{
    return petfood(p, it, false);
}

static bool is_firearm(const item &it)
{
    return it.is_gun() && !it.has_flag("PRIMITIVE_RANGED_WEAPON");
}

int iuse::sew_advanced(player *p, item *it, bool, const tripoint& )
{
    if( p->is_npc() ) {
        return 0;
    }

    if( p->is_underwater() ) {
        p->add_msg_if_player(m_info, _("You can't do that while underwater."));
        return 0;
    }

    if( p->fine_detail_vision_mod() > 4 ) {
        add_msg(m_info, _("You can't see to sew!"));
        return 0;
    }

    int pos = g->inv_for_filter( _("Enhance what?"), []( const item & itm ) {
            return itm.made_of( "cotton" ) ||
            itm.made_of( "leather" ) ||
            itm.made_of( "fur" ) ||
            itm.made_of( "nomex" ) ||
            itm.made_of( "plastic" ) ||
            itm.made_of( "kevlar" ) ||
            itm.made_of( "wool" );
        } );
    item *mod = &(p->i_at(pos));
    if (mod == NULL || mod->is_null()) {
        p->add_msg_if_player(m_info, _("You do not have that item!"));
        return 0;
    }

    if( !mod->is_armor() ) {
        p->add_msg_if_player(m_info, _("You can only tailor your clothes!"));
        return 0;
    }
    if (is_firearm(*mod)){
        p->add_msg_if_player(m_info, _("You can't use a tailor's kit on a firearm!"));
        return 0;
    }
    if (mod->is_power_armor()){
        p->add_msg_if_player(m_info, _("You can't modify your power armor!"));
        return 0;
    }

    std::vector<std::string> plurals;
    std::vector<itype_id> repair_items;
    std::string plural = "";
    //translation note: add <plural> tag to keep them unique

    // Little helper to cut down some surplus redundancy and repetition
    const auto add_material = [&]( const itype_id &material,
                                   const itype_id &mat_item,
                                   const std::string &plural ) {
        if( mod->made_of( material ) ) {
            repair_items.push_back( mat_item );
            plurals.push_back( rm_prefix( plural.c_str() ) );
        }
    };

    add_material( "cotton", "rag", _( "<plural>rags" ) );
    add_material( "leather", "leather", _( "<plural>leather" ) );
    add_material( "fur", "fur", _( "<plural>fur" ) );
    add_material( "nomex", "nomex", _( "<plural>Nomex" ) );
    add_material( "plastic", "plastic_chunk", _( "<plural>plastic" ) );
    add_material( "kevlar", "kevlar_plate", _( "<plural>Kevlar" ) );
    add_material( "wool", "felt_patch", _( "<plural>wool" ) );
    if (repair_items.empty()) {
        p->add_msg_if_player(m_info, _("Your %s is not made of fabric, leather, fur, Kevlar, wool or plastic."),
                             mod->tname().c_str());
        return 0;
    }
    if( mod == it || std::find(repair_items.begin(), repair_items.end(),
                               mod->typeId()) != repair_items.end()) {
        p->add_msg_if_player(m_info, _("This can be used to repair or modify other items, not itself."));
        return 0;
    }

    // Gives us an item with the mod added or removed (toggled)
    const auto modded_copy = []( const item *proto, const std::string &mod_type ) {
        item mcopy = *proto;
        if( mcopy.item_tags.count( mod_type ) == 0 ) {
            mcopy.item_tags.insert( mod_type );
        } else {
            mcopy.item_tags.erase( mod_type );
        }

        return mcopy;
    };

    // TODO: Wrap all the mods into structs, maybe even json-able
    // All possible mods here
    std::array<std::string, 4> clothing_mods{
        { "wooled", "furred", "leather_padded", "kevlar_padded" }
    };

    // Materials those mods use
    std::array<std::string, 4> mod_materials{
        { "felt_patch", "fur", "leather", "kevlar_plate" }
    };

    // Cache available materials
    std::map< itype_id, bool > has_enough;
    const int items_needed = ( ( ( mod->volume() ) / 3 ) + 1 );
    const inventory &crafting_inv = p->crafting_inventory();
    // Go through all discovered repair items and see if we have any of them available
    for( auto &material : mod_materials ) {
        has_enough[material] = crafting_inv.has_amount( material, items_needed );
    }

    const int mod_count = mod->item_tags.count("wooled") + mod->item_tags.count("furred") +
                          mod->item_tags.count("leather_padded") + mod->item_tags.count("kevlar_padded");

    // We need extra thread to lose it on bad rolls
    const int thread_needed = mod->volume() * 2 + 10;
    // Returns true if the item already has the mod or if we have enough materials and thread to add it
    const auto can_add_mod = [&]( const std::string &new_mod, const itype_id &mat_item ) {
        return mod->item_tags.count( new_mod ) > 0 ||
            ( it->charges >= thread_needed && has_enough[mat_item] );
    };

    uimenu tmenu;
    // TODO: Tell how much thread will we use
    if( it->charges >= thread_needed ) {
        tmenu.text = _("How do you want to modify it?");
    } else {
        tmenu.text = _("Not enough thread to modify. Which modification do you want to remove?");
    }

    // TODO: The supremely ugly block of code below looks better than 200 line boilerplate
    // that was there before, but it can probably be moved into a helper somehow

    // TODO 2: List how much material we have and how much we need
    item temp_item = modded_copy( mod, "wooled" );
    // Can we perform this addition or removal
    bool enab = can_add_mod( "wooled", "felt_patch" );
    tmenu.addentry( 0, enab, MENU_AUTOASSIGN, _("%s (Warmth: %d->%d, Encumbrance: %d->%d)"),
        mod->item_tags.count("wooled") == 0 ? _("Line it with wool") : _("Destroy wool lining"),
        mod->get_warmth(), temp_item.get_warmth(), mod->get_encumber(), temp_item.get_encumber() );

    temp_item = modded_copy( mod, "furred" );
    enab = can_add_mod( "furred", "fur" );
    tmenu.addentry( 1, enab, MENU_AUTOASSIGN, _("%s (Warmth: %d->%d, Encumbrance: %d->%d)"),
        mod->item_tags.count("furred") == 0 ? _("Line it with fur") : _("Destroy fur lining"),
        mod->get_warmth(), temp_item.get_warmth(), mod->get_encumber(), temp_item.get_encumber() );

    temp_item = modded_copy( mod, "leather_padded" );
    enab = can_add_mod( "leather_padded", "leather" );
    tmenu.addentry( 2, enab, MENU_AUTOASSIGN, _("%s (Bash/Cut: %d/%d->%d/%d, Encumbrance: %d->%d)"),
        mod->item_tags.count("leather_padded") == 0 ? _("Pad with leather") : _("Destroy leather padding"),
        mod->bash_resist(), mod->cut_resist(), temp_item.bash_resist(), temp_item.cut_resist(),
        mod->get_encumber(), temp_item.get_encumber() );

    temp_item = modded_copy( mod, "kevlar_padded" );
    enab = can_add_mod( "kevlar_padded", "kevlar_plate" );
    tmenu.addentry( 3, enab, MENU_AUTOASSIGN, _("%s (Bash/Cut: %d/%d->%d/%d, Encumbrance: %d->%d)"),
        mod->item_tags.count("kevlar_padded") == 0 ? _("Pad with Kevlar") : _("Destroy Kevlar padding"),
        mod->bash_resist(), mod->cut_resist(), temp_item.bash_resist(), temp_item.cut_resist(),
        mod->get_encumber(), temp_item.get_encumber() );

    tmenu.addentry( 4, true, 'q', _("Cancel") );

    tmenu.query();
    const int choice = tmenu.ret;

    if( choice < 0 || choice > 3 ) {
        return 0;
    }

    // The mod player picked
    const std::string &the_mod = clothing_mods[choice];

    // If the picked mod already exists, player wants to destroy it
    if( mod->item_tags.count( the_mod ) ) {
        if( query_yn( _("Are you sure?  You will not gain any materials back.") ) ) {
            mod->item_tags.erase( the_mod );
        }

        return 0;
    }

    // Get the id of the material used
    const auto &repair_item = mod_materials[choice];

    std::vector<item_comp> comps;
    comps.push_back( item_comp( repair_item, items_needed ) );
    p->moves -= 500 * p->fine_detail_vision_mod();
    p->practice( skill_tailor, items_needed * 3 + 3 );
    ///\EFFECT_TAILOR randomly improves clothing modifiation efforts
    int rn = dice( 3, 2 + p->skillLevel( skill_tailor ) ); // Skill
    ///\EFFECT_DEX randomly improves clothing modification efforts
    rn += rng( 0, p->dex_cur / 2 );                    // Dexterity
    ///\EFFECT_PER randomly improves clothing modification efforts
    rn += rng( 0, p->per_cur / 2 );                    // Perception
    rn -= mod_count * 10;                              // Other mods

    if( rn <= 8 ) {
        p->add_msg_if_player(m_bad, _("You damage your %s trying to modify it!"),
                             mod->tname().c_str());
        mod->damage++;
        if( mod->damage >= 5 ) {
            p->add_msg_if_player(m_bad, _("You destroy it!"));
            p->i_rem_keep_contents( pos );
        }
        return thread_needed / 2;
    } else if( rn <= 10 ) {
        p->add_msg_if_player( m_bad,
                              _("You fail to modify the clothing, and you waste thread and materials.") );
        p->consume_items( comps );
        return thread_needed;
    } else if( rn <= 14 ) {
        p->add_msg_if_player( m_mixed, _("You modify your %s, but waste a lot of thread."),
                              mod->tname().c_str() );
        p->consume_items( comps );
        mod->item_tags.insert( the_mod );
        return thread_needed;
    }

    p->add_msg_if_player( m_good, _("You modify your %s!"), mod->tname().c_str() );
    mod->item_tags.insert( the_mod );
    p->consume_items( comps );
    return thread_needed / 2;
}

void remove_battery_mods( item &modded, player &p )
{
    remove_atomic_mod( modded, p );
    remove_recharge_mod( modded, p );
    remove_ups_mod( modded, p );
    remove_double_ammo_mod( modded, p );
    remove_double_plut_mod( modded, p );
}

int iuse::extra_battery(player *p, item *, bool, const tripoint& )
{
    int inventory_index = g->inv_for_filter( _("Modify what?"), []( const item & itm ) {
        const auto tl = dynamic_cast<const it_tool *>(itm.type);
        return tl != nullptr && tl->ammo_id == "battery";
    } );
    item *modded = &( p->i_at( inventory_index ) );

    if (modded == NULL || modded->is_null()) {
        p->add_msg_if_player(m_info, _("You do not have that item!"));
        return 0;
    }
    if (!modded->is_tool()) {
        p->add_msg_if_player(m_info, _("This mod can only be used on tools."));
        return 0;
    }

    const auto tool = dynamic_cast<const it_tool *>(modded->type);
    if (tool->ammo_id != "battery") {
        p->add_msg_if_player(m_info, _("That item does not use batteries!"));
        return 0;
    }

    if (modded->has_flag("DOUBLE_AMMO")) {
        p->add_msg_if_player(m_info, _("That item has already had its battery capacity doubled."));
        return 0;
    }

    remove_battery_mods( *modded, *p );

    p->add_msg_if_player( _( "You double the battery capacity of your %s!" ), modded->tname().c_str() );
    modded->item_tags.insert("DOUBLE_AMMO");
    return 1;
}

int iuse::double_reactor(player *p, item *, bool, const tripoint& )
{
    int inventory_index = g->inv_for_filter( _("Modify what?"), []( const item & itm ) {
        const auto tl = dynamic_cast<const it_tool *>(itm.type);
        return tl != nullptr && tl->ammo_id == "plutonium";
    } );
    item *modded = &( p->i_at( inventory_index ) );

    if (modded == NULL || modded->is_null()) {
        p->add_msg_if_player(m_info, _("You do not have that item!"));
        return 0;
    }
    if (!modded->is_tool()) {
        p->add_msg_if_player(m_info, _("This device can only be used on tools."));
        return 0;
    }

    const auto tool = dynamic_cast<const it_tool *>(modded->type);
    if (tool->ammo_id != "plutonium") {
        p->add_msg_if_player(m_info, _("That item does not use plutonium!"));
        return 0;
    }

    p->add_msg_if_player( _( "You double the plutonium capacity of your %s!" ), modded->tname().c_str() );
    modded->item_tags.insert("DOUBLE_AMMO");
    modded->item_tags.insert("DOUBLE_REACTOR");   //This flag lets the remove_ functions know that this is a plutonium tool without taking extra steps.
    return 1;
}

int iuse::rechargeable_battery(player *p, item *it, bool, const tripoint& )
{
    int inventory_index = g->inv_for_filter( _("Modify what?"), []( const item & itm ) {
        const auto tl = dynamic_cast<const it_tool *>(itm.type);
        return tl != nullptr && tl->ammo_id == "battery";
    } );
    item *modded = &( p->i_at( inventory_index ) );

    if (modded == NULL || modded->is_null()) {
        p->add_msg_if_player(m_info, _("You do not have that item!"));
        return 0;
    }
    if (!modded->is_tool()) {
        p->add_msg_if_player(m_info, _("This mod can only be used on tools."));
        return 0;
    }

    const auto tool = dynamic_cast<const it_tool *>(modded->type);
    if (tool->ammo_id != "battery") {
        p->add_msg_if_player(m_info, _("That item does not use batteries!"));
        return 0;
    }

    if (modded->has_flag("RECHARGE")) {
        p->add_msg_if_player(m_info, _("That item already has a rechargeable battery pack."));
        return 0;
    }

    remove_battery_mods( *modded, *p );
    remove_ammo( modded, *p ); // remove batteries, replaced by charges from mod

    p->add_msg_if_player( _( "You replace the battery compartment of your %s with a rechargeable battery pack!" ), modded->tname().c_str() );
    modded->charges = it->charges;
    modded->item_tags.insert("RECHARGE");
    modded->item_tags.insert("NO_UNLOAD");
    modded->item_tags.insert("NO_RELOAD");
    return 1;
}

int iuse::atomic_battery(player *p, item *it, bool, const tripoint& )
{
    int inventory_index = g->inv_for_filter( _("Modify what?"), []( const item & itm ) {
        const auto tl = dynamic_cast<const it_tool *>(itm.type);
        return tl != nullptr && tl->ammo_id == "battery";
    } );
    item *modded = &( p->i_at( inventory_index ) );

    if (modded == NULL || modded->is_null()) {
        p->add_msg_if_player(m_info, _("You do not have that item!"));
        return 0;
    }
    if (!modded->is_tool()) {
        p->add_msg_if_player(m_info, _("This mod can only be used on tools."));
        return 0;
    }

    const auto tool = dynamic_cast<const it_tool *>(modded->type);
    if (modded->has_flag("ATOMIC_AMMO")) {
        p->add_msg_if_player(m_info,
                             _("That item has already had its battery modified to accept plutonium cells."));
        return 0;
    }
    if (tool->ammo_id != "battery") {
        p->add_msg_if_player(m_info, _("That item does not use batteries!"));
        return 0;
    }


    remove_battery_mods( *modded, *p );
    remove_ammo( modded, *p ); // remove batteries, item::charges is now plutonium

    p->add_msg_if_player( _( "You modify your %s to run off plutonium cells!" ), modded->tname().c_str() );
    modded->item_tags.insert("ATOMIC_AMMO");
    modded->item_tags.insert("RADIOACTIVE");
    modded->item_tags.insert("LEAK_DAM");
    modded->item_tags.insert("NO_UNLOAD");
    modded->charges = it->charges;
    return 1;
}
int iuse::ups_battery(player *p, item *, bool, const tripoint& )
{
    int inventory_index = g->inv_for_filter( _("Modify what?"), []( const item & itm ) {
        const auto tl = dynamic_cast<const it_tool *>(itm.type);
        return tl != nullptr && tl->ammo_id == "battery";
    } );
    item *modded = &( p->i_at( inventory_index ) );

    if (modded == NULL || modded->is_null()) {
        p->add_msg_if_player(_("You do not have that item!"));
        return 0;
    }
    if (!modded->is_tool()) {
        p->add_msg_if_player(_("This mod can only be used on tools."));
        return 0;
    }

    const auto tool = dynamic_cast<const it_tool *>(modded->type);
    if (tool->ammo_id != "battery") {
        p->add_msg_if_player(_("That item does not use batteries!"));
        return 0;
    }

    if (modded->has_flag("USE_UPS")) {
        p->add_msg_if_player(_("That item has already had its battery modified to use a UPS!"));
        return 0;
    }
    if( modded->typeId() == "UPS_off" || modded->typeId() == "adv_UPS_off" ) {
        p->add_msg_if_player( _( "You want to power a UPS with another UPS?  Very clever." ) );
        return 0;
    }

    remove_battery_mods( *modded, *p );
    remove_ammo( modded, *p );

    p->add_msg_if_player( _( "You modify your %s to run off a UPS!" ), modded->tname().c_str() );
    modded->item_tags.insert("USE_UPS");
    modded->item_tags.insert("NO_UNLOAD");
    modded->item_tags.insert("NO_RELOAD");
    //Perhaps keep the modded charges at 1 or 0?
    modded->charges = 0;
    return 1;
}

int iuse::radio_mod( player *p, item *, bool, const tripoint& )
{
    if( p->is_npc() ) {
        // Now THAT would be kinda cruel
        return 0;
    }

    int inventory_index = g->inv_for_filter( _("Modify what?"), []( const item & itm ) {
        return itm.is_tool() && itm.has_flag( "RADIO_MODABLE" );
    } );
    item &modded = p->i_at( inventory_index );

    if( modded.is_null() ) {
        p->add_msg_if_player(_("You do not have that item!"));
        return 0;
    }
    if( !modded.is_tool() || !modded.has_flag( "RADIO_MODABLE" ) ) {
        p->add_msg_if_player(_("This item can't be made modified this way."));
        return 0;
    }

    int choice = menu( true, _("Which signal should activate the item?:"), _("\"Red\""),
                      _("\"Blue\""), _("\"Green\""), _("Cancel"), nullptr );

    std::string newtag;
    std::string colorname;
    switch( choice ) {
        case 1:
            newtag = "RADIOSIGNAL_1";
            colorname = _("\"Red\"");
            break;
        case 2:
            newtag = "RADIOSIGNAL_2";
            colorname = _("\"Blue\"");
            break;
        case 3:
            newtag = "RADIOSIGNAL_3";
            colorname = _("\"Green\"");
            break;
        default:
            return 0;
    }

    if( modded.has_flag( "RADIO_MOD" ) && modded.has_flag( newtag ) ) {
        p->add_msg_if_player(_("This item has been modified this way already."));
        return 0;
    }

    remove_radio_mod( modded, *p );

    p->add_msg_if_player( _( "You modify your %1$s to listen for %2$s activation signal on the radio." ),
                          modded.tname().c_str(), colorname.c_str() );
    modded.item_tags.insert( "RADIO_ACTIVATION" );
    modded.item_tags.insert( "RADIOCARITEM" );
    modded.item_tags.insert( "RADIO_MOD" );
    modded.item_tags.insert( newtag );
    return 1;
}

int iuse::remove_all_mods(player *p, item *, bool, const tripoint& )
{
    int inventory_index = g->inv_for_filter( _( "Detach power mods from what?" ), []( const item & itm ) {
        const auto tl = dynamic_cast<const it_tool *>(itm.type);
        return tl != nullptr && ( itm.has_flag("DOUBLE_AMMO") || itm.has_flag("RECHARGE") ||
                                  itm.has_flag("USE_UPS") || itm.has_flag("ATOMIC_AMMO") );
    } );
    item *modded = &( p->i_at( inventory_index ) );
    if (modded == NULL || modded->is_null()) {
        p->add_msg_if_player( m_info, _( "You do not have that item!" ) );
        return 0;
    }

    if (!modded->is_tool()) {
        p->add_msg_if_player( m_info, _( "Only power mods for tools can be removed this way." ) );
        return 0;
    }

    remove_battery_mods( *modded, *p );
    remove_radio_mod( *modded, *p );
    return 0;
}

int iuse::fishing_rod(player *p, item *it, bool, const tripoint& )
{
    if( p->is_npc() ) {
        // Long actions - NPCs don't like those yet
        return 0;
    }

    int dirx, diry;

    if (!choose_adjacent(_("Fish where?"), dirx, diry)) {
        return 0;
    }

    if (!g->m.has_flag("FISHABLE", dirx, diry)) {
        p->add_msg_if_player(m_info, _("You can't fish there!"));
        return 0;
    }
    point op = overmapbuffer::ms_to_omt_copy( g->m.getabs( dirx, diry ) );
    if( !otermap[overmap_buffer.ter(op.x, op.y, g->get_levz())].has_flag(river_tile) ) {
        p->add_msg_if_player(m_info, _("That water does not contain any fish.  Try a river instead."));
        return 0;
    }
    std::vector<monster*> fishables = g->get_fishable(60);
    if ( fishables.size() < 1){
        p->add_msg_if_player(m_info, _("There are no fish around.  Try another spot.")); // maybe let the player find that out by himself?
        return 0;
    }
    p->rooted_message();

    p->add_msg_if_player(_("You cast your line and wait to hook something..."));

    p->assign_activity(ACT_FISH, 30000, 0, p->get_item_position(it), it->tname());

    return 0;
}

int iuse::fish_trap(player *p, item *it, bool t, const tripoint &pos)
{
    if (!t) {
        // Handle deploying fish trap.
        if (it->active) {
            it->active = false;
            return 0;
        }

        if (it->charges < 0) {
            it->charges = 0;
            return 0;
        }

        if (p->is_underwater()) {
            p->add_msg_if_player(m_info, _("You can't do that while underwater."));
            return 0;
        }

        if (it->charges == 0) {
            p->add_msg_if_player(_("Fish are not foolish enough to go in here without bait."));
            return 0;
        }

        int dirx, diry;

        if (!choose_adjacent(_("Put fish trap where?"), dirx, diry)) {
            return 0;
        }
        if (!g->m.has_flag("FISHABLE", dirx, diry)) {
            p->add_msg_if_player(m_info, _("You can't fish there!"));
            return 0;
        }
        point op = overmapbuffer::ms_to_omt_copy(g->m.getabs(dirx, diry));
        if( !otermap[overmap_buffer.ter(op.x, op.y, g->get_levz())].has_flag(river_tile) ) {
            p->add_msg_if_player(m_info, _("That water does not contain any fish, try a river instead."));
            return 0;
        }
        std::vector<monster*> fishables = g->get_fishable(60);
        if ( fishables.size() < 1){
            p->add_msg_if_player(m_info, _("There is no fish around.  Try another spot.")); // maybe let the player find that out by himself?
            return 0;
        }
        it->active = true;
        it->bday = calendar::turn;
        g->m.add_item_or_charges(dirx, diry, *it);
        p->i_rem(it);
        p->add_msg_if_player(m_info, _("You place the fish trap, in three hours or so you may catch some fish."));

        return 0;

    } else {
        // Handle processing fish trap over time.
        if (it->charges == 0) {
            it->active = false;
            return 0;
        }
        //after 3 hours.
        if (calendar::turn - it->bday > 1800) {
            it->active = false;

            if (!g->m.has_flag("FISHABLE", pos)) {
                return 0;
            }
            point op = overmapbuffer::ms_to_omt_copy( g->m.getabs( pos.x, pos.y ) );
           if( !otermap[overmap_buffer.ter(op.x, op.y, g->get_levz())].has_flag(river_tile) ) {
                return 0;
            }
            int success = -50;
            const int surv = p->skillLevel( skill_survival );
            const int attempts = rng(it->charges, it->charges * it->charges);
            for (int i = 0; i < attempts; i++) {
                ///\EFFECT_SURVIVAL randomly increases number of fish caught in fishing trap
                success += rng(surv, surv * surv);
            }

            it->charges = rng(-1, it->charges);
            if (it->charges < 0) {
                it->charges = 0;
            }

            int fishes = 0;

            if (success < 0) {
                fishes = 0;
            } else if (success < 300) {
                fishes = 1;
            } else if (success < 1500) {
                fishes = 2;
            } else {
                fishes = rng(3, 5);
            }

            if (fishes == 0) {
                it->charges = 0;
                p->practice( skill_survival, rng(5, 15));

                return 0;
            }
            std::vector<monster*> fishables = g->get_fishable(60); //get the fishables around the trap's spot
            for (int i = 0; i < fishes; i++) {
                p->practice( skill_survival, rng(3, 10));
                if (fishables.size() > 1){
                    g->catch_a_monster(fishables, pos, p, 180000); //catch the fish! 180000 is the time spent fishing.
                } else {
                    //there will always be a chance that the player will get lucky and catch a fish
                    //not existing in the fishables vector. (maybe it was in range, but wandered off)
                    //lets say it is a 5% chance per fish to catch
                    if (one_in(20)) {
                        item fish;
                        const std::vector<mtype_id> fish_group = MonsterGroupManager::GetMonstersFromGroup( mongroup_id( "GROUP_FISH" ) );
                        const mtype_id& fish_mon = fish_group[rng(1, fish_group.size()) - 1];
                        fish.make_corpse( fish_mon, it->bday + rng(0, 1800)); //we don't know when it was caught. its random
                        //Yes, we can put fishes in the trap like knives in the boot,
                        //and then get fishes via activation of the item,
                        //but it's not as comfortable as if you just put fishes in the same tile with the trap.
                        //Also: corpses and comestibles do not rot in containers like this, but on the ground they will rot.
                        g->m.add_item_or_charges( pos, fish );
                        break; //this can happen only once
                    }
                }
            }
        }
        return 0;
    }
}

int iuse::extinguisher(player *p, item *it, bool, const tripoint& )
{
    if (it->charges < it->type->charges_to_use()) {
        return 0;
    }
    g->draw();
    tripoint dest;
    // If anyone other than the player wants to use one of these,
    // they're going to need to figure out how to aim it.
    if (!choose_adjacent(_("Spray where?"), dest)) {
        return 0;
    }

    p->moves -= 140;

    // Reduce the strength of fire (if any) in the target tile.
    g->m.adjust_field_strength(dest, fd_fire, 0 - rng(2, 3));

    // Also spray monsters in that tile.
    int mondex = g->mon_at( dest, true );
    if (mondex != -1) {
        g->zombie(mondex).moves -= 150;
        bool blind = false;
        if (one_in(2) && g->zombie(mondex).has_flag(MF_SEES)) {
            blind = true;
            g->zombie(mondex).add_effect("blind", rng(10, 20));
        }
        if (g->u.sees(g->zombie(mondex))) {
            p->add_msg_if_player(_("The %s is sprayed!"), g->zombie(mondex).name().c_str());
            if(blind) {
                p->add_msg_if_player(_("The %s looks blinded."), g->zombie(mondex).name().c_str());
            }
        }
        if (g->zombie(mondex).made_of(LIQUID)) {
            if (g->u.sees(g->zombie(mondex))) {
                p->add_msg_if_player(_("The %s is frozen!"), g->zombie(mondex).name().c_str());
            }
            monster &critter = g->zombie( mondex );
            critter.apply_damage( p, bp_torso, rng( 20, 60 ) );
            critter.set_speed_base( critter.get_speed_base() / 2 );
        }
    }

    // Slightly reduce the strength of fire immediately behind the target tile.
    if (g->m.passable(dest)) {
        dest.x += (dest.x - p->posx());
        dest.y += (dest.y - p->posy());

        g->m.adjust_field_strength(dest, fd_fire, std::min(0 - rng(0, 1) + rng(0, 1), 0L));
    }

    return it->type->charges_to_use();
}

int iuse::rm13armor_off(player *p, item *it, bool, const tripoint& )
{
    if (it->charges < it->type->charges_to_use()) {
        p->add_msg_if_player(m_info, _("The RM13 combat armor's fuel cells are dead."),
                             it->tname().c_str());
        return 0;
    } else {
        std::string oname = it->type->id + "_on";
        p->add_msg_if_player(_("You activate your RM13 combat armor."));
        p->add_msg_if_player(_("Rivtech Model 13 RivOS v2.19:   ONLINE."));
        p->add_msg_if_player(_("CBRN defense system:            ONLINE."));
        p->add_msg_if_player(_("Acoustic dampening system:      ONLINE."));
        p->add_msg_if_player(_("Thermal regulation system:      ONLINE."));
        p->add_msg_if_player(_("Vision enhancement system:      ONLINE."));
        p->add_msg_if_player(_("Electro-reactive armor system:  ONLINE."));
        p->add_msg_if_player(_("All systems nominal."));
        it->make(oname);
        it->active = true;
        return it->type->charges_to_use();
    }
}

int iuse::rm13armor_on(player *p, item *it, bool t, const tripoint& )
{
    if (t) { // Normal use
    } else { // Turning it off
        std::string oname = it->type->id;
        if (oname.length() > 3 && oname.compare(oname.length() - 3, 3, "_on") == 0) {
            oname.erase(oname.length() - 3, 3);
        } else {
            debugmsg("no item type to turn it into (%s)!", oname.c_str());
            return 0;
        }
        p->add_msg_if_player(_("RivOS v2.19 shutdown sequence initiated."));
        p->add_msg_if_player(_("Shutting down."));
        p->add_msg_if_player(_("Your RM13 combat armor turns off."));
        it->make(oname);
        it->active = false;
    }
    return it->type->charges_to_use();
}

int iuse::unpack_item(player *p, item *it, bool, const tripoint& )
{
    if (p->is_underwater()) {
        p->add_msg_if_player(m_info, _("You can't do that while underwater."));
        return 0;
    }
    std::string oname = it->type->id + "_on";
    p->moves -= 300;
    p->add_msg_if_player(_("You unpack your %s for use."), it->tname().c_str());
    it->make(oname);
    it->active = false;
    return 0;
}

int iuse::pack_item(player *p, item *it, bool t, const tripoint& )
{
    if (p->is_underwater()) {
        p->add_msg_if_player(m_info, _("You can't do that while underwater."));
        return 0;
    }
    if (t) { // Normal use
        // Numbers below -1 are reserved for worn items
    } else if (p->get_item_position(it) < -1) {
        p->add_msg_if_player(m_info, _("You can't pack your %s until you take it off."),
                             it->tname().c_str());
        return 0;
    } else { // Turning it off
        std::string oname = it->type->id;
        if (oname.length() > 3 && oname.compare(oname.length() - 3, 3, "_on") == 0) {
            oname.erase(oname.length() - 3, 3);
        } else {
            debugmsg("no item type to turn it into (%s)!", oname.c_str());
            return 0;
        }
        p->moves -= 500;
        p->add_msg_if_player(_("You pack your %s for storage."), it->tname().c_str());
        it->make(oname);
        it->active = false;
    }
    return 0;
}

static int cauterize_elec(player *p, item *it)
{
    if (it->charges == 0) {
        p->add_msg_if_player(m_info, _("You need batteries to cauterize wounds."));
        return 0;
    } else if (!p->has_effect("bite") && !p->has_effect("bleed") && !p->is_underwater()) {
        if ((p->has_trait("MASOCHIST") || p->has_trait("MASOCHIST_MED") || p->has_trait("CENOBITE")) &&
            p->query_yn(_("Cauterize yourself for fun?"))) {
            return cauterize_actor::cauterize_effect(p, it, true) ? it->type->charges_to_use() : 0;
        } else {
            p->add_msg_if_player(m_info,
                                 _("You are not bleeding or bitten, there is no need to cauterize yourself."));
            return 0;
        }
    } else if (p->is_npc() || query_yn(_("Cauterize any open wounds?"))) {
        return cauterize_actor::cauterize_effect(p, it, true) ? it->type->charges_to_use() : 0;
    }
    return 0;
}

int iuse::water_purifier(player *p, item *it, bool, const tripoint& )
{
    auto loc = g->inv_map_splice( []( const item & itm ) {
        return !itm.contents.empty() &&
               ( itm.contents[0].type->id == "water" ||
                 itm.contents[0].type->id == "salt_water" );
    }, _( "Purify what?" ), 1 );

    item *target = loc.get_item();
    if( target == nullptr ) {
        p->add_msg_if_player(m_info, _("You do not have that item!"));
        return 0;
    }
    if( target->contents.empty() ) {
        p->add_msg_if_player(m_info, _("You can only purify water."));
        return 0;
    }

    item *pure = &target->contents[0];
    if (pure->type->id != "water" && pure->type->id != "salt_water") {
        p->add_msg_if_player(m_info, _("You can only purify water."));
        return 0;
    }
    if (pure->charges > it->charges) {
        p->add_msg_if_player(m_info,
                             _("You don't have enough charges in your purifier to purify all of the water."));
        return 0;
    }

    p->moves -= 150;
    pure->make("water_clean");
    pure->poison = 0;
    return pure->charges;
}

int iuse::two_way_radio(player *p, item *it, bool, const tripoint& )
{
    if( p->is_npc() ) {
        // Getting NPC to talk to the radio could be cool.
        // But it isn't yet.
        return 0;
    }

    WINDOW *w = newwin(6, 36, (TERMY - 6) / 2, (TERMX - 36) / 2);
    WINDOW_PTR wptr(w);
    draw_border(w);
    // TODO: More options here.  Thoughts...
    //       > Respond to the SOS of an NPC
    //       > Report something to a faction
    //       > Call another player
    // TODO: Should probably be a ui menu anyway.
    fold_and_print(w, 1, 1, 999, c_white,
                   _(
                       "1: Radio a faction for help...\n"
                       "2: Call Acquaintance...\n"
                       "3: General S.O.S.\n"
                       "0: Cancel"));
    wrefresh(w);
    char ch = getch();
    if (ch == '1') {
        p->moves -= 300;
        faction *fac = g->list_factions(_("Call for help..."));
        if (fac == NULL) {
            return 0;
        }
        int bonus = 0;
        if (fac->goal == FACGOAL_CIVILIZATION) {
            bonus += 2;
        }
        if (fac->has_job(FACJOB_MERCENARIES)) {
            bonus += 4;
        }
        if (fac->has_job(FACJOB_DOCTORS)) {
            bonus += 2;
        }
        if (fac->has_value(FACVAL_CHARITABLE)) {
            bonus += 3;
        }
        if (fac->has_value(FACVAL_LONERS)) {
            bonus -= 3;
        }
        if (fac->has_value(FACVAL_TREACHERY)) {
            bonus -= rng(0, 8);
        }
        bonus += fac->respects_u + 3 * fac->likes_u;
        if (bonus >= 25) {
            popup(_("They reply, \"Help is on the way!\""));
            //~ %s is faction name
            p->add_memorial_log(pgettext("memorial_male", "Called for help from %s."),
                                  pgettext("memorial_female", "Called for help from %s."),
                                  fac->name.c_str());
            /* Disabled until event::faction_id and associated code
             * is updated to accept a std::string.
            g->add_event(EVENT_HELP, int(calendar::turn) + fac->response_time(), fac->id);
            */
            fac->respects_u -= rng(0, 8);
            fac->likes_u -= rng(3, 5);
        } else if (bonus >= -5) {
            popup(_("They reply, \"Sorry, you're on your own!\""));
            fac->respects_u -= rng(0, 5);
        } else {
            popup(_("They reply, \"Hah!  We hope you die!\""));
            fac->respects_u -= rng(1, 8);
        }

    } else if (ch == '2') { // Call Acquaintance
        // TODO: Implement me!
    } else if (ch == '3') { // General S.O.S.
        p->moves -= 150;
        std::vector<npc *> in_range;
        std::vector<npc *> npcs = overmap_buffer.get_npcs_near_player(30);
        for( auto &npc : npcs ) {
            if( npc->op_of_u.value >= 4 ) {
                in_range.push_back( npc );
            }
        }
        if (!in_range.empty()) {
            npc *coming = random_entry( in_range );
            popup(ngettext("A reply!  %s says, \"I'm on my way; give me %d minute!\"",
                           "A reply!  %s says, \"I'm on my way; give me %d minutes!\"", coming->minutes_to_u()),
                  coming->name.c_str(), coming->minutes_to_u());
            p->add_memorial_log(pgettext("memorial_male", "Called for help from %s."),
                                  pgettext("memorial_female", "Called for help from %s."),
                                  coming->name.c_str());
            coming->mission = NPC_MISSION_RESCUE_U;
        } else {
            popup(_("No-one seems to reply..."));
        }
    } else {
        return 0;
    }
    wptr.reset();
    refresh();
    return it->type->charges_to_use();
}

int iuse::radio_off(player *p, item *it, bool, const tripoint& )
{
    if (it->charges < it->type->charges_to_use()) {
        p->add_msg_if_player(_("It's dead."));
    } else {
        p->add_msg_if_player(_("You turn the radio on."));
        it->make("radio_on");
        it->active = true;
    }
    return it->type->charges_to_use();
}

int iuse::directional_antenna(player *p, item *it, bool, const tripoint& )
{
    // Find out if we have an active radio
    auto radios = p->items_with( []( const item & it ) {
        return it.typeId() == "radio_on";
    } );
    if( radios.empty() ) {
        add_msg(m_info, _("Must have an active radio to check for signal direction."));
        return 0;
    }
    const item radio = *radios.front();
    // Find the radio station its tuned to (if any)
    const auto tref = overmap_buffer.find_radio_station( radio.frequency );
    if( !tref ) {
        add_msg(m_info, _("You can't find the direction if your radio isn't tuned."));
        return 0;
    }
    // Report direction.
    const auto player_pos = p->global_sm_location();
    direction angle = direction_from( player_pos.x, player_pos.y,
                                      tref.abs_sm_pos.x, tref.abs_sm_pos.y );
    add_msg(_("The signal seems strongest to the %s."), direction_name(angle).c_str());
    return it->type->charges_to_use();
}

int iuse::radio_on(player *p, item *it, bool t, const tripoint &pos)
{
    if (t) {
        // Normal use
        std::string message = _("Radio: Kssssssssssssh.");
        const auto tref = overmap_buffer.find_radio_station( it->frequency );
        if( tref ) {
            const auto selected_tower = tref.tower;
            if (selected_tower->type == MESSAGE_BROADCAST) {
                message = selected_tower->message;
            } else if (selected_tower->type == WEATHER_RADIO) {
                message = weather_forecast( tref.abs_sm_pos );
            }
            for( auto &elem : message ) {
                int signal_roll = dice(10, tref.signal_strength * 3);
                int static_roll = dice(10, 100);
                if (static_roll > signal_roll) {
                    if (static_roll < signal_roll * 1.1 && one_in(4)) {
                        elem = char( rng( 'a', 'z' ) );
                    } else {
                        elem = '#';
                    }
                }
            }

            std::vector<std::string> segments = foldstring(message, RADIO_PER_TURN);
            int index = calendar::once_every(segments.size());
            std::stringstream messtream;
            messtream << string_format(_("radio: %s"), segments[index].c_str());
            message = messtream.str();
        }
        sounds::ambient_sound(pos, 6, message.c_str());
    } else { // Activated
        int ch = 2;
        if (it->charges > 0) {
            ch = menu(true, _("Radio:"), _("Scan"), _("Turn off"), NULL);
        }

        switch (ch) {
            case 1: {
                const int old_frequency = it->frequency;
                const radio_tower *lowest_tower = nullptr;
                const radio_tower *lowest_larger_tower = nullptr;
                for( auto &tref : overmap_buffer.find_all_radio_stations() ) {
                    const auto new_frequency = tref.tower->frequency;
                    if( new_frequency == old_frequency ) {
                        continue;
                    }
                    if( new_frequency > old_frequency &&
                        ( lowest_larger_tower == nullptr || new_frequency < lowest_larger_tower->frequency)) {
                        lowest_larger_tower = tref.tower;
                    } else if( lowest_tower == nullptr || new_frequency < lowest_tower->frequency ) {
                        lowest_tower = tref.tower;
                    }
                }
                if( lowest_larger_tower != nullptr ) {
                    it->frequency = lowest_larger_tower->frequency;
                } else if( lowest_tower != nullptr ) {
                    it->frequency = lowest_tower->frequency;
                }
            }
            break;
            case 2:
                p->add_msg_if_player(_("The radio dies."));
                it->make("radio");
                it->active = false;
                break;
            case 3:
                break;
        }
    }
    return it->type->charges_to_use();
}

int iuse::noise_emitter_off(player *p, item *it, bool, const tripoint& )
{
    if (it->charges < it->type->charges_to_use()) {
        p->add_msg_if_player(_("It's dead."));
    } else {
        p->add_msg_if_player(_("You turn the noise emitter on."));
        it->make("noise_emitter_on");
        it->active = true;
    }
    return it->type->charges_to_use();
}

int iuse::noise_emitter_on(player *p, item *it, bool t, const tripoint &pos)
{
    if (t) { // Normal use
        //~ the sound of a noise emitter when turned on
        sounds::ambient_sound(pos, 30, _("KXSHHHHRRCRKLKKK!"));
    } else { // Turning it off
        p->add_msg_if_player(_("The infernal racket dies as the noise emitter turns off."));
        it->make("noise_emitter");
        it->active = false;
    }
    return it->type->charges_to_use();
}

int iuse::ma_manual(player *p, item *it, bool, const tripoint& )
{
    // [CR] - should NPCs just be allowed to learn this stuff? Just like that?

    // strip "manual_" from the start of the item id, add the rest to "style_"
    // TODO: replace this terrible hack to rely on the item name matching the style name, it's terrible.
    const matype_id style_to_learn( "style_" + it->type->id.substr(7) );

    if (p->has_martialart(style_to_learn)) {
        p->add_msg_if_player(m_info, _("You already know all this book has to teach."));
        return 0;
    }

    p->ma_styles.push_back(style_to_learn);

    p->add_msg_if_player(m_good, _("You learn what you can, and stow the book for further study."));

    return 1;
}

bool pry_nails(player *p, ter_id &type, int dirx, int diry)
{
    int nails = 0, boards = 0;
    ter_id newter;
    if (type == t_fence_h || type == t_fence_v) {
        nails = 6;
        boards = 3;
        newter = t_fence_post;
        p->add_msg_if_player(_("You pry out the fence post."));
    } else if (type == t_window_boarded) {
        nails = 8;
        boards = 4;
        newter = t_window_frame;
        p->add_msg_if_player(_("You pry the boards from the window."));
    } else if (type == t_window_boarded_noglass) {
        nails = 8;
        boards = 4;
        newter = t_window_empty;
        p->add_msg_if_player(_("You pry the boards from the window frame."));
    } else if ( type == t_door_boarded || type == t_door_boarded_damaged ||
            type == t_rdoor_boarded || type == t_rdoor_boarded_damaged ||
            type == t_door_boarded_peep || type == t_door_boarded_damaged_peep ) {
        nails = 8;
        boards = 4;
        if (type == t_door_boarded) {
            newter = t_door_c;
        } else if (type == t_door_boarded_damaged) {
            newter = t_door_b;
        } else if (type == t_door_boarded_peep) {
            newter = t_door_c_peep;
        } else if (type == t_door_boarded_damaged_peep) {
            newter = t_door_b_peep;
        } else if (type == t_rdoor_boarded) {
            newter = t_rdoor_c;
        } else { // if (type == t_rdoor_boarded_damaged)
            newter = t_rdoor_b;
        }
        p->add_msg_if_player(_("You pry the boards from the door."));
    } else {
        return false;
    }
    p->practice( skill_carpentry, 1, 1);
    p->moves -= 500;
    g->m.spawn_item(p->posx(), p->posy(), "nail", 0, nails);
    g->m.spawn_item(p->posx(), p->posy(), "2x4", boards);
    g->m.ter_set(dirx, diry, newter);
    return true;
}

int iuse::hammer(player *p, item *it, bool, const tripoint& )
{
    g->draw();
    int x, y;
    // If anyone other than the player wants to use one of these,
    // they're going to need to figure out how to aim it.
    if (!choose_adjacent(_("Pry where?"), x, y)) {
        return 0;
    }

    if (x == p->posx() && y == p->posy()) {
        p->add_msg_if_player(_("You try to hit yourself with the hammer."));
        p->add_msg_if_player(_("But you can't touch this."));
        return 0;
    }

    ter_id type = g->m.ter(x, y);
    if (pry_nails(p, type, x, y)) {
        return it->type->charges_to_use();
    } else {
        p->add_msg_if_player(m_info, _("There's nothing to pry there."));
    }
    return 0;
}

int iuse::crowbar(player *p, item *it, bool, const tripoint &pos)
{
    // TODO: Make this 3D now that NPCs get to use items
    tripoint dirp = pos;
    if( pos == p->pos() ) {
        if( !choose_adjacent(_("Pry where?"), dirp ) ) {
            return 0;
        }
    } // else it is already set to pos in the line above if

    int &dirx = dirp.x;
    int &diry = dirp.y;

    if( dirx == p->posx() && diry == p->posy() ) {
        p->add_msg_if_player(m_info, _("You attempt to pry open your wallet"));
        p->add_msg_if_player(m_info, _("but alas. You are just too miserly."));
        return 0;
    }
    ter_id type = g->m.ter(dirx, diry);
    const char *succ_action;
    const char *fail_action;
    ter_id new_type = t_null;
    bool noisy;
    int difficulty;

    if (type == t_door_c || type == t_door_locked || type == t_door_locked_alarm ||
        type == t_door_locked_interior) {
        succ_action = _("You pry open the door.");
        fail_action = _("You pry, but cannot pry open the door.");
        new_type = t_door_o;
        noisy = true;
        difficulty = 6;
    } else if (type == t_door_locked_peep) {
        succ_action = _("You pry open the door.");
        fail_action = _("You pry, but cannot pry open the door.");
        new_type = t_door_o_peep;
        noisy = true;
        difficulty = 6;
    } else if (type == t_door_bar_locked) {
        succ_action = _("You pry open the door.");
        fail_action = _("You pry, but cannot pry open the door.");
        new_type = t_door_bar_o;
        noisy = false;
        difficulty = 10;
    } else if (type == t_manhole_cover) {
        succ_action = _("You lift the manhole cover.");
        fail_action = _("You pry, but cannot lift the manhole cover.");
        new_type = t_manhole;
        noisy = false;
        difficulty = 12;
    } else if (g->m.furn(dirx, diry) == f_crate_c) {
        succ_action = _("You pop open the crate.");
        fail_action = _("You pry, but cannot pop open the crate.");
        noisy = true;
        difficulty = 6;
    } else if (type == t_window_domestic || type == t_curtains || type == t_window_no_curtains) {
        succ_action = _("You pry open the window.");
        fail_action = _("You pry, but cannot pry open the window.");
        new_type = (type == t_window_no_curtains) ? t_window_no_curtains_open : t_window_open;
        noisy = true;
        difficulty = 6;
    } else if (pry_nails(p, type, dirx, diry)) {
        return it->type->charges_to_use();
    } else {
        p->add_msg_if_player(m_info, _("There's nothing to pry there."));
        return 0;
    }

    p->practice( skill_mechanics, 1);
    ///\EFFECT_STR speeds up crowbar prying attempts

    ///\EFFECT_MECHANICS speeds up crowbar prying attempts
    p->moves -= std::max( 25, ( difficulty * 25 ) - ( ( p->str_cur + p->skillLevel( skill_mechanics ) ) * 5 ) );
    ///\EFFECT_STR increases chance of crowbar prying success

    ///\EFFECT_MECHANICS increases chance of crowbar prying success
    if (dice(4, difficulty) < dice(2, p->skillLevel( skill_mechanics )) + dice(2, p->str_cur)) {
        p->practice( skill_mechanics, 1);
        p->add_msg_if_player(m_good, succ_action);
        if (g->m.furn(dirx, diry) == f_crate_c) {
            g->m.furn_set(dirx, diry, f_crate_o);
        } else {
            g->m.ter_set(dirx, diry, new_type);
        }
        if (noisy) {
            sounds::sound(dirp, 12, _("crunch!"));
        }
        if (type == t_manhole_cover) {
            g->m.spawn_item(dirx, diry, "manhole_cover");
        }
        if (type == t_door_locked_alarm) {
            p->add_memorial_log(pgettext("memorial_male", "Set off an alarm."),
                                  pgettext("memorial_female", "Set off an alarm."));
            sounds::sound(p->pos(), 40, _("An alarm sounds!"));
            if (!g->event_queued(EVENT_WANTED)) {
                g->add_event(EVENT_WANTED, int(calendar::turn) + 300, 0, p->global_sm_location());
            }
        }
    } else {
        if (type == t_window_domestic || type == t_curtains) {
            //chance of breaking the glass if pry attempt fails
            ///\EFFECT_STR reduces chance of breaking window with crowbar

            ///\EFFECT_MECHANICS reduces chance of breaking window with crowbar
            if (dice(4, difficulty) > dice(2, p->skillLevel( skill_mechanics )) + dice(2, p->str_cur)) {
                p->add_msg_if_player(m_mixed, _("You break the glass."));
                sounds::sound(dirp, 24, _("glass breaking!"));
                g->m.ter_set(dirx, diry, t_window_frame);
                g->m.spawn_item(dirx, diry, "sheet", 2);
                g->m.spawn_item(dirx, diry, "stick");
                g->m.spawn_item(dirx, diry, "string_36");
                return it->type->charges_to_use();
            }
        }
        p->add_msg_if_player(fail_action);
    }
    return it->type->charges_to_use();
}

int iuse::makemound(player *p, item *it, bool, const tripoint& )
{
    if (g->m.has_flag("DIGGABLE", p->pos()) && !g->m.has_flag("PLANT", p->pos())) {
        p->add_msg_if_player(_("You churn up the earth here."));
        p->moves = -300;
        g->m.ter_set(p->pos(), t_dirtmound);
        return it->type->charges_to_use();
    } else {
        p->add_msg_if_player(_("You can't churn up this ground."));
        return 0;
    }
}

//TODO remove this?
int iuse::dig(player *p, item *it, bool, const tripoint& )
{
    p->add_msg_if_player(m_info, _("You can dig a pit via the construction menu -- hit *"));
    return it->type->charges_to_use();
}

void act_vehicle_siphon(vehicle *); // veh_interact.cpp

int iuse::siphon(player *p, item *it, bool, const tripoint& )
{
    tripoint posp;
    if (!choose_adjacent(_("Siphon from where?"), posp)) {
        return 0;
    }

    vehicle *veh = g->m.veh_at(posp);
    if (veh == NULL) {
        p->add_msg_if_player(m_info, _("There's no vehicle there."));
        return 0;
    }
    act_vehicle_siphon( veh );
    return it->type->charges_to_use();
}

int toolweapon_off( player *p, item *it, bool fast_startup,
                    bool condition, int volume,
                    const char *msg_success, const char *msg_failure )
{
    p->moves -= fast_startup ? 60 : 80;
    if (condition && it->charges > 0) {
        if( it->typeId() == "chainsaw_off" ) {
            sfx::play_variant_sound( "chainsaw_cord", "chainsaw_on", sfx::get_heard_volume(p->pos()));
            sfx::play_variant_sound( "chainsaw_start", "chainsaw_on", sfx::get_heard_volume(p->pos()));
            sfx::play_ambient_variant_sound("chainsaw_idle", "chainsaw_on", sfx::get_heard_volume(p->pos()), 18, 1000);
            sfx::play_ambient_variant_sound("weapon_theme", "chainsaw", sfx::get_heard_volume(p->pos()), 19, 3000);
        }
        sounds::sound(p->pos(), volume, msg_success);
        it->make(
            it->type->id.substr(0, it->type->id.size() - 4) +
              // 4 is the length of "_off".
            "_on");
        it->active = true;
    } else {
        if( it->typeId() == "chainsaw_off" ) {
            sfx::play_variant_sound( "chainsaw_cord", "chainsaw_on", sfx::get_heard_volume(p->pos()));
        }
        p->add_msg_if_player(msg_failure);
    }
    return it->type->charges_to_use();
}

int iuse::combatsaw_off(player *p, item *it, bool, const tripoint& )
{
    return toolweapon_off(p, it,
        true,
        !p->is_underwater(),
        30, _("With a snarl, the combat chainsaw screams to life!"),
        _("You yank the cord, but nothing happens."));
}

int iuse::chainsaw_off(player *p, item *it, bool, const tripoint& )
{
    return toolweapon_off(p, it,
        false,
        rng(0, 10) - it->damage > 5 && !p->is_underwater(),
        20, _("With a roar, the chainsaw leaps to life!"),
        _("You yank the cord, but nothing happens."));
}

int iuse::elec_chainsaw_off(player *p, item *it, bool, const tripoint& )
{
    return toolweapon_off(p, it,
        false,
        rng(0, 10) - it->damage > 5 && !p->is_underwater(),
        20, _("With a roar, the electric chainsaw leaps to life!"),
        _("You flip the switch, but nothing happens."));
}

int iuse::cs_lajatang_off(player *p, item *it, bool, const tripoint& )
{
    return toolweapon_off(p, it,
        false,
        rng(0, 10) - it->damage > 5 && it->charges > 1 && !p->is_underwater(),
        40, _("With a roar, the chainsaws leap to life!"),
        _("You yank the cords, but nothing happens."));
}

int iuse::carver_off(player *p, item *it, bool, const tripoint& )
{
    return toolweapon_off(p, it,
        false,
        true,
        20, _("The electric carver's serrated blades start buzzing!"),
        _("You pull the trigger, but nothing happens."));
}

int iuse::trimmer_off(player *p, item *it, bool, const tripoint& )
{
    return toolweapon_off(p, it,
        false,
        rng(0, 10) - it->damage > 3,
        15, _("With a roar, the hedge trimmer leaps to life!"),
        _("You yank the cord, but nothing happens."));
}

int toolweapon_on( player *p, item *it, bool t,
                   const char *tname, bool works_underwater,
                   int sound_chance, int volume,
                   const char *sound, bool double_charge_cost = false )
{
    std::string off_type =
        it->type->id.substr(0, it->type->id.size() - 3) +
          // 3 is the length of "_on".
        "_off";
    if (t) { // Effects while simply on
        if (double_charge_cost && it->charges > 0) {
            it->charges--;
        }
        if (!works_underwater && p->is_underwater()) {
            p->add_msg_if_player(_("Your %s gurgles in the water and stops."), tname);
            it->make(off_type);
            it->active = false;
        } else if (one_in(sound_chance)) {
            sounds::ambient_sound(p->pos(), volume, sound);
        }
    } else { // Toggling
        if( it->typeId() == "chainsaw_on" ) {
            sfx::play_variant_sound( "chainsaw_stop", "chainsaw_on", sfx::get_heard_volume(p->pos()));
            sfx::fade_audio_channel(18, 100);
            sfx::fade_audio_channel(19, 3000);
        }
        p->add_msg_if_player(_("Your %s goes quiet."), tname);
        it->make(off_type);
        it->active = false;
    }
    return it->type->charges_to_use();
}

int iuse::combatsaw_on(player *p, item *it, bool t, const tripoint& )
{
    return toolweapon_on(p, it, t, _("combat chainsaw"),
        false,
        12, 18, _("Your combat chainsaw growls."));
}

int iuse::chainsaw_on(player *p, item *it, bool t, const tripoint& )
{
    return toolweapon_on(p, it, t, _("chainsaw"),
        false,
        15, 12, _("Your chainsaw rumbles."));
}

int iuse::elec_chainsaw_on(player *p, item *it, bool t, const tripoint& )
{
    return toolweapon_on(p, it, t, _("electric chainsaw"),
        false,
        15, 12, _("Your electric chainsaw rumbles."));
}

int iuse::cs_lajatang_on(player *p, item *it, bool t, const tripoint& )
{
    return toolweapon_on(p, it, t, _("chainsaw lajatang"),
        false,
        15, 12, _("Your chainsaws rumble."),
        true);
          // The chainsaw lajatang drains 2 charges per turn, since
          // there are two chainsaws.
}

int iuse::carver_on(player *p, item *it, bool t, const tripoint& )
{
    return toolweapon_on(p, it, t, _("electric carver"),
        true,
        10, 8, _("Your electric carver buzzes."));
}

int iuse::trimmer_on(player *p, item *it, bool t, const tripoint& )
{
    return toolweapon_on(p, it, t, _("hedge trimmer"),
        true,
        15, 10, _("Your hedge trimmer rumbles."));
}

int iuse::circsaw_on(player *p, item *it, bool t, const tripoint& )
{
    return toolweapon_on(p, it, t, _("circular saw"),
        true,
        15, 7, _("Your circular saw buzzes."));
}

int iuse::jackhammer(player *p, item *it, bool, const tripoint &pos )
{
    bool normal_language = it->type->id != "jacqueshammer";
      // Jacqueshammers function the same as ordinary
      // jackhammers, except they print messages in French for
      // comic effect.
    if (it->charges < it->type->charges_to_use()) {
        return 0;
    }
    if (p->is_underwater()) {
        p->add_msg_if_player(m_info, normal_language
          ? _("You can't do that while underwater.")
          //~ (jacqueshammer) "You can't do that while underwater."
          : _("Vous ne pouvez pas faire que sous l'eau."));
        return 0;
    }
    tripoint dirp = pos;
    if (!choose_adjacent(
          normal_language
            ? _("Drill where?")
            //~ (jacqueshammer) "Drill where?"
            : _("Percer dans quelle direction?"),
          dirp)) {
        return 0;
    }

    int &dirx = dirp.x;
    int &diry = dirp.y;

    if (dirx == p->posx() && diry == p->posy()) {
        p->add_msg_if_player(normal_language
          ? _("My god! Let's talk it over OK?")
          //~ (jacqueshammer) "My god! Let's talk it over OK?"
          : _("Mon dieu!  Nous allons en parler OK?"));
        p->add_msg_if_player(normal_language
          ? _("Don't do anything rash.")
          //~ (jacqueshammer) "Don't do anything rash."
          : _("Ne pas faire eruption rien."));
        return 0;
    }

    if (
           (g->m.is_bashable(dirx, diry) && (g->m.has_flag("SUPPORTS_ROOF", dirx, diry) || g->m.has_flag("MINEABLE", dirx, diry))&&
                g->m.ter(dirx, diry) != t_tree) ||
           (g->m.move_cost(dirx, diry) == 2 && g->get_levz() != -1 &&
                g->m.ter(dirx, diry) != t_dirt && g->m.ter(dirx, diry) != t_grass)) {
        g->m.destroy( dirp, true );
        p->moves -= 500;
        sounds::sound(dirp, 45, normal_language
          //~ the sound of a jackhammer
          ? _("TATATATATATATAT!")
          //~ the sound of a "jacqueshammer"
          : _("OHOHOHOHOHOHOHOHO!"));
    } else {
        p->add_msg_if_player(m_info, normal_language
          ? _("You can't drill there.")
          //~ (jacqueshammer) "You can't drill there."
          : _("Vous ne pouvez pas percer la-bas."));
        return 0;
    }
    return it->type->charges_to_use();
}

int iuse::pickaxe(player *p, item *it, bool, const tripoint& )
{
    if( p->is_npc() ) {
        // Long action
        return 0;
    }

    if (p->is_underwater()) {
        p->add_msg_if_player(m_info, _("You can't do that while underwater."));
        return 0;
    }
    int dirx, diry;
    if (!choose_adjacent(_("Mine where?"), dirx, diry)) {
        return 0;
    }

    if (dirx == p->posx() && diry == p->posy()) {
        p->add_msg_if_player(_("Mining the depths of your experience,"));
        p->add_msg_if_player(_("you realize that it's best not to dig"));
        p->add_msg_if_player(_("yourself into a hole.  You stop digging."));
        return 0;
    }
    int turns;
    if (g->m.is_bashable(dirx, diry) && (g->m.has_flag("SUPPORTS_ROOF", dirx, diry) || g->m.has_flag("MINEABLE", dirx, diry)) &&
        g->m.ter(dirx, diry) != t_tree) {
        // Takes about 100 minutes (not quite two hours) base time.  Construction skill can speed this: 3 min off per level.
        ///\EFFECT_CARPENTRY speeds up mining with a pickaxe
        turns = (100000 - 3000 * p->skillLevel( skill_carpentry ));
    } else if (g->m.move_cost(dirx, diry) == 2 && g->get_levz() == 0 &&
               g->m.ter(dirx, diry) != t_dirt && g->m.ter(dirx, diry) != t_grass) {
        turns = 20000;
    } else {
        p->add_msg_if_player(m_info, _("You can't mine there."));
        return 0;
    }
    p->assign_activity(ACT_PICKAXE, turns, -1, p->get_item_position(it));
    p->activity.placement = tripoint(dirx, diry, p->posz()); // TODO: Z
    p->add_msg_if_player(_("You attack the %1$s with your %2$s."),
                         g->m.tername(dirx, diry).c_str(), it->tname().c_str());
    return 0; // handled when the activity finishes
}

int iuse::set_trap(player *p, item *it, bool, const tripoint& )
{
    if (p->is_underwater()) {
        p->add_msg_if_player( _("You can't do that while underwater."));
        return 0;
    }
    int dirx = 0;
    int diry = 0;
    if( !choose_adjacent( string_format(_("Place %s where?"), it->tname().c_str()), dirx, diry) ) {
        return 0;
    }

    int posx = dirx;
    int posy = diry;
    tripoint tr_loc( posx, posy, p->posz() );
    if (g->m.move_cost(posx, posy) != 2) {
        p->add_msg_if_player(m_info, _("You can't place a %s there."), it->tname().c_str());
        return 0;
    }

    const trap &existing_trap = g->m.tr_at( tr_loc );
    if( !existing_trap.is_null() ) {
        if( existing_trap.can_see( tr_loc, *p )) {
            p->add_msg_if_player(m_info, _("You can't place a %s there.  It contains a trap already."),
                                 it->tname().c_str());
        } else {
            p->add_msg_if_player(m_bad, _("You trigger a %s!"), existing_trap.name.c_str());
            existing_trap.trigger( tr_loc, p );
        }
        return 0;
    }

    trap_id type = tr_null;
    ter_id ter;
    bool buried = false;
    bool set = false;
    std::stringstream message;
    int practice = 0;

    if (it->type->id == "cot") {
        message << _("You unfold the cot and place it on the ground.");
        type = tr_cot;
        practice = 0;
    } else if (it->type->id == "rollmat") {
        message << _("You unroll the mat and lay it on the ground.");
        type = tr_rollmat;
        practice = 0;
    } else if (it->type->id == "fur_rollmat") {
        message << _("You unroll the fur mat and lay it on the ground.");
        type = tr_fur_rollmat;
        practice = 0;
    } else if (it->type->id == "brazier") {
        message << _("You place the brazier securely.");
        type = tr_brazier;
        practice = 0;
    } else if (it->type->id == "boobytrap") {
        message << _("You set the booby trap up and activate the grenade.");
        type = tr_boobytrap;
        practice = 4;
    } else if (it->type->id == "bubblewrap") {
        message << _("You set the bubble wrap on the ground, ready to be popped.");
        type = tr_bubblewrap;
        practice = 2;
    } else if (it->type->id == "beartrap") {
        buried = (p->has_items_with_quality( "DIG", 3, 1 ) &&
                  g->m.has_flag("DIGGABLE", posx, posy) &&
                  query_yn(_("Bury the beartrap?")));
        type = (buried ? tr_beartrap_buried : tr_beartrap);
        message << (buried ? _("You bury the beartrap.") : _("You set the beartrap."));
        practice = (buried ? 7 : 4);
    } else if (it->type->id == "board_trap") {
        message << string_format(_("You set the board trap on the %s, nails facing up."),
                                 g->m.tername(posx, posy).c_str());
        type = tr_nailboard;
        practice = 2;
    } else if (it->type->id == "caltrops") {
        message << string_format(_("You scatter the caltrops on the %s."),
                                 g->m.tername(posx, posy).c_str());
        type = tr_caltrops;
        practice = 2;
    } else if (it->type->id == "telepad") {
        message << _("You place the telepad.");
        type = tr_telepad;
        practice = 10;
    } else if (it->type->id == "funnel") {
        message << _("You place the funnel, waiting to collect rain.");
        type = tr_funnel;
        practice = 0;
    } else if (it->type->id == "makeshift_funnel") {
        message << _("You place the makeshift funnel, waiting to collect rain.");
        type = tr_makeshift_funnel;
        practice = 0;
    } else if (it->type->id == "leather_funnel") {
        message << _("You place the leather funnel, waiting to collect rain.");
        type = tr_leather_funnel;
        practice = 0;
    } else if (it->type->id == "tripwire") {
        // Must have a connection between solid squares.
        if ((g->m.move_cost(posx, posy - 1) != 2 &&
             g->m.move_cost(posx, posy + 1) != 2) ||
            (g->m.move_cost(posx + 1, posy) != 2 &&
             g->m.move_cost(posx - 1, posy) != 2) ||
            (g->m.move_cost(posx - 1, posy - 1) != 2 &&
             g->m.move_cost(posx + 1, posy + 1) != 2) ||
            (g->m.move_cost(posx + 1, posy - 1) != 2 &&
             g->m.move_cost(posx - 1, posy + 1) != 2)) {
            message << _("You string up the tripwire.");
            type = tr_tripwire;
            practice = 3;
        } else {
            p->add_msg_if_player(m_info, _("You must place the tripwire between two solid tiles."));
            return 0;
        }
    } else if (it->type->id == "crossbow_trap") {
        message << _("You set the crossbow trap.");
        type = tr_crossbow;
        practice = 4;
    } else if (it->type->id == "shotgun_trap") {
        message << _("You set the shotgun trap.");
        type = tr_shotgun_2;
        practice = 5;
    } else if (it->type->id == "blade_trap") {
        posx = (dirx - p->posx()) * 2 + p->posx(); //math correction for blade trap
        posy = (diry - p->posy()) * 2 + p->posy();
        tr_loc = tripoint( posx, posy, p->posz() );
        for (int i = -1; i <= 1; i++) {
            for (int j = -1; j <= 1; j++) {
                if (g->m.move_cost(posx + i, posy + j) != 2) {
                    p->add_msg_if_player(m_info,
                                         _("That trap needs a 3x3 space to be clear, centered two tiles from you."));
                    return 0;
                }
            }
        }
        message << _("You set the blade trap two squares away.");
        type = tr_engine;
        practice = 12;
    } else if (it->type->id == "light_snare_kit") {
        for (int i = -1; i <= 1; i++) {
            for (int j = -1; j <= 1; j++) {
                ter = g->m.ter(posx + j, posy + i);
                if (ter == t_tree_young && !set) {
                    message << _("You set the snare trap.");
                    type = tr_light_snare;
                    practice = 2;
                    set = true;
                }
            }
        }
        if (!set) {
            p->add_msg_if_player(m_info, _("Invalid Placement."));
            return 0;
        }
    } else if (it->type->id == "heavy_snare_kit") {
        for (int i = -1; i <= 1; i++) {
            for (int j = -1; j <= 1; j++) {
                ter = g->m.ter(posx + j, posy + i);
                if (ter == t_tree && !set) {
                    message << _("You set the snare trap.");
                    type = tr_heavy_snare;
                    practice = 4;
                    set = true;
                }
            }
        }
        if (!set) {
            p->add_msg_if_player(m_info, _("Invalid Placement."));
            return 0;
        }
    } else if (it->type->id == "landmine") {
        buried = (p->has_items_with_quality( "DIG", 3, 1 ) &&
                  g->m.has_flag("DIGGABLE", posx, posy) &&
                  query_yn(_("Bury the land mine?")));
        type = (buried ? tr_landmine_buried : tr_landmine);
        message << (buried ? _("You bury the land mine.") : _("You set the land mine."));
        practice = (buried ? 7 : 4);
    } else {
        p->add_msg_if_player(_("Tried to set a trap.  But got confused! %s"), it->tname().c_str());
    }

    const trap *tr = &type.obj();
    if (dirx == p->posx() && diry == p->posy() && !tr->is_benign()) {
        p->add_msg_if_player(m_info, _("Yeah.  Place the %s at your feet."), it->tname().c_str());
        p->add_msg_if_player(m_info, _("Real damn smart move."));
        return 0;
    }

    if (buried) {
        if (!p->has_amount("shovel", 1) && !p->has_amount("e_tool", 1)) {
            p->add_msg_if_player(m_info, _("You need a shovel."));
            return 0;
        } else if (!g->m.has_flag("DIGGABLE", posx, posy)) {
            p->add_msg_if_player(m_info, _("You can't dig in that %s."), g->m.tername(posx, posy).c_str());
            return 0;
        }
    }

    p->add_msg_if_player(message.str().c_str());
    p->practice( skill_id( "traps" ), practice);
    g->m.add_trap( tr_loc, type );
    if( !tr->can_see( tr_loc, *p ) ) {
        p->add_known_trap( tr_loc, *tr );
    }
    p->moves -= 100 + practice * 25;
    if (type == tr_engine) {
        for (int i = -1; i <= 1; i++) {
            for (int j = -1; j <= 1; j++) {
                if (i != 0 || j != 0) {
                    g->m.add_trap({posx + i, posy + j, tr_loc.z}, tr_blade);
                }
            }
        }
    }
    return 1;
}

int iuse::geiger(player *p, item *it, bool t, const tripoint &pos)
{
    if (t) { // Every-turn use when it's on
        const int rads = g->m.get_radiation( pos );
        if (rads == 0) {
            return it->type->charges_to_use();
        }
        sounds::sound( pos, 6, "" );
        if( !p->can_hear( pos, 6 ) ) {
            // can not hear it, but may have alarmed other creatures
            return it->type->charges_to_use();
        }
        if (rads > 50) {
            add_msg(m_warning, _("The geiger counter buzzes intensely."));
        } else if (rads > 35) {
            add_msg(m_warning, _("The geiger counter clicks wildly."));
        } else if (rads > 25) {
            add_msg(m_warning, _("The geiger counter clicks rapidly."));
        } else if (rads > 15) {
            add_msg(m_warning, _("The geiger counter clicks steadily."));
        } else if (rads > 8) {
            add_msg(m_warning, _("The geiger counter clicks slowly."));
        } else if (rads > 4) {
            add_msg(_("The geiger counter clicks intermittently."));
        } else {
            add_msg(_("The geiger counter clicks once."));
        }
        return it->type->charges_to_use();
    }
    // Otherwise, we're activating the geiger counter
    const auto type = dynamic_cast<const it_tool *>(it->type);
    bool is_on = (type->id == "geiger_on");
    if (is_on) {
        add_msg(_("The geiger counter's SCANNING LED turns off."));
        it->make("geiger_off");
        it->active = false;
        return 0;
    }
    std::string toggle_text = is_on ? _("Turn continuous scan off") : _("Turn continuous scan on");
    int ch = menu(true, _("Geiger counter:"), _("Scan yourself"), _("Scan the ground"),
                  toggle_text.c_str(), _("Cancel"), NULL);
    switch (ch) {
        case 1:
            p->add_msg_if_player(m_info, _("Your radiation level: %d (%d from items)"), p->radiation,
                                 p->leak_level("RADIOACTIVE"));
            break;
        case 2:
            p->add_msg_if_player(m_info, _("The ground's radiation level: %d"),
                                 g->m.get_radiation( p->pos() ) );
            break;
        case 3:
            p->add_msg_if_player(_("The geiger counter's scan LED turns on."));
            it->make("geiger_on");
            it->active = true;
            break;
        case 4:
            return 0;
    }
    return it->type->charges_to_use();
}

int iuse::teleport(player *p, item *it, bool, const tripoint& )
{
    if( p->is_npc() ) {
        // That would be evil
        return 0;
    }

    if (it->charges < it->type->charges_to_use()) {
        return 0;
    }
    p->moves -= 100;
    g->teleport(p);
    return it->type->charges_to_use();
}

int iuse::can_goo(player *p, item *it, bool, const tripoint& )
{
    it->make("canister_empty");
    int tries = 0;
    tripoint goop;
    goop.z = p->posz();
    do {
        goop.x = p->posx() + rng(-2, 2);
        goop.y = p->posy() + rng(-2, 2);
        tries++;
    } while (g->m.impassable(goop) && tries < 10);
    if (tries == 10) {
        return 0;
    }
    int mondex = g->mon_at(goop);
    if (mondex != -1) {
        auto &critter = g->zombie( mondex );
        if (g->u.sees(goop)) {
            add_msg(_("Black goo emerges from the canister and envelopes a %s!"),
                    critter.name().c_str());
        }
        critter.poly( mon_blob );

        critter.set_speed_base( critter.get_speed_base() - rng(5, 25) );
        critter.set_hp( critter.get_speed() );
    } else {
        if (g->u.sees(goop)) {
            add_msg(_("Living black goo emerges from the canister!"));
        }
        if (g->summon_mon(mon_blob, goop)) {
            monster *goo = g->monster_at(goop);
            goo->friendly = -1;
        }
    }
    tries = 0;
    while (!one_in(4) && tries < 10) {
        tries = 0;
        do {
            goop.x = p->posx() + rng(-2, 2);
            goop.y = p->posy() + rng(-2, 2);
            tries++;
        } while (g->m.impassable(goop) &&
                 g->m.tr_at(goop).is_null() && tries < 10);
        if (tries < 10) {
            if (g->u.sees(goop)) {
                add_msg(m_warning, _("A nearby splatter of goo forms into a goo pit."));
            }
            g->m.add_trap(goop, tr_goo);
        } else {
            return 0;
        }
    }
    return it->type->charges_to_use();
}

int iuse::throwable_extinguisher_act(player *, item *it, bool, const tripoint &pos)
{
    if (pos.x == -999 || pos.y == -999) {
        return 0;
    }
    if( g->m.get_field( pos, fd_fire ) != nullptr ) {
        // Reduce the strength of fire (if any) in the target tile.
        g->m.adjust_field_strength(pos, fd_fire, 0 - 1);
        // Slightly reduce the strength of fire around and in the target tile.
        for (int x = -1; x <= 1; x++) {
            for (int y = -1; y <= 1; y++) {
                tripoint dest( pos.x + x, pos.y + y, pos.z );
                if (g->m.passable(dest) && (x == 0 || y == 0)) {
                    g->m.adjust_field_strength(dest, fd_fire, 0 - rng(0, 1));
                }
            }
        }
        return 1;
    }
    it->active = false;
    return 0;
}

int iuse::pipebomb_act(player *, item *it, bool t, const tripoint &pos)
{
    if (pos.x == -999 || pos.y == -999) {
        return 0;
    }
    if (t) { // Simple timer effects
        //~ the sound of a lit fuse
        sounds::sound(pos, 0, _("ssss...")); // Vol 0 = only heard if you hold it
    } else if (it->charges > 0) {
        add_msg(m_info, _("You've already lit the %s, try throwing it instead."), it->tname().c_str());
        return 0;
    } else { // The timer has run down
        if (one_in(10)) {
            // Fizzled, but we may not have seen it to know that
            if (g->u.sees( pos )) {
                add_msg(_("The pipe bomb fizzles out."));
            }
        } else {
            g->explosion( pos, rng(10, 24), 0.6, rng(0, 4), false);
        }
    }
    return 0;
}

int iuse::granade(player *p, item *it, bool, const tripoint& )
{
    p->add_msg_if_player(_("You pull the pin on the Granade."));
    it->make("granade_act");
    it->charges = 5;
    it->active = true;
    return it->type->charges_to_use();
}

int iuse::granade_act(player *, item *it, bool t, const tripoint &pos)
{
    if (pos.x == -999 || pos.y == -999) {
        return 0;
    }
    if (t) { // Simple timer effects
        sounds::sound(pos, 0, _("Merged!"));  // Vol 0 = only heard if you hold it
    } else if (it->charges > 0) {
        add_msg(m_info, _("You've already pulled the %s's pin, try throwing it instead."),
                it->tname().c_str());
        return 0;
    } else { // When that timer runs down...
        int explosion_radius = 3;
        int effect_roll = rng(1, 5);
        auto buff_stat = [&](int &current_stat, int modify_by) {
          auto modified_stat = current_stat + modify_by;
          current_stat = std::max(current_stat, std::min(15, modified_stat));
        };
        switch (effect_roll) {
            case 1:
                sounds::sound(pos, 100, _("BUGFIXES!!"));
                g->draw_explosion( pos, explosion_radius, c_ltcyan );
                for (int i = -explosion_radius; i <= explosion_radius; i++) {
                    for (int j = -explosion_radius; j <= explosion_radius; j++) {
                        tripoint dest( pos.x + i, pos.y + j, pos.z );
                        const int zid = g->mon_at( dest, true );
                        if (zid != -1 &&
                            (g->zombie(zid).type->in_species( INSECT ) ||
                             g->zombie(zid).is_hallucination())) {
                            g->zombie( zid ).die_in_explosion( nullptr );
                        }
                    }
                }
                break;

            case 2:
                sounds::sound(pos, 100, _("BUFFS!!"));
                g->draw_explosion( pos, explosion_radius, c_green );
                for (int i = -explosion_radius; i <= explosion_radius; i++) {
                    for (int j = -explosion_radius; j <= explosion_radius; j++) {
                        tripoint dest( pos.x + i, pos.y + j, pos.z );
                        const int mon_hit = g->mon_at(dest);
                        if (mon_hit != -1) {
                            auto &critter = g->zombie( mon_hit );
                            critter.set_speed_base(
                                critter.get_speed_base() * rng_float(1.1, 2.0) );
                            critter.set_hp( critter.get_hp() * rng_float( 1.1, 2.0 ) );
                        } else if (g->npc_at(dest) != -1) {
                            int npc_hit = g->npc_at(dest);
                            ///\EFFECT_STR_MAX increases possible granade str buff for NPCs
                            buff_stat(g->active_npc[npc_hit]->str_max, rng(0, g->active_npc[npc_hit]->str_max / 2));
                            ///\EFFECT_DEX_MAX increases possible granade dex buff for NPCs
                            buff_stat(g->active_npc[npc_hit]->dex_max, rng(0, g->active_npc[npc_hit]->dex_max / 2));
                            ///\EFFECT_INT_MAX increases possible granade int buff for NPCs
                            buff_stat(g->active_npc[npc_hit]->int_max, rng(0, g->active_npc[npc_hit]->int_max / 2));
                            ///\EFFECT_PER_MAX increases possible granade per buff for NPCs
                            buff_stat(g->active_npc[npc_hit]->per_max, rng(0, g->active_npc[npc_hit]->per_max / 2));
                        } else if (g->u.posx() == pos.x + i && g->u.posy() == pos.y + j) {
                            ///\EFFECT_STR_MAX increases possible granade str buff
                            buff_stat(g->u.str_max, rng(0, g->u.str_max / 2));
                            ///\EFFECT_DEX_MAX increases possible granade dex buff
                            buff_stat(g->u.dex_max, rng(0, g->u.dex_max / 2));
                            ///\EFFECT_INT_MAX increases possible granade int buff
                            buff_stat(g->u.int_max, rng(0, g->u.int_max / 2));
                            ///\EFFECT_PER_MAX increases possible granade per buff
                            buff_stat(g->u.per_max, rng(0, g->u.per_max / 2));
                            g->u.recalc_hp();
                            for (int part = 0; part < num_hp_parts; part++) {
                                g->u.hp_cur[part] *= 1 + rng(0, 20) * .1;
                                if (g->u.hp_cur[part] > g->u.hp_max[part]) {
                                    g->u.hp_cur[part] = g->u.hp_max[part];
                                }
                            }
                        }
                    }
                }
                break;

            case 3:
                sounds::sound(pos, 100, _("NERFS!!"));
                g->draw_explosion( pos, explosion_radius, c_red);
                for (int i = -explosion_radius; i <= explosion_radius; i++) {
                    for (int j = -explosion_radius; j <= explosion_radius; j++) {
                        tripoint dest( pos.x + i, pos.y + j, pos.z );
                        const int mon_hit = g->mon_at(dest);
                        if (mon_hit != -1) {
                            auto &critter = g->zombie( mon_hit );
                            critter.set_speed_base(
                                rng( 0, critter.get_speed_base() ) );
                            critter.set_hp( rng( 1, critter.get_hp() ) );
                        } else if (g->npc_at(dest) != -1) {
                            int npc_hit = g->npc_at(dest);
                            ///\EFFECT_STR_MAX increases possible granade str debuff for NPCs (NEGATIVE)
                            g->active_npc[npc_hit]->str_max -= rng(0, g->active_npc[npc_hit]->str_max / 2);
                            ///\EFFECT_DEX_MAX increases possible granade dex debuff for NPCs (NEGATIVE)
                            g->active_npc[npc_hit]->dex_max -= rng(0, g->active_npc[npc_hit]->dex_max / 2);
                            ///\EFFECT_INT_MAX increases possible granade int debuff for NPCs (NEGATIVE)
                            g->active_npc[npc_hit]->int_max -= rng(0, g->active_npc[npc_hit]->int_max / 2);
                            ///\EFFECT_PER_MAX increases possible granade per debuff for NPCs (NEGATIVE)
                            g->active_npc[npc_hit]->per_max -= rng(0, g->active_npc[npc_hit]->per_max / 2);
                        } else if (g->u.posx() == pos.x + i && g->u.posy() == pos.y + j) {
                            ///\EFFECT_STR_MAX increases possible granade str debuff (NEGATIVE)
                            g->u.str_max -= rng(0, g->u.str_max / 2);
                            ///\EFFECT_DEX_MAX increases possible granade dex debuff (NEGATIVE)
                            g->u.dex_max -= rng(0, g->u.dex_max / 2);
                            ///\EFFECT_INT_MAX increases possible granade int debuff (NEGATIVE)
                            g->u.int_max -= rng(0, g->u.int_max / 2);
                            ///\EFFECT_PER_MAX increases possible granade per debuff (NEGATIVE)
                            g->u.per_max -= rng(0, g->u.per_max / 2);
                            g->u.recalc_hp();
                            for (int part = 0; part < num_hp_parts; part++) {
                                if (g->u.hp_cur[part] > 0) {
                                    g->u.hp_cur[part] = rng(1, g->u.hp_cur[part]);
                                }
                            }
                        }
                    }
                }
                break;

            case 4:
                sounds::sound(pos, 100, _("REVERTS!!"));
                g->draw_explosion( pos, explosion_radius, c_pink);
                for (int i = -explosion_radius; i <= explosion_radius; i++) {
                    for (int j = -explosion_radius; j <= explosion_radius; j++) {
                        tripoint dest( pos.x + i, pos.y + j, pos.z );
                        const int mon_hit = g->mon_at(dest);
                        if (mon_hit != -1) {
                            auto &critter = g->zombie( mon_hit );
                            critter.set_speed_base( critter.type->speed );
                            critter.set_hp( critter.get_hp_max() );
                            critter.clear_effects();
                        } else if (g->npc_at(dest) != -1) {
                            int npc_hit = g->npc_at(dest);
                            g->active_npc[npc_hit]->environmental_revert_effect();
                        } else if (g->u.posx() == pos.x + i && g->u.posy() == pos.y + j) {
                            g->u.environmental_revert_effect();
                            do_purify( &(g->u) );
                        }
                    }
                }
                break;
            case 5:
                sounds::sound(pos, 100, _("BEES!!"));
                g->draw_explosion( pos, explosion_radius, c_yellow);
                for (int i = -explosion_radius; i <= explosion_radius; i++) {
                    for (int j = -explosion_radius; j <= explosion_radius; j++) {
                        tripoint dest( pos.x + i, pos.y + j, pos.z );
                        if (one_in(5) && -1 == g->mon_at(dest) &&
                            -1 == g->npc_at(dest)) {
                            g->m.add_field(dest, fd_bees, rng(1, 3), 0 );
                        }
                    }
                }
                break;
        }
    }
    return it->type->charges_to_use();
}

int iuse::c4(player *p, item *it, bool, const tripoint& )
{
    int time = query_int(_("Set the timer to (0 to cancel)?"));
    if (time <= 0) {
        p->add_msg_if_player(_("Never mind."));
        return 0;
    }
    p->add_msg_if_player(_("You set the timer to %d."), time);
    it->make("c4armed");
    it->charges = time;
    it->active = true;
    return it->type->charges_to_use();
}

int iuse::acidbomb_act(player *p, item *it, bool, const tripoint &pos)
{
    if (!p->has_item(it)) {
        tripoint tmp = pos;
        int &x = tmp.x;
        int &y = tmp.y;
        if (tmp.x == -999) {
            tmp = p->pos();
        }
        it->charges = -1;
        for ( x = pos.x - 1; x <= pos.x + 1; x++) {
            for ( y = pos.y - 1; y <= pos.y + 1; y++) {
                g->m.add_field( tmp, fd_acid, 3, 0 );
            }
        }
    }
    return 0;
}

int iuse::grenade_inc_act(player *p, item *it, bool t, const tripoint &pos)
{
    if (pos.x == -999 || pos.y == -999) {
        return 0;
    }

    if (t) { // Simple timer effects
        sounds::sound(pos, 0, _("Tick!")); // Vol 0 = only heard if you hold it
    } else if (it->charges > 0) {
        p->add_msg_if_player(m_info, _("You've already released the handle, try throwing it instead."));
        return 0;
    } else {  // blow up
        int num_flames= rng(3,5);
        for (int current_flame = 0; current_flame < num_flames; current_flame++) {
            tripoint dest( pos.x + rng( -5, 5 ), pos.y + rng( -5, 5 ), pos.z );
            std::vector<tripoint> flames = line_to( pos, dest, 0, 0 );
            for( auto &flame : flames ) {
                g->m.add_field( flame, fd_fire, rng( 0, 2 ), 0 );
            }
        }
        g->explosion( pos, 8, 0.8, 0, true );
        for (int i = -2; i <= 2; i++) {
            for (int j = -2; j <= 2; j++) {
                g->m.add_field( { pos.x + i, pos.y + j, pos.z }, fd_incendiary, 3, 0 );
            }
        }

    }
    return 0;
}

int iuse::arrow_flamable(player *p, item *it, bool, const tripoint& )
{
    if (p->is_underwater()) {
        p->add_msg_if_player(m_info, _("You can't do that while underwater."));
        return 0;
    }
    if (!p->use_charges_if_avail("fire", 1)) {
        p->add_msg_if_player(m_info, _("You need a source of fire!"));
        return 0;
    }
    p->add_msg_if_player(_("You light the arrow!"));
    p->moves -= 150;
    if (it->charges == 1) {
        it->make("arrow_flamming");
        return 0;
    }
    item lit_arrow(*it);
    lit_arrow.make("arrow_flamming");
    lit_arrow.charges = 1;
    p->i_add(lit_arrow);
    return 1;
}

int iuse::molotov_lit(player *p, item *it, bool t, const tripoint &pos)
{
    int age = int(calendar::turn) - it->bday;
    if (p->has_item(it)) {
        it->charges += 1;
        if (age >= 5) { // More than 5 turns old = chance of going out
            if (rng(1, 50) < age) {
                p->add_msg_if_player(_("Your lit Molotov goes out."));
                it->make("molotov");
                it->active = false;
            }
        }
    } else {
        if( !t ) {
            for( auto &&pt : g->m.points_in_radius( pos, 1, 0 ) ) {
                const int density = 1 + one_in( 3 ) + one_in( 5 );
                g->m.add_field( pt, fd_fire, density, 0 );
            }
        }
    }
    return 0;
}

int iuse::firecracker_pack(player *p, item *it, bool, const tripoint& )
{
    if (p->is_underwater()) {
        p->add_msg_if_player(m_info, _("You can't do that while underwater."));
        return 0;
    }
    if (!p->has_charges("fire", 1)) {
        p->add_msg_if_player(m_info, _("You need a source of fire!"));
        return 0;
    }
    WINDOW *w = newwin(5, 41, (TERMY - 5) / 2, (TERMX - 41) / 2);
    WINDOW_PTR wptr( w );
    draw_border(w);
    int mid_x = getmaxx(w) / 2;
    int tmpx = 5;
    // TODO: Should probably be a input box anyway.
    mvwprintz(w, 1, 2, c_white, _("How many do you want to light? (1-%d)"), it->charges);
    mvwprintz(w, 2, mid_x, c_white, "1");
    tmpx += shortcut_print(w, 3, tmpx, c_white, c_ltred, _("<I>ncrease")) + 1;
    tmpx += shortcut_print(w, 3, tmpx, c_white, c_ltred, _("<D>ecrease")) + 1;
    tmpx += shortcut_print(w, 3, tmpx, c_white, c_ltred, _("<A>ccept")) + 1;
    shortcut_print(w, 3, tmpx, c_white, c_ltred, _("<C>ancel"));
    wrefresh(w);
    bool close = false;
    long charges = 1;
    char ch = getch();
    while (!close) {
        if (ch == 'I') {
            charges++;
            if (charges > it->charges) {
                charges = it->charges;
            }
            mvwprintz(w, 2, mid_x, c_white, "%d", charges);
            wrefresh(w);
        } else if (ch == 'D') {
            charges--;
            if (charges < 1) {
                charges = 1;
            }
            mvwprintz(w, 2, mid_x, c_white, "%d ",
                      charges); //Trailing space clears the second digit when decreasing from 10 to 9
            wrefresh(w);
        } else if (ch == 'A') {
            p->use_charges("fire", 1);
            if (charges == it->charges) {
                p->add_msg_if_player(_("You light the pack of firecrackers."));
                it->make("firecracker_pack_act");
                it->charges = charges;
                it->bday = calendar::turn;
                it->active = true;
                return 0; // don't use any charges at all. it has became a new item
            } else {
                if (charges == 1) {
                    p->add_msg_if_player(_("You light one firecracker."));
                    item new_it = item("firecracker_act", int(calendar::turn));
                    new_it.charges = 2;
                    new_it.active = true;
                    p->i_add(new_it);
                } else {
                    p->add_msg_if_player(ngettext("You light a string of %d firecracker.",
                                                  "You light a string of %d firecrackers.", charges), charges);
                    item new_it = item("firecracker_pack_act", int(calendar::turn));
                    new_it.charges = charges;
                    new_it.active = true;
                    p->i_add(new_it);
                }
                if (it->charges == 1) {
                    it->make("firecracker");
                }
            }
            close = true;
        } else if (ch == 'C') {
            return 0; // don't use any charges at all
        }
        if (!close) {
            ch = getch();
        }
    }
    return charges;
}

int iuse::firecracker_pack_act(player *, item *it, bool, const tripoint &pos)
{
    int current_turn = calendar::turn;
    int timer = current_turn - it->bday;
    if (timer < 2) {
        sounds::sound(pos, 0, _("ssss..."));
        it->damage += 1;
    } else if (it->charges > 0) {
        int ex = rng(3, 5);
        int i = 0;
        if (ex > it->charges) {
            ex = it->charges;
        }
        for (i = 0; i < ex; i++) {
            sounds::sound(pos, 20, _("Bang!"));
        }
        it->charges -= ex;
    }
    if (it->charges == 0) {
        it->charges = -1;
    }
    return 0;
}

int iuse::firecracker(player *p, item *it, bool, const tripoint& )
{
    if (p->is_underwater()) {
        p->add_msg_if_player(m_info, _("You can't do that while underwater."));
        return 0;
    }
    if (!p->use_charges_if_avail("fire", 1)) {
        p->add_msg_if_player(m_info, _("You need a source of fire!"));
        return 0;
    }
    p->add_msg_if_player(_("You light the firecracker."));
    it->make("firecracker_act");
    it->charges = 2;
    it->active = true;
    return it->type->charges_to_use();
}

int iuse::firecracker_act(player *, item *it, bool t, const tripoint &pos)
{
    if (pos.x == -999 || pos.y == -999) {
        return 0;
    }
    if (t) {// Simple timer effects
        sounds::sound(pos, 0, _("ssss..."));
    } else if (it->charges > 0) {
        add_msg(m_info, _("You've already lit the %s, try throwing it instead."), it->tname().c_str());
        return 0;
    } else { // When that timer runs down...
        sounds::sound(pos, 20, _("Bang!"));
    }
    return 0;
}

int iuse::mininuke(player *p, item *it, bool, const tripoint& )
{
    int time = query_int(_("Set the timer to (0 to cancel)?"));
    if (time <= 0) {
        p->add_msg_if_player(_("Never mind."));
        return 0;
    }
    p->add_msg_if_player(_("You set the timer to %d."), time);
    if (!p->is_npc()) {
        p->add_memorial_log(pgettext("memorial_male", "Activated a mininuke."),
                            pgettext("memorial_female", "Activated a mininuke."));
    }
    it->make("mininuke_act");
    it->charges = time;
    it->active = true;
    return it->type->charges_to_use();
}

int iuse::pheromone( player *p, item *it, bool, const tripoint &pos )
{
    if (it->charges < it->type->charges_to_use()) {
        return 0;
    }
    if (p->is_underwater()) {
        p->add_msg_if_player(m_info, _("You can't do that while underwater."));
        return 0;
    }

    if (pos.x == -999 || pos.y == -999) {
        return 0;
    }

    p->add_msg_player_or_npc(_("You squeeze the pheromone ball..."),
                             _("<npcname> squeezes the pheromone ball..."));

    p->moves -= 15;

    int converts = 0;
    for (int x = pos.x - 4; x <= pos.x + 4; x++) {
        for (int y = pos.y - 4; y <= pos.y + 4; y++) {
            tripoint dest( x, y, pos.z );
            int mondex = g->mon_at( dest, true );
            if( mondex == -1 ) {
                continue;
            }
            monster &critter = g->zombie( mondex );
            if( critter.type->in_species( ZOMBIE ) && critter.friendly == 0 && rng( 0, 500 ) > critter.get_hp() ) {
                converts++;
                critter.make_friendly();
            }
        }
    }

    if (g->u.sees(*p)) {
        if (converts == 0) {
            add_msg(_("...but nothing happens."));
        } else if (converts == 1) {
            add_msg(m_good, _("...and a nearby zombie turns friendly!"));
        } else {
            add_msg(m_good, _("...and several nearby zombies turn friendly!"));
        }
    }
    return it->type->charges_to_use();
}


int iuse::portal(player *p, item *it, bool, const tripoint& )
{
    if (it->charges < it->type->charges_to_use()) {
        return 0;
    }
    tripoint t(p->posx() + rng(-2, 2), p->posy() + rng(-2, 2), p->posz());
    g->m.add_trap(t, tr_portal);
    return it->type->charges_to_use();
}

int iuse::tazer(player *p, item *it, bool, const tripoint &pos )
{
    if( it->charges < it->type->charges_to_use() ) {
        return 0;
    }

    tripoint dirp = pos;
    if( p->pos() == pos && !choose_adjacent( _("Shock where?"), dirp ) ) {
        return 0;
    }

    if( dirp == p->pos() ) {
        p->add_msg_if_player(m_info, _("Umm.  No."));
        return 0;
    }

    Creature *target = g->critter_at( dirp, true );
    if( target == nullptr ) {
        p->add_msg_if_player(_("There's nothing to zap there!"));
        return 0;
    }

    // Hacky, there should be a method doing all that when the player willingly hurts someone
    npc *foe = dynamic_cast<npc *>( target );
    if( foe != nullptr && foe->attitude != NPCATT_KILL && foe->attitude != NPCATT_FLEE ) {
        if( !p->query_yn( _("Really shock %s"), target->disp_name().c_str() ) ) {
            return 0;
        }

        foe->attitude = NPCATT_KILL;
        foe->hit_by_player = true;
    }

    ///\EFFECT_DEX slightly increases chance of successfully using tazer

    ///\EFFECT_MELEE increases chance of successfully using a tazer
    int numdice = 3 + (p->dex_cur / 2.5) + p->skillLevel( skill_melee ) * 2;
    p->moves -= 100;

    ///\EFFECT_DODGE increases chance of dodging a tazer attack
    int target_dice = target->get_dodge();
    if( dice( numdice, 10 ) < dice( target_dice, 10 ) ) {
        // A miss!
        p->add_msg_player_or_npc( _("You attempt to shock %s, but miss."),
                                  _("<npcname> attempts to shock %s, but misses."),
                                  target->disp_name().c_str() );
        return it->type->charges_to_use();
    }

    // Maybe-TODO: Execute an attack and maybe zap something other than torso
    // Maybe, because it's torso (heart) that fails when zapped with electricity
    int dam = target->deal_damage( p, bp_torso, damage_instance( DT_ELECTRIC, rng( 5, 25 ) ) ).total_damage();
    if( dam > 0 ) {
        p->add_msg_player_or_npc( m_good,
                                  _("You shock %s!"),
                                  _("<npcname> shocks %s!"),
                                  target->disp_name().c_str() );
    } else {
        p->add_msg_player_or_npc( m_warning,
                                  _("You unsuccessfully attempt to shock %s!"),
                                  _("<npcname> unsuccessfully attempts to shock %s!"),
                                  target->disp_name().c_str() );
    }

    return it->type->charges_to_use();
}

int iuse::tazer2(player *p, item *it, bool b, const tripoint &pos )
{
    if( it->charges >= 100 ) {
        // Instead of having a ctrl+c+v of the function above, spawn a fake tazer and use it
        // Ugly, but less so than copied blocks
        item fake( "tazer", 0 );
        fake.charges = 100;
        return tazer( p, &fake, b, pos );
    } else {
        p->add_msg_if_player( m_info, _("Insufficient power") );
    }

    return 0;
}

int iuse::shocktonfa_off(player *p, item *it, bool t, const tripoint &pos)
{
    int choice = menu(true, _("tactical tonfa"), _("Zap something"),
                      _("Turn on light"), _("Cancel"), NULL);

    switch (choice) {
        case 1: {
            return iuse::tazer2(p, it, t, pos);
        }
        break;

        case 2: {
            if (it->charges <= 0) {
                p->add_msg_if_player(m_info, _("The batteries are dead."));
                return 0;
            } else {
                p->add_msg_if_player(_("You turn the light on."));
                it->make("shocktonfa_on");
                it->active = true;
                return it->type->charges_to_use();
            }
        }
    }
    return 0;
}

int iuse::shocktonfa_on(player *p, item *it, bool t, const tripoint &pos)
{
    if (t) {  // Effects while simply on

    } else {
        if (it->charges <= 0) {
            p->add_msg_if_player(m_info, _("Your tactical tonfa is out of power."));
            it->make("shocktonfa_off");
            it->active = false;
        } else {
            int choice = menu(true, _("tactical tonfa"), _("Zap something"),
                              _("Turn off light"), _("cancel"), NULL);

            switch (choice) {
                case 1: {
                    return iuse::tazer2(p, it, t, pos);
                }
                break;

                case 2: {
                    p->add_msg_if_player(_("You turn off the light."));
                    it->make("shocktonfa_off");
                    it->active = false;
                }
            }
        }
    }
    return 0;
}

int iuse::mp3(player *p, item *it, bool, const tripoint& )
{
    if (it->charges < it->type->charges_to_use()) {
        p->add_msg_if_player(m_info, _("The mp3 player's batteries are dead."));
    } else if (p->has_active_item("mp3_on")) {
        p->add_msg_if_player(m_info, _("You are already listening to an mp3 player!"));
    } else {
        p->add_msg_if_player(m_info, _("You put in the earbuds and start listening to music."));
        it->make("mp3_on");
        it->active = true;
    }
    return it->type->charges_to_use();
}

// Some music descriptions affect the character additionally, e.g. increase player::stim, or
// increase the morale from the music.
struct music_description {
    std::string sound;
    int stim_bonus = 0;
    int morale_bonus = 0;
};
music_description get_music_description( const player & p )
{
    music_description result;
    switch( rng( 1, 10 ) ) {
        case 1:
            result.sound = _("a sweet guitar solo!");
            result.stim_bonus = 1;
            break;
        case 2:
            result.sound = _("a funky bassline.");
            break;
        case 3:
            result.sound = _("some amazing vocals.");
            break;
        case 4:
            result.sound = _("some pumping bass.");
            break;
        case 5:
            result.sound = _("dramatic classical music.");
            ///\EFFECT_INT increases possible morale benefit from listening to music
            if( p.int_cur >= 10 ) {
                result.morale_bonus = p.int_cur * 2;
            }
            break;
    }
    if (one_in(50)) {
        result.sound = _("some bass-heavy post-glam speed polka.");
    }
    return result;
}

void iuse::play_music( player * const p, const tripoint &source, int const volume, int const max_morale )
{
    // TODO: what about other "player", e.g. when a NPC is listening or when the PC is listening,
    // the other characters around should be able to profit as well.

    bool const do_effects = !p->has_effect( "music" ) && p->can_hear( source, volume );
    int morale_bonus = 0;
    std::string sound;
    if( calendar::once_every(MINUTES(5)) ) {
        // Every 5 minutes, describe the music
        auto const music = get_music_description( *p );
        if ( !music.sound.empty() ) {
            // return only music description by default
            sound = music.sound;
            // music source is on player's square
            if( p->pos() == source && volume != 0 ) {
                // generic stereo players without earphones
                sound = string_format( _("You listen to %s"), music.sound.c_str() );
            } else if ( p->pos() == source && volume == 0 && p->can_hear( source, volume)) {
                // in-ear music, such as mp3 player
                p->add_msg_if_player( _( "You listen to %s"), music.sound.c_str() );
            }
        }
        if( do_effects ) {
            p->stim += music.stim_bonus;
            morale_bonus += music.morale_bonus;
        }
    }
    // do not process mp3 player
    if ( volume != 0 ) {
            sounds::ambient_sound( source, volume, sound );
    }
    if( do_effects ) {
        p->add_effect("music", 1);
        p->add_morale(MORALE_MUSIC, 1, max_morale + morale_bonus, 5, 2);
        // mp3 player reduces hearing
        if ( volume == 0 ) {
             p->add_effect("earphones",1);
        }
    }
}

int iuse::mp3_on(player *p, item *it, bool t, const tripoint &pos)
{
    if (t) { // Normal use
        if (p->has_item(it)) {
            // mp3 player in inventory, we can listen
            play_music( p, pos, 0, 50 );
        }
    } else { // Turning it off
        p->add_msg_if_player(_("The mp3 player turns off."));
        it->make("mp3");
        it->active = false;
    }
    return it->type->charges_to_use();
}

int iuse::portable_game(player *p, item *it, bool, const tripoint& )
{
    if( p->is_npc() ) {
        // Long action
        return 0;
    }

    if (p->is_underwater()) {
        p->add_msg_if_player(m_info, _("You can't do that while underwater."));
        return 0;
    }
    if (p->has_trait("ILLITERATE")) {
        add_msg(_("You're illiterate!"));
        return 0;
    } else if (it->charges < 15) {
        p->add_msg_if_player(m_info, _("The %s's batteries are dead."), it->tname().c_str());
        return 0;
    } else {
        std::string loaded_software = "robot_finds_kitten";

        uimenu as_m;
        as_m.text = _("What do you want to play?");
        as_m.entries.push_back(uimenu_entry(1, true, '1', _("Robot finds Kitten")));
        as_m.entries.push_back(uimenu_entry(2, true, '2', _("S N A K E")));
        as_m.entries.push_back(uimenu_entry(3, true, '3', _("Sokoban")));
        as_m.entries.push_back(uimenu_entry(4, true, '4', _("Minesweeper")));
        as_m.entries.push_back(uimenu_entry(5, true, '5', _("Cancel")));
        as_m.query();

        switch (as_m.ret) {
            case 1:
                loaded_software = "robot_finds_kitten";
                p->rooted_message();
                break;
            case 2:
                loaded_software = "snake_game";
                p->rooted_message();
                break;
            case 3:
                loaded_software = "sokoban_game";
                p->rooted_message();
                break;
            case 4:
                loaded_software = "minesweeper_game";
                p->rooted_message();
                break;
            case 5: //Cancel
                return 0;
        }

        //Play in 15-minute chunks
        int time = 15000;

        p->add_msg_if_player(_("You play on your %s for a while."), it->tname().c_str());
        p->assign_activity(ACT_GAME, time, -1, p->get_item_position(it), "gaming");

        std::map<std::string, std::string> game_data;
        game_data.clear();
        int game_score = 0;

        play_videogame(loaded_software, game_data, game_score);

        if (game_data.find("end_message") != game_data.end()) {
            p->add_msg_if_player("%s", game_data["end_message"].c_str());
        }

        if (game_score != 0) {
            if (game_data.find("moraletype") != game_data.end()) {
                std::string moraletype = game_data.find("moraletype")->second;
                if (moraletype == "MORALE_GAME_FOUND_KITTEN") {
                    p->add_morale(MORALE_GAME_FOUND_KITTEN, game_score, 110);
                } /*else if ( ...*/
            } else {
                p->add_morale(MORALE_GAME, game_score, 110);
            }
        }

    }
    return it->type->charges_to_use();
}

int iuse::vibe(player *p, item *it, bool, const tripoint& )
{
    if( p->is_npc() ) {
        // Long action
        // Also, that would be creepy as fuck, seriously
        return 0;
    }

    if ((p->is_underwater()) && (!((p->has_trait("GILLS")) || (p->is_wearing("rebreather_on")) ||
                                   (p->is_wearing("rebreather_xl_on")) || (p->is_wearing("mask_h20survivor_on"))))) {
        p->add_msg_if_player(m_info, _("It's waterproof, but oxygen maybe?"));
        return 0;
    }
    if (it->charges < it->type->charges_to_use()) {
        p->add_msg_if_player(m_info, _("The %s's batteries are dead."), it->tname().c_str());
        return 0;
    }
    if (p->fatigue >= DEAD_TIRED) {
        p->add_msg_if_player(m_info, _("*Your* batteries are dead."));
        return 0;
    } else {
        int time = 20000; // 20 minutes per
        p->add_msg_if_player(_("You fire up your %s and start getting the tension out."),
                             it->tname().c_str());
        p->assign_activity(ACT_VIBE, time, -1, p->get_item_position(it), "de-stressing");
    }
    return it->type->charges_to_use();
}

int iuse::vortex(player *p, item *it, bool, const tripoint& )
{
    std::vector<tripoint> spawn;
    auto empty_add = [&]( int x, int y ) {
        tripoint pt( x, y, p->posz() );
        if( g->is_empty( pt ) ) {
            spawn.push_back( pt );
        }
    };
    for (int i = -3; i <= 3; i++) {
        empty_add(p->posx() - 3, p->posy() + i);
        empty_add(p->posx() + 3, p->posy() + i);
        empty_add(p->posx() + i, p->posy() - 3);
        empty_add(p->posx() + i, p->posy() + 3);
    }
    if (spawn.empty()) {
        p->add_msg_if_player(m_warning, _("Air swirls around you for a moment."));
        it->make("spiral_stone");
        return it->type->charges_to_use();
    }

    p->add_msg_if_player(m_warning, _("Air swirls all over..."));
    p->moves -= 100;
    it->make("spiral_stone");
    monster mvortex( mon_vortex, random_entry( spawn ) );
    mvortex.friendly = -1;
    g->add_zombie(mvortex);
    return it->type->charges_to_use();
}

int iuse::dog_whistle(player *p, item *it, bool, const tripoint& )
{
    if (p->is_underwater()) {
        p->add_msg_if_player(m_info, _("You can't do that while underwater."));
        return 0;
    }
    p->add_msg_if_player(_("You blow your dog whistle."));
    for (size_t i = 0; i < g->num_zombies(); i++) {
        if (g->zombie(i).friendly != 0 && g->zombie(i).type->id == mon_dog) {
            bool u_see = g->u.sees(g->zombie(i));
            if (g->zombie(i).has_effect("docile")) {
                if (u_see) {
                    p->add_msg_if_player(_("Your %s looks ready to attack."), g->zombie(i).name().c_str());
                }
                g->zombie(i).remove_effect("docile");
            } else {
                if (u_see) {
                    p->add_msg_if_player(_("Your %s goes docile."), g->zombie(i).name().c_str());
                }
                g->zombie(i).add_effect("docile", 1, num_bp, true);
            }
        }
    }
    return it->type->charges_to_use();
}

int iuse::vacutainer(player *p, item *it, bool, const tripoint& )
{
    if (p->is_npc()) {
        return 0;    // No NPCs for now!
    }

    if (!it->contents.empty()) {
        p->add_msg_if_player(m_info, _("That %s is full!"), it->tname().c_str());
        return 0;
    }

    item blood("blood", calendar::turn);
    item acid("acid", calendar::turn);
    bool drew_blood = false;
    for( auto &map_it : g->m.i_at(p->posx(), p->posy()) ) {
        if( map_it.is_corpse() &&
            query_yn(_("Draw blood from %s?"), map_it.tname().c_str()) ) {
            blood.set_mtype( map_it.get_mtype() );
            drew_blood = true;
        }
    }

    if (!drew_blood && query_yn(_("Draw your own blood?"))) {
        drew_blood = true;
        if (p->has_trait ("ACIDBLOOD")) {
            it->put_in(acid);
            if (one_in(2) && it->damage <= 3){
                it->damage++;
                p->add_msg_if_player(m_info, _("Your acidic blood damages the %s!"), it->tname().c_str());
            }
            if (!one_in(4) && it->damage >= 4){
                p->add_msg_if_player(m_info, _("Your acidic blood melts the %s, destroying it!"), it->tname().c_str());
                p->inv.remove_item(it);
                return 0;
            }
            return it->type->charges_to_use();
        }
    }

    if (!drew_blood) {
        return it->type->charges_to_use();
    }

    it->put_in(blood);
    return it->type->charges_to_use();
}

void iuse::cut_log_into_planks(player *p)
{
    p->moves -= 300;
    p->add_msg_if_player(_("You cut the log into planks."));
    item plank("2x4", int(calendar::turn));
    item scrap("splinter", int(calendar::turn));
    ///\EFFECT_CARPENTRY increases number of planks cut from a log
    int planks = (rng(1, 3) + (p->skillLevel( skill_carpentry ) * 2));
    int scraps = 12 - planks;
    if (planks >= 12) {
        planks = 12;
    }
    if (scraps >= planks) {
        add_msg(m_bad, _("You waste a lot of the wood."));
    }
    p->i_add_or_drop(plank, planks);
    p->i_add_or_drop(scrap, scraps);
}

int iuse::lumber(player *p, item *it, bool, const tripoint& )
{
    // Check if player is standing on any lumber
    for (auto &i : g->m.i_at(p->pos())) {
        if (i.type->id == "log")
        {
            g->m.i_rem(p->pos(), &i);
            cut_log_into_planks( p );
            return it->type->charges_to_use();
        }
    }

    // If the player is not standing on a log, check inventory
    int pos = g->inv_for_filter( _("Cut up what?"), []( const item & itm ) {
        return itm.type->id == "log";
    } );
    item* cut = &( p->i_at( pos ) );

    if (cut->type->id == "null") {
        add_msg(m_info, _("You do not have that item!"));
        return 0;
    }
    if (cut->type->id == "log") {
        p->i_rem( cut );
        cut_log_into_planks(p);
        return it->type->charges_to_use();
    } else {
        add_msg(m_info, _("You can't cut that up!"));
        return 0;
    }
}


int iuse::oxytorch(player *p, item *it, bool, const tripoint& )
{
    if( p->is_npc() ) {
        // Long action
        return 0;
    }

    int dirx, diry;
    if (!(p->has_amount("goggles_welding", 1) || p->is_wearing("goggles_welding") ||
          p->is_wearing("rm13_armor_on") || p->has_bionic("bio_sunglasses"))) {
        add_msg(m_info, _("You need welding goggles to do that."));
        return 0;
    }
    if (!choose_adjacent(_("Cut up metal where?"), dirx, diry)) {
        return 0;
    }

    if (dirx == p->posx() && diry == p->posy()) {
        add_msg(m_info, _("Yuck.  Acetylene gas smells weird."));
        return 0;
    }

    const ter_id ter = g->m.ter( dirx, diry );
    int moves;

    if( g->m.furn(dirx, diry) == f_rack || ter == t_chainfence_posts ) {
        moves = 200;
    } else if( ter == t_window_enhanced || ter == t_window_enhanced_noglass ) {
        moves = 500;
    } else if( ter == t_chainfence_v || ter == t_chainfence_h || ter == t_chaingate_c ||
               ter == t_chaingate_l  || ter == t_bars || ter == t_window_bars_alarm ) {
        moves = 1000;
    } else if( ter == t_door_metal_locked || ter == t_door_metal_c || ter == t_door_bar_c ||
               ter == t_door_bar_locked || ter == t_door_metal_pickable ) {
        moves = 1500;
    } else {
        add_msg( m_info, _("You can't cut that.") );
        return 0;
    }

    const int charges = moves / 100 * it->type->charges_to_use();

    if( charges > it->charges ) {
        add_msg( m_info, _("Your torch doesn't have enough acetylene to cut that.") );
        return 0;
    }

    // placing ter here makes resuming tasks work better
    p->assign_activity( ACT_OXYTORCH, moves, (int)ter, p->get_item_position( it ) );
    p->activity.placement = tripoint( dirx, diry, 0 );
    p->activity.values.push_back( charges );

    // charges will be consumed in oxytorch_do_turn, not here
    return 0;
}

int iuse::hacksaw(player *p, item *it, bool, const tripoint &pos )
{
    tripoint dirp = pos;
    if (!choose_adjacent(_("Cut up metal where?"), dirp)) {
        return 0;
    }
    int &dirx = dirp.x;
    int &diry = dirp.y;

    if (dirx == p->posx() && diry == p->posy()) {
        add_msg(m_info, _("Why would you do that?"));
        add_msg(m_info, _("You're not even chained to a boiler."));
        return 0;
    }


    if (g->m.furn(dirx, diry) == f_rack) {
        p->moves -= 500;
        g->m.furn_set(dirx, diry, f_null);
        sounds::sound(dirp, 15, _("grnd grnd grnd"));
        g->m.spawn_item(p->posx(), p->posy(), "pipe", rng(1, 3));
        g->m.spawn_item(p->posx(), p->posy(), "steel_chunk");
        return it->type->charges_to_use();
    }

    const ter_id ter = g->m.ter( dirx, diry );
    if( ter == t_chainfence_v || ter == t_chainfence_h || ter == t_chaingate_c ||
        ter == t_chaingate_l) {
        p->moves -= 500;
        g->m.ter_set(dirx, diry, t_dirt);
        sounds::sound(dirp, 15, _("grnd grnd grnd"));
        g->m.spawn_item(dirx, diry, "pipe", 6);
        g->m.spawn_item(dirx, diry, "wire", 20);
    } else if( ter == t_chainfence_posts ) {
        p->moves -= 500;
        g->m.ter_set(dirx, diry, t_dirt);
        sounds::sound(dirp, 15, _("grnd grnd grnd"));
        g->m.spawn_item(dirx, diry, "pipe", 6);
    } else if( ter == t_bars ) {
        if (g->m.ter(dirx + 1, diry) == t_sewage || g->m.ter(dirx, diry + 1) == t_sewage ||
            g->m.ter(dirx - 1, diry) == t_sewage || g->m.ter(dirx, diry - 1) == t_sewage) {
            g->m.ter_set(dirx, diry, t_sewage);
            p->moves -= 1000;
            sounds::sound(dirp, 15, _("grnd grnd grnd"));
            g->m.spawn_item(p->posx(), p->posy(), "pipe", 3);
        } else {
            g->m.ter_set(dirx, diry, t_floor);
            p->moves -= 500;
            sounds::sound(dirp, 15, _("grnd grnd grnd"));
            g->m.spawn_item(p->posx(), p->posy(), "pipe", 3);
        }
    } else {
        add_msg(m_info, _("You can't cut that."));
        return 0;
    }
    return it->type->charges_to_use();
}

int iuse::portable_structure(player *p, item *it, bool, const tripoint& )
{
    int radius = it->type->id == "large_tent_kit" ? 2 : 1;
    furn_id floor =
        it->type->id == "tent_kit"       ? f_groundsheet
      : it->type->id == "large_tent_kit" ? f_large_groundsheet
      :                                    f_skin_groundsheet;
    furn_id wall =
        it->type->id == "tent_kit"       ? f_canvas_wall
      : it->type->id == "large_tent_kit" ? f_large_canvas_wall
      :                                    f_skin_wall;
    furn_id door =
        it->type->id == "tent_kit"       ? f_canvas_door
      : it->type->id == "large_tent_kit" ? f_large_canvas_door
      :                                    f_skin_door;
    furn_id center_floor =
        it->type->id == "large_tent_kit" ? f_center_groundsheet
                                         : floor;

    int diam = 2*radius + 1;

    int dirx, diry;
    if (!choose_adjacent(
            string_format(_("Put up the %s where (%dx%d clear area)?"),
                it->tname().c_str(),
                diam, diam),
            dirx, diry)) {
        return 0;
    }

    // We place the center of the structure (radius + 1)
    // spaces away from the player.
    // First check there's enough room.
    int posx = radius * (dirx - p->posx()) + dirx;
        //(radius + 1)*posx + p->posx();
    int posy = radius * (diry - p->posy()) + diry;
    for (int i = -radius; i <= radius; i++) {
        for (int j = -radius; j <= radius; j++) {
            tripoint dest( posx + i, posy + j, p->posz() );
            if (!g->m.has_flag("FLAT", dest) ||
                 g->m.veh_at( dest ) != nullptr ||
                !g->is_empty( dest ) ||
                 g->critter_at( dest ) != nullptr ||
                    g->m.has_furn(dest)) {
                add_msg(m_info, _("There isn't enough space in that direction."));
                return 0;
            }
        }
    }
    // Make a square of floor surrounded by wall.
    for (int i = -radius; i <= radius; i++) {
        for (int j = -radius; j <= radius; j++) {
            g->m.furn_set(posx + i, posy + j, wall);
        }
    }
    for (int i = -(radius - 1); i <= (radius - 1); i++) {
        for (int j = -(radius - 1); j <= (radius - 1); j++) {
            g->m.furn_set(posx + i, posy + j, floor);
        }
    }
    // Place the center floor and the door.
    g->m.furn_set(posx, posy, center_floor);
    g->m.furn_set(posx - radius*(dirx - p->posx()), posy - radius*(diry - p->posy()), door);
    add_msg(m_info, _("You set up the %s on the ground."), it->tname().c_str());
    add_msg(m_info, _("Examine the center square to pack it up again."), it->tname().c_str());
    return 1;
}


int iuse::torch_lit(player *p, item *it, bool t, const tripoint &pos)
{
    if (p->is_underwater()) {
        p->add_msg_if_player(_("The torch is extinguished."));
        it->make("torch");
        it->active = false;
        return 0;
    }
    if (t) {
        if (it->charges < it->type->charges_to_use()) {
            p->add_msg_if_player(_("The torch burns out."));
            it->make("torch_done");
            it->active = false;
        }
    } else if (it->charges <= 0) {
        p->add_msg_if_player(_("The %s winks out."), it->tname().c_str());
    } else { // Turning it off
        int choice = menu(true, _("torch (lit)"), _("extinguish"),
                          _("light something"), _("cancel"), NULL);
        switch (choice) {
            case 1: {
                p->add_msg_if_player(_("The torch is extinguished."));
                it->charges -= 1;
                it->make("torch");
                it->active = false;
                return 0;
            }
            break;
            case 2: {
                tripoint temp = pos;
                if( firestarter_actor::prep_firestarter_use(p, it, temp) ) {
                    p->moves -= 5;
                    firestarter_actor::resolve_firestarter_use(p, it, temp);
                    return it->type->charges_to_use();
                }
            }
        }
    }
    return it->type->charges_to_use();
}

int iuse::battletorch_lit(player *p, item *it, bool t, const tripoint &pos)
{
    if (p->is_underwater()) {
        p->add_msg_if_player(_("The Louisville Slaughterer is extinguished."));
        it->make("bat");
        it->active = false;
        return 0;
    }
    if (t) {
        if (it->charges < it->type->charges_to_use()) {
            p->add_msg_if_player(_("The Louisville Slaughterer burns out."));
            it->make("battletorch_done");
            it->active = false;
        }
    } else if (it->charges <= 0) {
        p->add_msg_if_player(_("The %s winks out"), it->tname().c_str());
    } else { // Turning it off
        int choice = menu(true, _("Louisville Slaughterer (lit)"), _("extinguish"),
                          _("light something"), _("cancel"), NULL);
        switch (choice) {
            case 1: {
                p->add_msg_if_player(_("The Louisville Slaughterer is extinguished."));
                it->charges -= 1;
                it->make("battletorch");
                it->active = false;
                return 0;
            }
            break;
            case 2: {
                tripoint temp = pos;
                if( firestarter_actor::prep_firestarter_use(p, it, temp) ) {
                    p->moves -= 5;
                    firestarter_actor::resolve_firestarter_use(p, it, temp);
                    return it->type->charges_to_use();
                }
            }
        }
    }
    return it->type->charges_to_use();
}

<<<<<<< HEAD
iuse::bullet_pulling_t iuse::bullet_pulling_recipes;

void iuse::reset_bullet_pulling()
{
    bullet_pulling_recipes.clear();
}

void iuse::load_bullet_pulling(JsonObject &jo)
{
    const std::string type = jo.get_string("bullet");
    result_list_t &recipe = bullet_pulling_recipes[type];
    // Allow mods that are later loaded to override previously loaded recipes
    recipe.clear();
    JsonArray ja = jo.get_array("items");
    while (ja.has_more()) {
        JsonArray itm = ja.next_array();
        recipe.push_back(result_t(itm.get_string(0), itm.get_int(1)));
    }
}

int iuse::bullet_puller(player *p, item *it, bool, const tripoint& )
{
    if( p->is_npc() ) {
        // Uses NPC inventory, disarms them
        return 0;
    }

    if (p->is_underwater()) {
        p->add_msg_if_player(m_info, _("You can't do that while underwater."));
        return 0;
    }
    int inventory_index = g->inv(_("Disassemble what?"));
    item *pull = &(p->i_at(inventory_index));
    if (pull->is_null()) {
        add_msg(m_info, _("You do not have that item!"));
        return 0;
    }
    bullet_pulling_t::const_iterator a = bullet_pulling_recipes.find(pull->type->id);
    if (a == bullet_pulling_recipes.end()) {
        add_msg(m_info, _("You cannot disassemble that."));
        return 0;
    }
    ///\EFFECTS_GUN >1 allows disassembling ammunition
    if (p->skillLevel( skill_id( "gun" ) ) < 2) {
        add_msg(m_info, _("You need to be at least level 2 in the firearms skill before you can disassemble ammunition."));
        return 0;
    }
    const long multiply = std::min<long>(20, pull->charges);
    pull->charges -= multiply;
    if (pull->charges == 0) {
        p->i_rem(inventory_index);
    }
    const result_list_t &recipe = a->second;
    for( const auto &elem : recipe ) {
        int count = elem.second * multiply;
        item new_item( elem.first, calendar::turn );
        if (new_item.count_by_charges()) {
            new_item.charges = count;
            count = 1;
        }
        p->i_add_or_drop(new_item, count);
    }
    add_msg(_("You take apart the ammunition."));
    p->moves -= 500;
    p->practice( skill_fabrication, rng(1, multiply / 5 + 1));
    return it->type->charges_to_use();
}

=======
>>>>>>> a44b390e
int iuse::boltcutters(player *p, item *it, bool, const tripoint &pos )
{
    tripoint dirp = pos;
    if (!choose_adjacent(_("Cut up metal where?"), dirp)) {
        return 0;
    }
    int &dirx = dirp.x;
    int &diry = dirp.y;

    if (dirx == p->posx() && diry == p->posy()) {
        p->add_msg_if_player(
            _("You neatly sever all of the veins and arteries in your body.  Oh wait, Never mind."));
        return 0;
    }
    if (g->m.ter(dirx, diry) == t_chaingate_l) {
        p->moves -= 100;
        g->m.ter_set(dirx, diry, t_chaingate_c);
        sounds::sound(dirp, 5, _("Gachunk!"));
        g->m.spawn_item(p->posx(), p->posy(), "scrap", 3);
    } else if (g->m.ter(dirx, diry) == t_chainfence_v || g->m.ter(dirx, diry) == t_chainfence_h) {
        p->moves -= 500;
        g->m.ter_set(dirx, diry, t_chainfence_posts);
        sounds::sound(dirp, 5, _("Snick, snick, gachunk!"));
        g->m.spawn_item(dirx, diry, "wire", 20);
    } else {
        add_msg(m_info, _("You can't cut that."));
        return 0;
    }
    return it->type->charges_to_use();
}

int iuse::mop(player *p, item *it, bool, const tripoint& )
{
    int dirx, diry;
    if (!choose_adjacent(_("Mop where?"), dirx, diry)) {
        return 0;
    }

    tripoint dirp( dirx, diry, p->posz() );
    if (dirx == p->posx() && diry == p->posy()) {
        p->add_msg_if_player(_("You mop yourself up."));
        p->add_msg_if_player(_("The universe implodes and reforms around you."));
        return 0;
    }
    if (p->has_effect("blind") || p->worn_with_flag("BLIND")) {
        add_msg(_("You move the mop around, unsure whether it's doing any good."));
        p->moves -= 15;
        if (one_in(3) && g->m.moppable_items_at( dirp )) {
            g->m.mop_spills( dirp );
        }
    } else {
        if (g->m.moppable_items_at( dirp )) {
            g->m.mop_spills( dirp );
            add_msg(_("You mop up the spill."));
            p->moves -= 15;
        } else {
            p->add_msg_if_player(m_info, _("There's nothing to mop there."));
            return 0;
        }
    }
    return it->type->charges_to_use();
}

int iuse::LAW(player *p, item *it, bool, const tripoint& )
{
    p->add_msg_if_player(_("You pull the activating lever, readying the LAW to fire."));
    it->make("LAW");
    // When converting a tool to a gun, you need to set the current ammo type, this is usually done when a gun is reloaded.
    it->set_curammo( "66mm_HEAT" );
    return it->type->charges_to_use();
}

/* MACGUFFIN FUNCTIONS
 * These functions should refer to it->associated_mission for the particulars
 */
int iuse::mcg_note(player *, item *, bool, const tripoint& )
{
    return 0;
}

int iuse::artifact(player *p, item *it, bool, const tripoint& )
{
    if( p->is_npc() ) {
        // TODO: Allow this for trusting NPCs
        return 0;
    }

    if (!it->is_artifact()) {
        debugmsg("iuse::artifact called on a non-artifact item! %s",
                 it->tname().c_str());
        return 0;
    } else if (!it->is_tool()) {
        debugmsg("iuse::artifact called on a non-tool artifact! %s",
                 it->tname().c_str());
        return 0;
    }
    if (!p->is_npc()) {
        //~ %s is artifact name
        p->add_memorial_log(pgettext("memorial_male", "Activated the %s."),
                            pgettext("memorial_female", "Activated the %s."),
                            it->tname( 1, false ).c_str());
    }

    const auto art = it->type->artifact.get();
    size_t num_used = rng(1, art->effects_activated.size());
    if (num_used < art->effects_activated.size()) {
        num_used += rng(1, art->effects_activated.size() - num_used);
    }

    std::vector<art_effect_active> effects = art->effects_activated;
    for (size_t i = 0; i < num_used && !effects.empty(); i++) {
        const art_effect_active used = random_entry_removed( effects );

        switch (used) {
            case AEA_STORM: {
                sounds::sound(p->pos(), 10, _("Ka-BOOM!"));
                int num_bolts = rng(2, 4);
                for (int j = 0; j < num_bolts; j++) {
                    int xdir = 0, ydir = 0;
                    while (xdir == 0 && ydir == 0) {
                        xdir = rng(-1, 1);
                        ydir = rng(-1, 1);
                    }
                    int dist = rng(4, 12);
                    int boltx = p->posx(), bolty = p->posy();
                    for (int n = 0; n < dist; n++) {
                        boltx += xdir;
                        bolty += ydir;
                        g->m.add_field( {boltx, bolty, p->posz()}, fd_electricity, rng(2, 3), 0 );
                        if (one_in(4)) {
                            if (xdir == 0) {
                                xdir = rng(0, 1) * 2 - 1;
                            } else {
                                xdir = 0;
                            }
                        }
                        if (one_in(4)) {
                            if (ydir == 0) {
                                ydir = rng(0, 1) * 2 - 1;
                            } else {
                                ydir = 0;
                            }
                        }
                    }
                }
            }
            break;

            case AEA_FIREBALL: {
                tripoint fireball = g->look_around();
                if( fireball != tripoint_min ) {
                    g->explosion( fireball, 24, 0.5, 0, true );
                }
            }
            break;

            case AEA_ADRENALINE:
                p->add_msg_if_player(m_good, _("You're filled with a roaring energy!"));
                p->add_effect("adrenaline", rng(200, 250));
                break;

            case AEA_MAP: {
                const tripoint center = p->global_omt_location();
                const bool new_map = overmap_buffer.reveal(
                                         point(center.x, center.y), 20, center.z);
                if (new_map) {
                    p->add_msg_if_player(m_warning, _("You have a vision of the surrounding area..."));
                    p->moves -= 100;
                }
            }
            break;

            case AEA_BLOOD: {
                bool blood = false;
                for (int x = p->posx() - 4; x <= p->posx() + 4; x++) {
                    for (int y = p->posy() - 4; y <= p->posy() + 4; y++) {
                        if (!one_in(4) && g->m.add_field({x, y, p->posz()}, fd_blood, 3, 0 ) &&
                            (blood || g->u.sees(x, y))) {
                            blood = true;
                        }
                    }
                }
                if (blood) {
                    p->add_msg_if_player(m_warning, _("Blood soaks out of the ground and walls."));
                }
            }
            break;

            case AEA_FATIGUE: {
                p->add_msg_if_player(m_warning, _("The fabric of space seems to decay."));
                int x = rng(p->posx() - 3, p->posx() + 3), y = rng(p->posy() - 3, p->posy() + 3);
                g->m.add_field({x, y, p->posz()}, fd_fatigue, rng(1, 2), 0);
            }
            break;

            case AEA_ACIDBALL: {
                tripoint acidball = g->look_around();
                if( acidball != tripoint_min ) {
                    for (int x = acidball.x - 1; x <= acidball.x + 1; x++) {
                        for (int y = acidball.y - 1; y <= acidball.y + 1; y++) {
                            g->m.add_field( tripoint( x, y, acidball.z ), fd_acid, rng(2, 3), 0 );
                        }
                    }
                }
            }
            break;

            case AEA_PULSE:
                sounds::sound(p->pos(), 30, _("The earth shakes!"));
                for (int x = p->posx() - 2; x <= p->posx() + 2; x++) {
                    for (int y = p->posy() - 2; y <= p->posy() + 2; y++) {
                        tripoint pt( x, y, p->posz() );
                        g->m.bash( pt, 40 );
                        g->m.bash( pt, 40 );  // Multibash effect, so that doors &c will fall
                        g->m.bash( pt, 40 );
                        if (g->m.is_bashable( pt ) && rng(1, 10) >= 3) {
                            g->m.bash( pt, 999, false, true );
                        }
                    }
                }
                break;

            case AEA_HEAL:
                p->add_msg_if_player(m_good, _("You feel healed."));
                p->healall(2);
                break;

            case AEA_CONFUSED:
                for (int x = p->posx() - 8; x <= p->posx() + 8; x++) {
                    for (int y = p->posy() - 8; y <= p->posy() + 8; y++) {
                        tripoint dest( x, y, p->posz() );
                        int mondex = g->mon_at( dest, true );
                        if (mondex != -1) {
                            g->zombie(mondex).add_effect("stunned", rng(5, 15));
                        }
                    }
                }

            case AEA_ENTRANCE:
                for (int x = p->posx() - 8; x <= p->posx() + 8; x++) {
                    for (int y = p->posy() - 8; y <= p->posy() + 8; y++) {
                        tripoint dest( x, y, p->posz() );
                        int mondex = g->mon_at( dest, true );
                        if (mondex != -1 && g->zombie(mondex).friendly == 0 &&
                            rng(0, 600) > g->zombie(mondex).get_hp()) {
                            g->zombie(mondex).make_friendly();
                        }
                    }
                }
                break;

            case AEA_BUGS: {
                int roll = rng(1, 10);
                mtype_id bug = NULL_ID;
                int num = 0;
                std::vector<tripoint> empty;
                for (int x = p->posx() - 1; x <= p->posx() + 1; x++) {
                    for (int y = p->posy() - 1; y <= p->posy() + 1; y++) {
                        tripoint dest(x, y, p->posz());
                        if (g->is_empty(dest)) {
                            empty.push_back(dest);
                        }
                    }
                }
                if (empty.empty() || roll <= 4) {
                    p->add_msg_if_player(m_warning, _("Flies buzz around you."));
                } else if (roll <= 7) {
                    p->add_msg_if_player(m_warning, _("Giant flies appear!"));
                    bug = mon_fly;
                    num = rng(2, 4);
                } else if (roll <= 9) {
                    p->add_msg_if_player(m_warning, _("Giant bees appear!"));
                    bug = mon_bee;
                    num = rng(1, 3);
                } else {
                    p->add_msg_if_player(m_warning, _("Giant wasps appear!"));
                    bug = mon_wasp;
                    num = rng(1, 2);
                }
                if( bug ) {
                    for (int j = 0; j < num && !empty.empty(); j++) {
                        const tripoint spawnp = random_entry_removed( empty );
                        if (g->summon_mon(bug, spawnp)) {
                            monster *b = g->monster_at(spawnp);
                            b->friendly = -1;
                        }
                    }
                }
            }
            break;

            case AEA_TELEPORT:
                g->teleport(p);
                break;

            case AEA_LIGHT:
                p->add_msg_if_player(_("The %s glows brightly!"), it->tname().c_str());
                g->add_event(EVENT_ARTIFACT_LIGHT, int(calendar::turn) + 30);
                break;

            case AEA_GROWTH: {
                monster tmptriffid( NULL_ID, p->pos() );
                mattack::growplants(&tmptriffid);
            }
            break;

            case AEA_HURTALL:
                for (size_t j = 0; j < g->num_zombies(); j++) {
                    g->zombie(j).apply_damage( nullptr, bp_torso, rng( 0, 5 ) );
                }
                break;

            case AEA_RADIATION:
                add_msg(m_warning, _("Horrible gases are emitted!"));
                for (int x = p->posx() - 1; x <= p->posx() + 1; x++) {
                    for (int y = p->posy() - 1; y <= p->posy() + 1; y++) {
                        g->m.add_field({x, y, p->posz()}, fd_nuke_gas, rng(2, 3), 0 );
                    }
                }
                break;

            case AEA_PAIN:
                p->add_msg_if_player(m_bad, _("You're wracked with pain!"));
                // OK, the Lovecraftian thingamajig can bring Deadened
                // masochists & Cenobites the stimulation they've been
                // craving ;)
                p->pain += rng(5, 15);
                break;

            case AEA_MUTATE:
                if (!one_in(3)) {
                    p->mutate();
                }
                break;

            case AEA_PARALYZE:
                p->add_msg_if_player(m_bad, _("You're paralyzed!"));
                p->moves -= rng(50, 200);
                break;

            case AEA_FIRESTORM: {
                p->add_msg_if_player(m_bad, _("Fire rains down around you!"));
                std::vector<tripoint> ps = closest_tripoints_first( 3, p->pos() );
                for (auto p_it : ps) {
                    if (!one_in(3)) {
                        g->m.add_field(p_it, fd_fire, 1 + rng(0, 1) * rng(0, 1), 30);
                    }
                }
                break;
            }

            case AEA_ATTENTION:
                p->add_msg_if_player(m_warning, _("You feel like your action has attracted attention."));
                p->add_effect("attention", 600 * rng(1, 3));
                break;

            case AEA_TELEGLOW:
                p->add_msg_if_player(m_warning, _("You feel unhinged."));
                p->add_effect("teleglow", 100 * rng(3, 12));
                break;

            case AEA_NOISE:
                p->add_msg_if_player(m_bad, _("Your %s emits a deafening boom!"), it->tname().c_str());
                sounds::sound(p->pos(), 100, "");
                break;

            case AEA_SCREAM:
                p->add_msg_if_player(m_warning, _("Your %s screams disturbingly."), it->tname().c_str());
                sounds::sound(p->pos(), 40, "");
                p->add_morale(MORALE_SCREAM, -10, 0, 300, 5);
                break;

            case AEA_DIM:
                p->add_msg_if_player(_("The sky starts to dim."));
                g->add_event(EVENT_DIM, int(calendar::turn) + 50);
                break;

            case AEA_FLASH:
                p->add_msg_if_player(_("The %s flashes brightly!"), it->tname().c_str());
                g->flashbang( p->pos() );
                break;

            case AEA_VOMIT:
                p->add_msg_if_player(m_bad, _("A wave of nausea passes through you!"));
                p->vomit();
                break;

            case AEA_SHADOWS: {
                int num_shadows = rng(4, 8);
                int num_spawned = 0;
                for (int j = 0; j < num_shadows; j++) {
                    int tries = 0;
                    tripoint monp = p->pos();
                    do {
                        if (one_in(2)) {
                            monp.x = rng(p->posx() - 5, p->posx() + 5);
                            monp.y = (one_in(2) ? p->posy() - 5 : p->posy() + 5);
                        } else {
                            monp.x = (one_in(2) ? p->posx() - 5 : p->posx() + 5);
                            monp.y = rng(p->posy() - 5, p->posy() + 5);
                        }
                    } while (tries < 5 && !g->is_empty(monp) &&
                             !g->m.sees(monp, p->pos(), 10));
                    if (tries < 5) {
                        if (g->summon_mon(mon_shadow, monp)) {
                            num_spawned++;
                            monster *spawned = g->monster_at(monp);
                            spawned->reset_special_rng("DISAPPEAR");
                        }
                    }
                }
                if (num_spawned > 1) {
                    p->add_msg_if_player(m_warning, _("Shadows form around you."));
                } else if (num_spawned == 1) {
                    p->add_msg_if_player(m_warning, _("A shadow forms nearby."));
                }
            }
            break;

            case AEA_SPLIT: // TODO
                break;

            case AEA_NULL: // BUG
            case NUM_AEAS:
            default:
                debugmsg("iuse::artifact(): wrong artifact type (%d)", used);
                break;
        }
    }
    return it->type->charges_to_use();
}

int iuse::spray_can(player *p, item *it, bool, const tripoint& )
{
    bool ismarker = (it->type->id == "permanent_marker" || it->type->id == "survival_marker");
    if (ismarker) {
        int ret = menu(true, _("Write on what?"), _("The ground"), _("An item"), _("Cancel"), NULL);

        if (ret == 2) {
            // inscribe_item returns false if the action fails or is canceled somehow.
            bool canceled_inscription = !inscribe_item(p, _("Write"), _("Written"), false);
            if (canceled_inscription) {
                return 0;
            }
            return it->type->charges_to_use();
        } else if (ret != 1) { // User chose cancel or some other undefined key.
            return 0;
        }
    }

    return handle_ground_graffiti(p, it, ismarker ? _("Write what?") : _("Spray what?"));
}

int iuse::handle_ground_graffiti(player *p, item *it, const std::string prefix)
{
    std::string message = string_input_popup( prefix + " " + _("(To delete, input one '.')"),
                                              0, "", "", "graffiti" );

    if( message.empty() ) {
        return 0;
    } else {
        const auto where = p->pos();
        int move_cost;
        if( message == "." ) {
            if( g->m.has_graffiti_at( where ) ) {
                move_cost = 3 * g->m.graffiti_at( where ).length();
                g->m.delete_graffiti( where );
                add_msg( _("You manage to get rid of the message on the ground.") );
            } else {
                add_msg( _("There isn't anything to erase here.") );
                return 0;
            }
        } else {
            g->m.set_graffiti( where, message );
            add_msg( _("You write a message on the ground.") );
            move_cost = 2 * message.length();
        }
        p->moves -= move_cost;
    }

    return it->type->charges_to_use();
}

/**
 * Heats up a food item.
 * @return 1 if an item was heated, false if nothing was heated.
 */
static bool heat_item(player *p)
{
   auto loc = g->inv_map_splice( []( const item & itm ) {
        return (itm.is_food() && itm.has_flag("EATEN_HOT")) ||
            (itm.is_food_container() && itm.contents[0].has_flag("EATEN_HOT"));
    }, _( "Heat up what?" ), 1 );

    item *heat = loc.get_item();
    if( heat == nullptr ) {
        add_msg(m_info, _("You do not have that item!"));
        return false;
    }

    item *target = heat->is_food_container() ? &(heat->contents[0]) : heat;
    if ((target->is_food()) && (target->has_flag("EATEN_HOT"))) {
        p->moves -= 300;
        add_msg(_("You heat up the food."));
        target->item_tags.insert("HOT");
        target->active = true;
        target->item_counter = 600; // sets the hot food flag for 60 minutes
        return true;
    }
    add_msg(m_info, _("You can't heat that up!"));
    return false;
}

int iuse::heatpack(player *p, item *it, bool, const tripoint& )
{
    if (heat_item(p)) {
        it->make("heatpack_used");
    }
    return 0;
}

int iuse::hotplate(player *p, item *it, bool, const tripoint& )
{
    if ( it->type->id != "atomic_coffeepot" && (it->charges < it->type->charges_to_use()) ) {
        p->add_msg_if_player(m_info, _("The %s's batteries are dead."), it->tname().c_str());
        return 0;
    }

    int choice = 1;
    if ((p->has_effect("bite") || p->has_effect("bleed") || p->has_trait("MASOCHIST") ||
         p->has_trait("MASOCHIST_MED") || p->has_trait("CENOBITE")) && !p->is_underwater()) {
        //Might want to cauterize
        choice = menu(true, _("Using hotplate:"), _("Heat food"), _("Cauterize wound"), _("Cancel"), NULL);
    }

    if (choice == 1) {
        if (heat_item(p)) {
            return it->type->charges_to_use();
        }
    } else if (choice == 2) {
        return cauterize_elec(p, it);
    }
    return 0;
}

int iuse::quiver(player *p, item *it, bool, const tripoint& )
{
    if( p->is_npc() ) {
        // Could cause player vs. NPC inventory conflict
        return 0;
    }

    int choice = -1;
    if (!(it->contents.empty()) && it->contents[0].charges > 0) {
        choice = menu(true, _("Do what with quiver?"), _("Store more arrows"),
                      _("Empty quiver"), _("Cancel"), NULL);

        // empty quiver
        if (choice == 2) {
            item &arrows = it->contents[0];
            int arrowsRemoved = arrows.charges;
            p->add_msg_if_player(ngettext("You remove the %1$s from the %2$s.", "You remove the %1$s from the %2$s.",
                                          arrowsRemoved),
                                 arrows.type_name( arrowsRemoved ).c_str(), it->tname().c_str());
            p->inv.assign_empty_invlet(arrows, false);
            p->i_add(arrows);
            it->contents.erase(it->contents.begin());
            return it->type->charges_to_use();
        }
    }

    // if quiver is empty or storing more arrows, pull up menu asking what to store
    if (it->contents.empty() || choice == 1) {
        int inventory_index = g->inv_for_filter( _("Store which arrows?"), []( const item & itm ) {
            return itm.is_ammo() && (itm.ammo_type() == "arrow" || itm.ammo_type() == "bolt");
        } );
        item *put = &( p->i_at(inventory_index ) );
        if (put == NULL || put->is_null()) {
            p->add_msg_if_player(_("Never mind."));
            return 0;
        }

        if (!(put->is_ammo() && (put->ammo_type() == "arrow" || put->ammo_type() == "bolt"))) {
            p->add_msg_if_player(m_info, _("Those aren't arrows!"));
            return 0;
        }

        int maxArrows = it->max_charges_from_flag("QUIVER");
        if (maxArrows == 0) {
            debugmsg("Tried storing arrows in quiver without a QUIVER_n tag (iuse::quiver)");
            return 0;
        }

        int arrowsStored = 0;

        // not empty so adding more arrows
        if (!(it->contents.empty()) && it->contents[0].charges > 0) {
            if (it->contents[0].type->id != put->type->id) {
                p->add_msg_if_player(m_info, _("Those aren't the same arrows!"));
                return 0;
            }
            if (it->contents[0].charges >= maxArrows) {
                p->add_msg_if_player(m_info, _("That %s is already full!"), it->tname().c_str());
                return 0;
            }
            arrowsStored = it->contents[0].charges;
            it->contents[0].charges += put->charges;
            p->i_rem(put);

            // empty, putting in new arrows
        } else {
            it->put_in(p->i_rem(put));
        }

        // handle overflow
        if (it->contents[0].charges > maxArrows) {
            int toomany = it->contents[0].charges - maxArrows;
            it->contents[0].charges -= toomany;
            item clone = it->contents[0];
            clone.charges = toomany;
            p->i_add(clone);
        }

        arrowsStored = it->contents[0].charges - arrowsStored;
        p->add_msg_if_player(ngettext("You store %1$d %2$s in your %3$s.", "You store %1$d %2$s in your %3$s.",
                                      arrowsStored),
                             arrowsStored, it->contents[0].type_name( arrowsStored ).c_str(), it->tname().c_str());
        p->moves -= 10 * arrowsStored;
    } else {
        p->add_msg_if_player(_("Never mind."));
        return 0;
    }
    return it->type->charges_to_use();
}

int iuse::towel(player *p, item *it, bool t, const tripoint& )
{
    if( t ) {
        // Continuous usage, do nothing as not initiated by the player, this is for
        // wet towels only as they are active items.
        return 0;
    }
    bool slime = p->has_effect("slimed");
    bool boom = p->has_effect("boomered");
    bool glow = p->has_effect("glowing");
    int mult = slime + boom + glow; // cleaning off more than one at once makes it take longer
    bool towelUsed = false;

    // can't use an already wet towel!
    if (it->has_flag("WET")) {
        p->add_msg_if_player(m_info, _("That %s is too wet to soak up any more liquid!"),
                             it->tname().c_str());


    // clean off the messes first, more important
    } else if (slime || boom || glow) {
        p->remove_effect("slimed");  // able to clean off all at once
        p->remove_effect("boomered");
        p->remove_effect("glowing");
        p->add_msg_if_player(_("You use the %s to clean yourself off, saturating it with slime!"),
                             it->tname().c_str());

        towelUsed = true;
        if (it->type->id == "towel") {
            it->make("towel_soiled");
        }

    // dry off from being wet
    } else if (abs(p->has_morale(MORALE_WET))) {
        p->rem_morale(MORALE_WET);
        for (int i = 0; i < num_bp; ++i) {
            p->body_wetness[i] = 0;
        }
        p->add_msg_if_player(_("You use the %s to dry off, saturating it with water!"),
                             it->tname().c_str());

        towelUsed = true;
        it->item_counter = 300;

    // default message
    } else {
        p->add_msg_if_player(_("You are already dry, the %s does nothing."), it->tname().c_str());
    }

    // towel was used
    if (towelUsed) {
        if ( mult == 0 ) {
            mult = 1;
        }
        p->moves -= 50 * mult;
        // change "towel" to a "towel_wet" (different flavor text/color)
        if (it->type->id == "towel") {
            it->make("towel_wet");
        }

        // WET, active items have their timer decremented every turn
        it->item_tags.insert("WET");
        it->active = true;
    }
    return it->type->charges_to_use();
}

int iuse::unfold_generic(player *p, item *it, bool, const tripoint& )
{
    if (p->is_underwater()) {
        p->add_msg_if_player(m_info, _("You can't do that while underwater."));
        return 0;
    }
    vehicle *veh = g->m.add_vehicle( vproto_id( "none" ), p->posx(), p->posy(), 0, 0, 0, false);
    if (veh == NULL) {
        p->add_msg_if_player(m_info, _("There's no room to unfold the %s."), it->tname().c_str());
        return 0;
    }
    veh->name = it->get_var( "vehicle_name" );
    if (!veh->restore(it->get_var( "folding_bicycle_parts" ))) {
        g->m.destroy_vehicle(veh);
        return 0;
    }
    g->m.add_vehicle_to_cache( veh );

    std::string unfold_msg = it->get_var( "unfold_msg" );
    if (unfold_msg.size() == 0) {
        unfold_msg = _("You painstakingly unfold the %s and make it ready to ride.");
    } else {
        unfold_msg = _(unfold_msg.c_str());
    }
    p->add_msg_if_player(unfold_msg.c_str(), veh->name.c_str());

    p->moves -= it->get_var( "moves", 500 );
    return 1;
}

int iuse::adrenaline_injector(player *p, item *it, bool, const tripoint& )
{
    if( p->is_npc() && p->stim > 100 ) {
        return 0;
    }

    p->moves -= 100;
    p->add_msg_if_player(_("You inject yourself with adrenaline."));

    item syringe( "syringe", it->bday );
    p->i_add( syringe );
    p->add_effect("adrenaline", 200);
    if (p->has_effect("adrenaline")) {
        //Massively boost stimulant level, risking death on an extended chain
        p->stim += 80;
    }

    if (p->has_effect("asthma")) {
        p->remove_effect("asthma");
        p->add_msg_if_player(m_good, _("The adrenaline causes your asthma to clear."));
    }
    return it->type->charges_to_use();
}

int iuse::jet_injector(player *p, item *it, bool, const tripoint& )
{
    if (it->charges < it->type->charges_to_use()) {
        p->add_msg_if_player(m_info, _("The jet injector is empty."), it->tname().c_str());
        return 0;
    } else {
        p->add_msg_if_player(_("You inject yourself with the jet injector."));
        // Intensity is 2 here because intensity = 1 is the comedown
        p->add_effect("jetinjector", 200, num_bp, false, 2);
        p->pkill += 20;
        p->stim += 10;
        p->healall(20);
    }

    if (p->has_effect("jetinjector")) {
        if (p->get_effect_dur("jetinjector") > 200) {
            p->add_msg_if_player(m_warning, _("Your heart is beating alarmingly fast!"));
        }
    }
    return it->type->charges_to_use();
}

int iuse::stimpack(player *p, item *it, bool, const tripoint& )
{
    if (p->get_item_position(it) >= -1) {
        p->add_msg_if_player(m_info,
                             _("You must wear the stimulant delivery system before you can activate it."));
        return 0;
    }     if (it->charges < it->type->charges_to_use()) {
        p->add_msg_if_player(m_info, _("The stimulant delivery system is empty."), it->tname().c_str());
        return 0;
    } else {
        p->add_msg_if_player(_("You inject yourself with the stimulants."));
        // Intensity is 2 here because intensity = 1 is the comedown
        p->add_effect("stimpack", 250, num_bp, false, 2);
        p->pkill += 2;
        p->stim += 20;
        p->fatigue -= 100;
        p->stamina = p->get_stamina_max();
    }
    return it->type->charges_to_use();
}

int iuse::radglove(player *p, item *it, bool, const tripoint& )
{
    if (p->get_item_position(it) >= -1) {
        p->add_msg_if_player(m_info,
                             _("You must wear the radiation biomonitor before you can activate it."));
        return 0;
    } else if (it->charges < it->type->charges_to_use()) {
        p->add_msg_if_player(m_info, _("The radiation biomonitor needs batteries to function."));
        return 0;
    } else {
        p->add_msg_if_player(_("You activate your radiation biomonitor."));
        if (p->radiation >= 1) {
            p->add_msg_if_player(m_warning, _("You are currently irradiated."));
            p->add_msg_player_or_say( m_info,
                _("Your radiation level: %d"),
                _("It says here that my radiation level is %d"),
                p->radiation );
        } else {
            p->add_msg_player_or_say( m_info,
                _("You are not currently irradiated."),
                _("It says I'm not irradiated") );
        }
        p->add_msg_if_player(_("Have a nice day!"));
    }

    return it->type->charges_to_use();
}


int iuse::contacts(player *p, item *it, bool, const tripoint& )
{
    if (p->is_underwater()) {
        p->add_msg_if_player(m_info, _("You can't do that while underwater."));
        return 0;
    }
    int duration = rng(80640, 120960); // Around 7 days.
    if (p->has_effect("contacts")) {
        if (query_yn(_("Replace your current lenses?"))) {
            p->moves -= 200;
            p->add_msg_if_player(_("You replace your current %s."), it->tname().c_str());
            p->remove_effect("contacts");
            p->add_effect("contacts", duration);
            return it->type->charges_to_use();
        } else {
            p->add_msg_if_player(_("You don't do anything with your %s."), it->tname().c_str());
            return 0;
        }
    } else if (p->has_trait("HYPEROPIC") || p->has_trait("MYOPIC") || p->has_trait("URSINE_EYE")) {
        p->moves -= 200;
        p->add_msg_if_player(_("You put the %s in your eyes."), it->tname().c_str());
        p->add_effect("contacts", duration);
        return it->type->charges_to_use();
    } else {
        p->add_msg_if_player(m_info, _("Your vision is fine already."));
        return 0;
    }
}

int iuse::talking_doll(player *p, item *it, bool, const tripoint& )
{
    if (it->charges < it->type->charges_to_use()) {
        p->add_msg_if_player(m_info, _("The %s's batteries are dead."), it->tname().c_str());
        return 0;
    }

    std::string label;

    if (it->type->id == "talking_doll") {
        label = "doll";
    } else {
        label = "creepy_doll";
    }

    const SpeechBubble speech = get_speech(label);

    sounds::ambient_sound(p->pos(), speech.volume, speech.text);

    return it->type->charges_to_use();
}

int iuse::gun_repair(player *p, item *it, bool, const tripoint& )
{
    if (it->charges < it->type->charges_to_use()) {
        return 0;
    }
    if (p->is_underwater()) {
        p->add_msg_if_player(m_info, _("You can't do that while underwater."));
        return 0;
    }
    ///\EFFECT_MECHANICS >1 allows gun repair
    if (p->skillLevel( skill_mechanics ) < 2) {
        p->add_msg_if_player(m_info, _("You need a mechanics skill of 2 to use this repair kit."));
        return 0;
    }
    int inventory_index = g->inv(_("Select the firearm to repair"));
    item *fix = &(p->i_at(inventory_index));
    if (fix == NULL || fix->is_null()) {
        p->add_msg_if_player(m_info, _("You do not have that item!"));
        return 0;
    }
    if (!is_firearm(*fix)) {
        p->add_msg_if_player(m_info, _("That isn't a firearm!"));
        return 0;
    }
    if (fix->damage == -1) {
        p->add_msg_if_player(m_info, _("You cannot improve your %s any more this way."),
                             fix->tname().c_str());
        return 0;
    }
    if ((fix->damage == 0) && p->skillLevel( skill_mechanics ) < 8) {
        p->add_msg_if_player(m_info, _("Your %s is already in peak condition."), fix->tname().c_str());
        p->add_msg_if_player(m_info, _("With a higher mechanics skill, you might be able to improve it."));
        return 0;
    }
    ///\EFFECT_MECHANICS >7 allows accurizing ranged weapons
    if ((fix->damage == 0) && p->skillLevel( skill_mechanics ) >= 8) {
        p->add_msg_if_player(m_good, _("You accurize your %s."), fix->tname().c_str());
        sounds::sound(p->pos(), 6, "");
        p->moves -= 2000 * p->fine_detail_vision_mod();
        p->practice( skill_mechanics, 10);
        fix->damage--;
    } else if (fix->damage >= 2) {
        p->add_msg_if_player(m_good, _("You repair your %s!"), fix->tname().c_str());
        sounds::sound(p->pos(), 8, "");
        p->moves -= 1000 * p->fine_detail_vision_mod();
        p->practice( skill_mechanics, 10);
        fix->damage--;
    } else {
        p->add_msg_if_player(m_good, _("You repair your %s completely!"),
                             fix->tname().c_str());
        sounds::sound(p->pos(), 8, "");
        p->moves -= 500 * p->fine_detail_vision_mod();
        p->practice( skill_mechanics, 10);
        fix->damage = 0;
    }
    return it->type->charges_to_use();
}

int iuse::misc_repair(player *p, item *it, bool, const tripoint& )
{
    if (it->charges < it->type->charges_to_use()) {
        return 0;
    }
    if (p->is_underwater()) {
        p->add_msg_if_player(m_info, _("You can't do that while underwater."));
        return 0;
    }
    if (p->fine_detail_vision_mod() > 4) {
        add_msg(m_info, _("You can't see to repair!"));
        return 0;
    }
    ///\EFFECT_FABRICATION >0 allows use of repair kit
    if (p->skillLevel( skill_fabrication ) < 1) {
        p->add_msg_if_player(m_info, _("You need a fabrication skill of 1 to use this repair kit."));
        return 0;
    }
    int inventory_index = g->inv_for_filter( _("Select the item to repair."), []( const item & itm ) {
        return ( !is_firearm(itm) ) && (itm.made_of("wood") || itm.made_of("paper") ||
                                 itm.made_of("bone") || itm.made_of("chitin") ) ;
    } );
    item *fix = &( p->i_at(inventory_index ) );
    if (fix == NULL || fix->is_null()) {
        p->add_msg_if_player(m_info, _("You do not have that item!"));
        return 0;
    }
    if ( is_firearm(*fix) ) {
        p->add_msg_if_player(m_info, _("That requires gunsmithing tools."));
        return 0;
    }
    if (!(fix->made_of("wood") || fix->made_of("paper") || fix->made_of("bone") ||
          fix->made_of("chitin"))) {
        p->add_msg_if_player(m_info, _("That isn't made of wood, paper, bone, or chitin!"));
        return 0;
    }
    if (fix->damage == -1) {
        p->add_msg_if_player(m_info, _("You cannot improve your %s any more this way."),
                             fix->tname().c_str());
        return 0;
    }
    if (fix->damage == 0 && fix->has_flag( "PRIMITIVE_RANGED_WEAPON" )) {
        p->add_msg_if_player(m_info, _("You cannot improve your %s any more this way."),
                             fix->tname().c_str());
        return 0;
    }
    if (fix->damage == 0) {
        p->add_msg_if_player(m_good, _("You reinforce your %s."), fix->tname().c_str());
        p->moves -= 1000 * p->fine_detail_vision_mod();
        p->practice( skill_fabrication, 10);
        fix->damage--;
    } else if (fix->damage >= 2) {
        p->add_msg_if_player(m_good, _("You repair your %s!"), fix->tname().c_str());
        p->moves -= 500 * p->fine_detail_vision_mod();
        p->practice( skill_fabrication, 10);
        fix->damage--;
    } else {
        p->add_msg_if_player(m_good, _("You repair your %s completely!"), fix->tname().c_str());
        p->moves -= 250 * p->fine_detail_vision_mod();
        p->practice( skill_fabrication, 10);
        fix->damage = 0;
    }
    return it->type->charges_to_use();
}

int iuse::bell(player *p, item *it, bool, const tripoint& )
{
    if (it->type->id == "cow_bell") {
        sounds::sound(p->pos(), 12, _("Clank! Clank!"));
        if (!p->is_deaf()) {
            const int cow_factor = 1 + (p->mutation_category_level.find("MUTCAT_CATTLE") ==
                                        p->mutation_category_level.end() ?
                                        0 :
                                        (p->mutation_category_level.find("MUTCAT_CATTLE")->second) / 8
                                       );
            if (x_in_y(cow_factor, 1 + cow_factor)) {
                p->add_morale(MORALE_MUSIC, 1, 15 * (cow_factor > 10 ? 10 : cow_factor));
            }
        }
    } else {
        sounds::sound(p->pos(), 4, _("Ring! Ring!"));
    }
    return it->type->charges_to_use();
}

int iuse::seed(player *p, item *it, bool, const tripoint& )
{
    if( p->is_npc() ||
        query_yn(_("Sure you want to eat the %s? You could plant it in a mound of dirt."),
            it->tname().c_str())) {
        return it->type->charges_to_use(); //This eats the seed object.
    }
    return 0;
}

int iuse::robotcontrol(player *p, item *it, bool, const tripoint& )
{
    if (it->charges < it->type->charges_to_use()) {
        p->add_msg_if_player(_("The %s's batteries are dead."), it->tname().c_str());
        return 0;

    }
    if( p->has_trait("ILLITERATE") ) {
        p->add_msg_if_player(_("You cannot read a computer screen."));
        return 0;
    }

    int choice = menu(true, _("Welcome to hackPRO!:"), _("Override IFF protocols"),
                      _("Set friendly robots to passive mode"),
                      _("Set friendly robots to combat mode"), _("Cancel"), NULL);
    switch( choice ) {
    case 1: { // attempt to make a robot friendly
            uimenu pick_robot;
            pick_robot.text = _("Choose an endpoint to hack.");
            // Build a list of all unfriendly robots in range.
            std::vector< monster* > mons;
            std::vector< tripoint > locations;
            int entry_num = 0;
            for( size_t i = 0; i < g->num_zombies(); ++i ) {
                monster &candidate = g->zombie( i );
                if( candidate.type->in_species( ROBOT ) && candidate.friendly == 0 &&
                    rl_dist( p->pos(), candidate.pos() ) <= 10 ) {
                    mons.push_back( &candidate );
                    pick_robot.addentry( entry_num++, true, MENU_AUTOASSIGN, candidate.name() );
                    tripoint seen_loc;
                    // Show locations of seen robots, center on player if robot is not seen
                    if( p->sees( candidate ) ) {
                        seen_loc = candidate.pos();
                    } else {
                        seen_loc = p->pos();
                    }
                    locations.push_back( seen_loc );
                }
            }
            if( mons.empty() ) {
                p->add_msg_if_player( m_info, _("No enemy robots in range.") );
                return it->type->charges_to_use();
            }
            pointmenu_cb callback( locations );
            pick_robot.callback = &callback;
            pick_robot.addentry( INT_MAX, true, -1, _( "Cancel" ) );
            pick_robot.query();
            const size_t mondex = pick_robot.ret;
            if( mondex >= mons.size() ) {
                p->add_msg_if_player(m_info, _("Never mind"));
                return it->type->charges_to_use();
            }
            monster *z = mons[mondex];
            p->add_msg_if_player(_("You start reprogramming the %s into an ally."), z->name().c_str());
            ///\EFFECT_INT speeds up robot reprogramming

            ///\EFFECT_COMPUTER speeds up robot reprogramming
            p->moves -= 1000 - p->int_cur * 10 - p->skillLevel( skill_computer ) * 10;
            ///\EFFECT_INT increases chance of successful robot reprogramming, vs difficulty

            ///\EFFECT_COMPUTER increases chance of successful robot reprogramming, vs difficulty
            float success = p->skillLevel( skill_computer ) - 1.5 * (z->type->difficulty) /
                            ((rng(2, p->int_cur) / 2) + (p->skillLevel( skill_computer ) / 2));
            if (success >= 0) {
                p->add_msg_if_player(_("You successfully override the %s's IFF protocols!"),
                                     z->name().c_str());
                z->friendly = -1;
            } else if (success >= -2) { //A near success
                p->add_msg_if_player(_("The %s short circuits as you attempt to reprogram it!"),
                                     z->name().c_str());
                z->apply_damage( p, bp_torso, rng( 1, 10 ) ); //damage it a little
                if( z->is_dead() ) {
                    p->practice( skill_computer, 10);
                    return it->type->charges_to_use(); // Do not do the other effects if the robot died
                }
                if (one_in(3)) {
                    p->add_msg_if_player(_("...and turns friendly!"));
                    if (one_in(3)) { //did the robot became friendly permanently?
                        z->friendly = -1; //it did
                    } else {
                        z->friendly = rng(5, 40); // it didn't
                    }
                }
            } else {
                p->add_msg_if_player(_("...but the robot refuses to acknowledge you as an ally!"));
            }
            p->practice( skill_computer, 10);
            return it->type->charges_to_use();
        }
        case 2: { //make all friendly robots stop their purposeless extermination of (un)life.
            p->moves -= 100;
            int f = 0; //flag to check if you have robotic allies
            for (size_t i = 0; i < g->num_zombies(); i++) {
                if (g->zombie(i).friendly != 0 && g->zombie(i).type->in_species( ROBOT )) {
                    p->add_msg_if_player(_("A following %s goes into passive mode."),
                                         g->zombie(i).name().c_str());
                    g->zombie(i).add_effect("docile", 1, num_bp, true);
                    f = 1;
                }
            }
            if (f == 0) {
                p->add_msg_if_player(_("You are not commanding any robots."));
                return 0;
            }
            return it->type->charges_to_use();
            break;
        }
        case 3: { //make all friendly robots terminate (un)life with extreme prejudice
            p->moves -= 100;
            int f = 0; //flag to check if you have robotic allies
            for (size_t i = 0; i < g->num_zombies(); i++) {
                if (g->zombie(i).friendly != 0 && g->zombie(i).has_flag(MF_ELECTRONIC)) {
                    p->add_msg_if_player(_("A following %s goes into combat mode."),
                                         g->zombie(i).name().c_str());
                    g->zombie(i).remove_effect("docile");
                    f = 1;
                }
            }
            if (f == 0) {
                p->add_msg_if_player(_("You are not commanding any robots."));
                return 0;
            }
            return it->type->charges_to_use();
            break;
        }

    }
    return 0;
}

void init_memory_card_with_random_stuff(player *, item *it)
{

    if (it->has_flag("MC_MOBILE") && (it->has_flag("MC_RANDOM_STUFF") ||
                                      it->has_flag("MC_SCIENCE_STUFF")) && !(it->has_flag("MC_USED") ||
                                              it->has_flag("MC_HAS_DATA"))) {

        it->item_tags.insert("MC_HAS_DATA");

        bool encrypted = false;

        if (it->has_flag("MC_MAY_BE_ENCRYPTED") && one_in(8)) {
            it->make(it->type->id + "_encrypted");
        }

        //some special cards can contain "MC_ENCRYPTED" flag
        if (it->has_flag("MC_ENCRYPTED")) {
            encrypted = true;
        }

        int data_chance = 2;

        //encrypted memory cards often contain data
        if (encrypted && !one_in(3)) {
            data_chance--;
        }

        //just empty memory card
        if (!one_in(data_chance)) {
            return;
        }

        //add someone's personal photos
        if (one_in(data_chance)) {

            //decrease chance to more data
            data_chance++;

            if (encrypted && one_in(3)) {
                data_chance--;
            }

            const int duckfaces_count = rng(5, 30);
            it->set_var( "MC_PHOTOS", duckfaces_count );
        }
        //decrease chance to music and other useful data
        data_chance++;
        if (encrypted && one_in(2)) {
            data_chance--;
        }

        if (one_in(data_chance)) {
            data_chance++;

            if (encrypted && one_in(3)) {
                data_chance--;
            }

            const int new_songs_count = rng(5, 15);
            it->set_var( "MC_MUSIC", new_songs_count );
        }
        data_chance++;
        if (encrypted && one_in(2)) {
            data_chance--;
        }

        if (one_in(data_chance)) {
            it->set_var( "MC_RECIPE", "SIMPLE" );
        }

        if (it->has_flag("MC_SCIENCE_STUFF")) {
            it->set_var( "MC_RECIPE", "SCIENCE" );
        }
    }
}

bool einkpc_download_memory_card(player *p, item *eink, item *mc)
{
    bool something_downloaded = false;
    if (mc->get_var( "MC_PHOTOS", 0 ) > 0) {
        something_downloaded = true;

        int new_photos = mc->get_var( "MC_PHOTOS", 0 );
        mc->erase_var( "MC_PHOTOS" );

        p->add_msg_if_player(m_good, string_format(
                                 ngettext("You download %d new photo into internal memory.",
                                          "You download %d new photos into internal memory.", new_photos),
                                                   new_photos).c_str());

        const int old_photos = eink->get_var( "EIPC_PHOTOS", 0 );
        eink->set_var( "EIPC_PHOTOS", old_photos + new_photos);
    }

    if (mc->get_var( "MC_MUSIC", 0 ) > 0) {
        something_downloaded = true;

        int new_songs = mc->get_var( "MC_MUSIC", 0 );
        mc->erase_var( "MC_MUSIC" );

        p->add_msg_if_player(m_good, string_format(
                                 ngettext("You download %d new song into internal memory.",
                                          "You download %d new songs into internal memory.", new_songs),
                                                   new_songs).c_str());

        const int old_songs = eink->get_var( "EIPC_MUSIC", 0 );
        eink->set_var( "EIPC_MUSIC", old_songs + new_songs);
    }

    if (!mc->get_var( "MC_RECIPE" ).empty()) {
        const bool science = mc->get_var( "MC_RECIPE" ) == "SCIENCE";

        mc->erase_var( "MC_RECIPE" );

        std::vector<const recipe *> candidates;

        for( auto &elem : recipe_dict ) {

            const int dif = ( elem )->difficulty;

            if (science) {
                if( ( elem )->cat != "CC_NONCRAFT" ) {
                    if (dif >= 3 && one_in(dif + 1)) {
                        candidates.push_back( elem );
                    }
                }
            } else {
                if( ( elem )->cat == "CC_FOOD" ) {
                    if (dif <= 3 && one_in(dif)) {
                        candidates.push_back( elem );
                    }
                }

            }


        }

        if (candidates.size() > 0) {

            const recipe *r = random_entry( candidates );
            const std::string rident = r->ident;

            const item dummy(r->result, 0);

            const auto old_recipes = eink->get_var( "EIPC_RECIPES" );
            if( old_recipes.empty() ) {
                something_downloaded = true;
                eink->set_var( "EIPC_RECIPES", "," + rident + "," );

                p->add_msg_if_player(m_good, _("You download a recipe for %s into the tablet's memory."),
                                     dummy.type_name().c_str());
            } else {
                if (old_recipes.find("," + rident + ",") == std::string::npos) {
                    something_downloaded = true;
                    eink->set_var( "EIPC_RECIPES", old_recipes + rident + "," );

                    p->add_msg_if_player(m_good, _("You download a recipe for %s into the tablet's memory."),
                                         dummy.type_name().c_str());
                } else {
                    p->add_msg_if_player(m_good, _("Your tablet already has a recipe for %s."),
                                         dummy.type_name().c_str());
                }
            }
        }
    }

    const auto monster_photos = mc->get_var( "MC_MONSTER_PHOTOS" );
    if( !monster_photos.empty() ) {
        something_downloaded = true;
        p->add_msg_if_player(m_good, _("You have updated your monster collection."));

        auto photos = eink->get_var( "EINK_MONSTER_PHOTOS" );
        if( photos.empty() ) {
            eink->set_var( "EINK_MONSTER_PHOTOS", monster_photos );
        } else {
            std::istringstream f(monster_photos);
            std::string s;
            while (getline(f, s, ',')) {

                if (s.size() == 0) {
                    continue;
                }

                const std::string mtype = s;
                getline(f, s, ',');
                char *chq = &s[0];
                const int quality = atoi(chq);

                const size_t eink_strpos = photos.find("," + mtype + ",");

                if (eink_strpos == std::string::npos) {
                    photos += mtype + "," + string_format("%d", quality) + ",";
                } else {

                    const size_t strqpos = eink_strpos + mtype.size() + 2;
                    char *chq = &photos[strqpos];
                    const int old_quality = atoi(chq);

                    if (quality > old_quality) {
                        chq = &string_format("%d", quality)[0];
                        photos[strqpos] = *chq;
                    }
                }

            }
            eink->set_var( "EINK_MONSTER_PHOTOS", photos );
        }
    }

    if (mc->has_flag("MC_TURN_USED")) {
        mc->clear_vars();
        mc->unset_flags();
        mc->make("mobile_memory_card_used");
    }

    if (!something_downloaded) {
        p->add_msg_if_player(m_info, _("This memory card does not contain any new data."));
        return false;
    }

    return true;

}

static const std::string &photo_quality_name( const int index )
{
    static std::array<std::string, 6> const names { {
        { _("awful") }, { _("bad") }, { _("not bad") }, { _("good") }, { _("fine") }, { _("exceptional") } } };
    return names[index];
}


int iuse::einktabletpc(player *p, item *it, bool t, const tripoint &pos)
{
    if (t) {
        if( it->get_var( "EIPC_MUSIC_ON" ) != "" ) {
            if( calendar::once_every(MINUTES(5)) ) {
                it->charges--;
            }

            //the more varied music, the better max mood.
            const int songs = it->get_var( "EIPC_MUSIC", 0 );
            play_music( p, pos, 8, std::min( 100, songs ) );
        }

        return 0;

    } else {

        enum {
            ei_cancel, ei_photo, ei_music, ei_recipe, ei_monsters, ei_download, ei_decrypt
        };

        if (p->is_underwater()) {
            p->add_msg_if_player(m_info, _("You can't do that while underwater."));
            return 0;
        }
        if (p->has_trait("ILLITERATE")) {
            add_msg(m_info, _("You cannot read a computer screen."));
            return 0;
        }
        if (p->has_trait("HYPEROPIC") && !p->is_wearing("glasses_reading")
            && !p->is_wearing("glasses_bifocal") && !p->has_effect("contacts")) {
            add_msg(m_info, _("You'll need to put on reading glasses before you can see the screen."));
            return 0;
        }

        uimenu amenu;

        amenu.selected = 0;
        amenu.text = _("Choose menu option:");
        amenu.addentry(ei_cancel, true, 'q', _("Cancel"));

        const int photos = it->get_var( "EIPC_PHOTOS", 0 );
        if( photos > 0 ) {
            amenu.addentry(ei_photo, true, 'p', _("Photos [%d]"), photos);
        } else {
            amenu.addentry(ei_photo, false, 'p', _("No photos on device"));
        }

        const int songs = it->get_var( "EIPC_MUSIC", 0 );
        if( songs > 0 ) {
            if (it->active) {
                amenu.addentry(ei_music, true, 'm', _("Turn music off"));
            } else {
                amenu.addentry(ei_music, true, 'm', _("Turn music on [%d]"), songs);
            }
        } else {
            amenu.addentry(ei_music, false, 'm', _("No music on device"));
        }

        if (it->get_var( "RECIPE" ) != "") {
            const item dummy(it->get_var( "RECIPE" ), 0);
            amenu.addentry(0, false, -1, _("Recipe: %s"), dummy.tname().c_str());
        }

        if (it->get_var( "EIPC_RECIPES" ) != "") {
            amenu.addentry(ei_recipe, true, 'r', _("View recipe on E-ink screen"));
        }

        if (it->get_var( "EINK_MONSTER_PHOTOS" ) != "") {
            amenu.addentry(ei_monsters, true, 'y', _("Your collection of monsters"));
        } else {
            amenu.addentry(ei_monsters, false, 'y', _("Collection of monsters is empty"));
        }

        amenu.addentry(ei_download, true, 'w', _("Download data from memory card"));

        ///\EFFECT_COMPUTER >2 allows decrypting memory cards more easily
        if (p->skillLevel( skill_computer ) > 2) {
            amenu.addentry(ei_decrypt, true, 'd', _("Decrypt memory card"));
        } else {
            amenu.addentry(ei_decrypt, false, 'd', _("Decrypt memory card (low skill)"));
        }

        amenu.query();

        const int choice = amenu.ret;

        if (ei_cancel == choice) {
            return 0;
        }

        if (ei_photo == choice) {

            const int photos = it->get_var( "EIPC_PHOTOS", 0 );
            const int viewed = std::min(photos, int(rng(10, 30)));
            const int count = photos - viewed;
            if (count == 0) {
                it->erase_var( "EIPC_PHOTOS" );
            } else {
                it->set_var( "EIPC_PHOTOS", count );
            }

            p->moves -= rng(3, 7) * 100;

            if (p->has_trait("PSYCHOPATH")) {
                p->add_msg_if_player(m_info, _("Wasted time, these pictures do not provoke your senses."));
            } else {
                p->add_morale(MORALE_PHOTOS, rng(15, 30), 100);

                const int random_photo = rng(1, 20);
                switch (random_photo) {
                    case 1:
                        p->add_msg_if_player(m_good, _("You used to have a dog like this..."));
                        break;
                    case 2:
                        p->add_msg_if_player(m_good, _("Ha-ha!  An amusing cat photo."));
                        break;
                    case 3:
                        p->add_msg_if_player(m_good, _("Excellent pictures of nature."));
                        break;
                    case 4:
                        p->add_msg_if_player(m_good, _("Food photos... your stomach rumbles!"));
                        break;
                    case 5:
                        p->add_msg_if_player(m_good, _("Some very interesting travel photos."));
                        break;
                    case 6:
                        p->add_msg_if_player(m_good, _("Pictures of a concert of popular band."));
                        break;
                    case 7:
                        p->add_msg_if_player(m_good, _("Photos of someone's luxurious house."));
                        break;
                    default:
                        p->add_msg_if_player(m_good, _("You feel nostalgic as you stare at the photo."));
                        break;
                }
            }

            return it->type->charges_to_use();
        }

        if (ei_music == choice) {

            p->moves -= 30;

            if (it->active) {
                it->active = false;
                it->erase_var( "EIPC_MUSIC_ON" );

                p->add_msg_if_player(m_info, _("You turned off music on your %s."), it->tname().c_str());
            } else {
                it->active = true;
                it->set_var( "EIPC_MUSIC_ON", "1" );

                p->add_msg_if_player(m_info, _("You turned on music on your %s."), it->tname().c_str());

            }

            return it->type->charges_to_use();
        }

        if (ei_recipe == choice) {
            p->moves -= 50;

            uimenu rmenu;

            rmenu.selected = 0;
            rmenu.text = _("Choose recipe to view:");
            rmenu.addentry(0, true, 'q', _("Cancel"));

            std::vector<std::string> candidate_recipes;
            std::istringstream f(it->get_var( "EIPC_RECIPES" ));
            std::string s;
            int k = 1;
            while (getline(f, s, ',')) {

                if (s.size() == 0) {
                    continue;
                }

                candidate_recipes.push_back(s);

                auto recipe = recipe_by_name( s );
                if( recipe ) {
                    rmenu.addentry( k++, true, -1, item::nname( recipe->result ) );
                }
            }

            rmenu.query();

            const int rchoice = rmenu.ret;
            if (0 == rchoice) {
                return it->type->charges_to_use();
            } else {
                it->item_tags.insert("HAS_RECIPE");
                const auto rec_id = candidate_recipes[rchoice - 1];
                it->set_var( "RECIPE", rec_id );

                auto recipe = recipe_by_name( rec_id );
                if( recipe ) {
                    p->add_msg_if_player(m_info,
                        _("You change the e-ink screen to show a recipe for %s."),
                                         item::nname( recipe->result ).c_str());
                }
            }

            return it->type->charges_to_use();
        }

        if (ei_monsters == choice) {

            uimenu pmenu;

            pmenu.selected = 0;
            pmenu.text = _("Your collection of monsters:");
            pmenu.addentry(0, true, 'q', _("Cancel"));

            std::vector<mtype_id> monster_photos;

            std::istringstream f(it->get_var( "EINK_MONSTER_PHOTOS" ));
            std::string s;
            int k = 1;
            while (getline(f, s, ',')) {
                if (s.size() == 0) {
                    continue;
                }
                monster_photos.push_back( mtype_id( s ) );
                std::string menu_str;
                const monster dummy( monster_photos.back() );
                menu_str = dummy.name();
                getline(f, s, ',');
                char *chq = &s[0];
                const int quality = atoi(chq);
                menu_str += " [" + photo_quality_name( quality ) + "]";
                pmenu.addentry(k++, true, -1, menu_str.c_str());
            }

            int choice;
            do {
                pmenu.query();
                choice = pmenu.ret;

                if (0 == choice) {
                    break;
                }

                const monster dummy( monster_photos[choice - 1] );
                popup(dummy.type->description.c_str());
            } while (true);
            return it->type->charges_to_use();
        }

        if (ei_download == choice) {

            p->moves -= 200;

            const int inventory_index = g->inv_for_flag("MC_MOBILE", _("Insert memory card"), false);
            item *mc = &(p->i_at(inventory_index));

            if (mc == NULL || mc->is_null()) {
                p->add_msg_if_player(m_info, _("You do not have that item!"));
                return it->type->charges_to_use();
            }
            if (!mc->has_flag("MC_MOBILE")) {
                p->add_msg_if_player(m_info, _("This is not a compatible memory card."));
                return it->type->charges_to_use();
            }

            init_memory_card_with_random_stuff(p, mc);

            if (mc->has_flag("MC_ENCRYPTED")) {
                p->add_msg_if_player(m_info, _("This memory card is encrypted."));
                return it->type->charges_to_use();
            }
            if (!mc->has_flag("MC_HAS_DATA")) {
                p->add_msg_if_player(m_info, _("This memory card does not contain any new data."));
                return it->type->charges_to_use();
            }

            einkpc_download_memory_card(p, it, mc);

            return it->type->charges_to_use();
        }

        if (ei_decrypt == choice) {
            p->moves -= 200;
            const int inventory_index = g->inv_for_flag("MC_MOBILE", _("Insert memory card"), false);
            item *mc = &(p->i_at(inventory_index));

            if (mc == NULL || mc->is_null()) {
                p->add_msg_if_player(m_info, _("You do not have that item!"));
                return it->type->charges_to_use();
            }
            if (!mc->has_flag("MC_MOBILE")) {
                p->add_msg_if_player(m_info, _("This is not a compatible memory card."));
                return it->type->charges_to_use();
            }

            init_memory_card_with_random_stuff(p, mc);

            if (!mc->has_flag("MC_ENCRYPTED")) {
                p->add_msg_if_player(m_info, _("This memory card is not encrypted."));
                return it->type->charges_to_use();
            }

            p->practice( skill_computer, rng(2, 5));

            ///\EFFECT_INT increases chance of safely decrypting memory card

            ///\EFFECT_COMPUTER increases chance of safely decrypting memory card
            const int success = p->skillLevel( skill_computer ) * rng(1, p->skillLevel( skill_computer )) *
                rng(1, p->int_cur) - rng(30, 80);
            if (success > 0) {
                p->practice( skill_computer , rng(5, 10));
                p->add_msg_if_player(m_good, _("You successfully decrypted content on %s!"),
                                     mc->tname().c_str());
                einkpc_download_memory_card(p, it, mc);
            } else {
                if (success > -10 || one_in(5)) {
                    p->add_msg_if_player(m_neutral, _("You failed to decrypt the %s."), mc->tname().c_str());
                } else {
                    p->add_msg_if_player(m_bad, _("You tripped the firmware protection, and the card deleted its data!"));
                    mc->clear_vars();
                    mc->unset_flags();
                    mc->make("mobile_memory_card_used");
                }
            }
            return it->type->charges_to_use();
        }
    }
    return 0;
}

int iuse::camera(player *p, item *it, bool, const tripoint& )
{
    enum {c_cancel, c_shot, c_photos, c_upload};

    uimenu amenu;

    amenu.selected = 0;
    amenu.text = _("What to do with camera?");
    amenu.addentry(c_shot, true, 'p', _("Take a photo"));
    if (it->get_var( "CAMERA_MONSTER_PHOTOS" ) != "") {
        amenu.addentry(c_photos, true, 'l', _("List photos"));
        amenu.addentry(c_upload, true, 'u', _("Upload photos to memory card"));
    } else {
        amenu.addentry(c_photos, false, 'l', _("No photos in memory"));
    }

    amenu.addentry(c_cancel, true, 'q', _("Cancel"));

    amenu.query();
    const int choice = amenu.ret;

    if (c_cancel == choice) {
        return 0;
    }

    if (c_shot == choice) {

        tripoint aim_point = g->look_around();

        if( aim_point == tripoint_min ) {
            p->add_msg_if_player(_("Never mind."));
            return 0;
        }

        if( aim_point == p->pos() ) {
            p->add_msg_if_player(_("You decide not to flash yourself."));
            return 0;
        }

        const int sel_zid = g->mon_at( aim_point, true );
        const int sel_npcID = g->npc_at( aim_point );

        if (sel_zid == -1 && sel_npcID == -1) {
            p->add_msg_if_player(_("There's nothing particularly interesting there."));
            return 0;
        }

        std::vector<tripoint> trajectory = line_to( p->pos(), aim_point, 0, 0 );
        trajectory.push_back(aim_point);

        p->moves -= 50;
        sounds::sound( p->pos(), 8, _("Click.") );

        for (auto &i : trajectory) {

            int zid = g->mon_at( i, true );
            int npcID = g->npc_at(i);

            if (zid != -1 || npcID != -1) {
                int dist = rl_dist( p->pos(), i );

                int camera_bonus = it->has_flag("CAMERA_PRO") ? 10 : 0;
                int photo_quality = 20 - rng(dist, dist * 2) * 2 + rng(camera_bonus / 2, camera_bonus);
                if (photo_quality > 5) {
                    photo_quality = 5;
                }
                if (photo_quality < 0) {
                    photo_quality = 0;
                }
                if (p->has_effect("blind") || p->worn_with_flag("BLIND")) {
                    photo_quality /= 2;
                }

                const std::string quality_name = photo_quality_name( photo_quality );

                if (zid != -1) {
                    monster &z = g->zombie(zid);

                    if (dist < 4 && one_in(dist + 2) && z.has_flag(MF_SEES)) {
                        p->add_msg_if_player(_("%s looks blinded."), z.name().c_str());
                        z.add_effect("blind", rng(5, 10));
                    }

                    // shoot past small monsters and hallucinations
                    if (zid != sel_zid && (z.type->size <= MS_SMALL || z.is_hallucination() || z.type->in_species( HALLUCINATION ))) {
                        continue;
                    }

                    // get an empty photo if the target is a hallucination
                    if (zid == sel_zid && (z.is_hallucination() || z.type->in_species( HALLUCINATION ))) {
                        p->add_msg_if_player(_("Strange... there's nothing in the picture?"));
                        return it->type->charges_to_use();
                    }

                    if (z.mission_id != -1) {
                        //quest processing...
                    }

                    if (zid == sel_zid) {
                        // if the loop makes it to the target, take its photo
                        if (p->has_effect("blind") || p->worn_with_flag("BLIND")) {
                            p->add_msg_if_player(_("You took a photo of %s."), z.name().c_str());
                        } else {
                            p->add_msg_if_player(_("You took a %1$s photo of %2$s."), quality_name.c_str(),
                                             z.name().c_str());
                        }
                    } else {
                        // or take a photo of the monster that's in the way
                        p->add_msg_if_player(m_warning, _("A %s got in the way of your photo."), z.name().c_str());
                        photo_quality = 0;
                    }

                    const std::string mtype = z.type->id.str();

                    auto monster_photos = it->get_var( "CAMERA_MONSTER_PHOTOS" );
                    if (monster_photos == "") {
                        monster_photos = "," + mtype + "," + string_format("%d",
                                photo_quality) + ",";
                    } else {

                        const size_t strpos = monster_photos.find("," + mtype + ",");

                        if (strpos == std::string::npos) {
                            monster_photos += mtype + "," + string_format("%d", photo_quality) + ",";
                        } else {

                            const size_t strqpos = strpos + mtype.size() + 2;
                            char *chq = &monster_photos[strqpos];
                            const int old_quality = atoi(chq);

                            if (!p->has_effect("blind") && !p->worn_with_flag("BLIND")) {
                                if (photo_quality > old_quality) {
                                    chq = &string_format("%d", photo_quality)[0];
                                    monster_photos[strqpos] = *chq;

                                    p->add_msg_if_player(_("This photo is better than the previous one."));

                                }
                            }
                        }
                    }
                    it->set_var( "CAMERA_MONSTER_PHOTOS", monster_photos );

                    return it->type->charges_to_use();

                } else {
                    npc *guy = g->active_npc[npcID];

                    if (dist < 4 && one_in(dist + 2)) {
                        p->add_msg_if_player(_("%s looks blinded."), guy->name.c_str());
                        guy->add_effect("blind", rng(5, 10));
                    }

                    //just photo, no save. Maybe in the future we will need to create CAMERA_NPC_PHOTOS
                    if (npcID == sel_npcID) {
                        if (p->has_effect("blind") || p->worn_with_flag("BLIND")) {
                            p->add_msg_if_player(_("You took a photo of %s."), guy->name.c_str());
                        } else {
                            p->add_msg_if_player(_("You took a %1$s photo of %2$s."), quality_name.c_str(),
                                             guy->name.c_str());
                        }
                    } else {
                        p->add_msg_if_player(m_warning, _("%s got in the way of your photo."), guy->name.c_str());
                        photo_quality = 0;
                    }

                    return it->type->charges_to_use();
                }

                return it->type->charges_to_use();
            }

        }

        return it->type->charges_to_use();
    }

    if (c_photos == choice) {

        if (p->has_effect("blind") || p->worn_with_flag("BLIND")) {
            p->add_msg_if_player(_("You can't see the camera screen, you're blind."));
            return 0;
        }

        uimenu pmenu;

        pmenu.selected = 0;
        pmenu.text = _("Critter photos saved on camera:");
        pmenu.addentry(0, true, 'q', _("Cancel"));

        std::vector<mtype_id> monster_photos;

        std::istringstream f(it->get_var( "CAMERA_MONSTER_PHOTOS" ));
        std::string s;
        int k = 1;
        while (getline(f, s, ',')) {

            if (s.size() == 0) {
                continue;
            }

            monster_photos.push_back( mtype_id( s ) );

            std::string menu_str;

            const monster dummy( monster_photos.back() );
            menu_str = dummy.name();

            getline(f, s, ',');
            char *chq = &s[0];
            const int quality = atoi(chq);

            menu_str += " [" + photo_quality_name( quality ) + "]";

            pmenu.addentry(k++, true, -1, menu_str.c_str());
        }

        int choice;
        do {
            pmenu.query();
            choice = pmenu.ret;

            if (0 == choice) {
                break;
            }

            const monster dummy( monster_photos[choice - 1] );
            popup(dummy.type->description.c_str());

        } while (true);

        return it->type->charges_to_use();
    }

    if (c_upload == choice) {

        if (p->has_effect("blind") || p->worn_with_flag("BLIND")) {
            p->add_msg_if_player(_("You can't see the camera screen, you're blind."));
            return 0;
        }

        p->moves -= 200;

        const int inventory_index = g->inv_for_flag("MC_MOBILE", _("Insert memory card"), false);
        item *mc = &(p->i_at(inventory_index));

        if (mc == NULL || mc->is_null()) {
            p->add_msg_if_player(m_info, _("You do not have that item!"));
            return it->type->charges_to_use();
        }
        if (!mc->has_flag("MC_MOBILE")) {
            p->add_msg_if_player(m_info, _("This is not a compatible memory card."));
            return it->type->charges_to_use();
        }

        init_memory_card_with_random_stuff(p, mc);

        if (mc->has_flag("MC_ENCRYPTED")) {
            if (!query_yn(_("This memory card is encrypted.  Format and clear data?"))) {
                return it->type->charges_to_use();
            }
        }
        if (mc->has_flag("MC_HAS_DATA")) {
            if (!query_yn(_("Are you sure you want to clear the old data on the card?"))) {
                return it->type->charges_to_use();
            }
        }

        mc->make("mobile_memory_card");
        mc->clear_vars();
        mc->unset_flags();
        mc->item_tags.insert("MC_HAS_DATA");

        mc->set_var( "MC_MONSTER_PHOTOS", it->get_var( "CAMERA_MONSTER_PHOTOS" ) );
        p->add_msg_if_player(m_info, _("You upload monster photos to memory card."));

        return it->type->charges_to_use();
    }

    return it->type->charges_to_use();
}

int iuse::ehandcuffs(player *p, item *it, bool t, const tripoint &pos)
{
    if (t) {

        if (g->m.has_flag("SWIMMABLE", pos.x, pos.y)) {
            it->item_tags.erase("NO_UNWIELD");
            it->charges = 0;
            it->active = false;
            add_msg(m_good, _("%s automatically turned off!"), it->tname().c_str());
            return it->type->charges_to_use();
        }

        if (it->charges == 0) {

            sounds::sound(pos, 2, "Click.");
            it->item_tags.erase("NO_UNWIELD");
            it->active = false;

            if (p->has_item(it) && p->weapon.type->id == "e_handcuffs") {
                add_msg(m_good, _("%s on your hands opened!"), it->tname().c_str());
            }

            return it->type->charges_to_use();
        }

        if (p->has_item(it)) {
            if (p->has_active_bionic("bio_shock") && p->power_level >= 2 && one_in(5)) {
                p->charge_power(-2);

                it->item_tags.erase("NO_UNWIELD");
                it->charges = 0;
                it->active = false;
                add_msg(m_good, _("The %s crackle with electricity from your bionic, then come off your hands!"), it->tname().c_str());

                return it->type->charges_to_use();
            }
        }

        if( calendar::once_every(MINUTES(1)) ) {
            sounds::sound(pos, 10, _("a police siren, whoop WHOOP."));
        }

        const int x = it->get_var( "HANDCUFFS_X", 0 );
        const int y = it->get_var( "HANDCUFFS_Y", 0 );

        if ((it->charges > it->type->maximum_charges() - 1000) && (x != pos.x || y != pos.y)) {

            if (p->has_item(it) && p->weapon.type->id == "e_handcuffs") {

                if( p->is_elec_immune() ) {
                    if( one_in( 10 ) ) {
                        add_msg( m_good, _("The cuffs try to shock you, but you're protected from electrocution.") );
                    }
                } else {
                    add_msg(m_bad, _("Ouch, the cuffs shock you!"));

                    p->apply_damage(nullptr, bp_arm_l, rng(0, 2));
                    p->apply_damage(nullptr, bp_arm_r, rng(0, 2));
                    p->mod_pain(rng(2, 5));

                }

            } else {
                add_msg(m_bad, _("The %s spark with electricity!"), it->tname().c_str());
            }

            it->charges -= 50;
            if (it->charges < 1) {
                it->charges = 1;
            }

            it->set_var( "HANDCUFFS_X", pos.x );
            it->set_var( "HANDCUFFS_Y", pos.y );

            return it->type->charges_to_use();

        }

        return it->type->charges_to_use();

    }

    if (it->active) {
        add_msg(_("The %s are clamped tightly on your wrists.  You can't take them off."),
                it->tname().c_str());
    } else {
        add_msg(_("The %s have discharged and can be taken off."), it->tname().c_str());
    }

    return it->type->charges_to_use();
}

int iuse::radiocar(player *p, item *it, bool, const tripoint& )
{
    int choice = -1;
    if (it->contents.empty()) {
        choice = menu(true, _("Using RC car:"), _("Turn on"),
                      _("Put a bomb to car"), _("Cancel"), NULL);
    } else if (it->contents.size() == 1) {
        choice = menu(true, _("Using RC car:"), _("Turn on"),
                      it->contents[0].tname().c_str(), _("Cancel"), NULL);
    }
    if (choice == 3) {
        return 0;
    }

    if (choice == 1) { //Turn car ON
        if( it->charges <= 0 ) {
            p->add_msg_if_player(_("The RC car's batteries seem to be dead."));
            return 0;
        }

        item bomb;

        if( !it->contents.empty() ) {
            bomb = it->contents[0];
        }

        it->make("radio_car_on");

        it->active = true;

        if( !(bomb.is_null()) ) {
            it->put_in(bomb);
        }

        p->add_msg_if_player(
            _("You turned on your RC car, now place it on ground, and use radio control to play."));

        return 0;
    }

    if (choice == 2) {

        if( it->contents.empty() ) { //arming car with bomb
            int inventory_index = g->inv_for_flag("RADIOCARITEM", _("Arm what?"), false);
            item *put = &(p->i_at(inventory_index));
            if (put == NULL || put->is_null()) {
                p->add_msg_if_player(m_info, _("You do not have that item!"));
                return 0;
            }

            if (put->has_flag("RADIOCARITEM") && ((put->volume() <= 5) || (put->weight() <= 2000))) {
                p->moves -= 300;
                p->add_msg_if_player(_("You armed your RC car with %s."),
                                     put->tname().c_str());
                it->put_in(p->i_rem(inventory_index));
            } else if (!put->has_flag("RADIOCARITEM")) {
                p->add_msg_if_player(_("RC car with %s ? How?"),
                put->tname().c_str());
            } else {
                p->add_msg_if_player(_("Your %s is too heavy or bulky for this RC car."),
                                     put->tname().c_str());
            }
        } else { // Disarm the car
            p->moves -= 150;
            item &bomb = it->contents[0];

            p->inv.assign_empty_invlet(bomb, true); // force getting an invlet.
            p->i_add(bomb);
            it->contents.erase(it->contents.begin());

            p->add_msg_if_player(_("You disarmed your RC car"));
        }
    }

    return it->type->charges_to_use();
}

int iuse::radiocaron(player *p, item *it, bool t, const tripoint &pos)
{
    if (t) {
        //~Sound of a radio controlled car moving around
        sounds::sound(pos, 6, _("buzzz..."));

        return it->type->charges_to_use();
    } else if ( it->charges <= 0 ) {
        // Deactivate since other mode has an iuse too.
        it->active = false;
        return 0;
    }

    int choice = menu(true, _("What do with activated RC car:"), _("Turn off"),
                      _("Cancel"), NULL);

    if (choice == 2) {
        return it->type->charges_to_use();
    }

    if (choice == 1) {
        item bomb;

        if (!it->contents.empty()) {
            bomb = it->contents[0];
        }

        it->make("radio_car");
        it->active = false;

        if (!(bomb.is_null())) {
            it->put_in(bomb);
        }

        p->add_msg_if_player(_("You turned off your RC car"));
        return it->type->charges_to_use();
    }

    return it->type->charges_to_use();
}

void sendRadioSignal(player *p, std::string signal)
{
    for (size_t i = 0; i < p->inv.size(); i++) {
        item &it = p->inv.find_item(i);

        if (it.has_flag("RADIO_ACTIVATION") && it.has_flag(signal)) {
            sounds::sound(p->pos(), 6, _("beep."));

            auto tmp = dynamic_cast<const it_tool *>(it.type);
            if( it.has_flag("RADIO_INVOKE_PROC") ) {
                // Invoke twice: first to transform, then later to proc
                tmp->invoke( p, &it, p->pos() );
                it.charges = 0;
                // The type changed
                tmp = dynamic_cast<const it_tool *>(it.type);
            }

            tmp->invoke(p, &it, p->pos());
        }
    }

    g->m.trigger_rc_items( signal );
}

int iuse::radiocontrol(player *p, item *it, bool t, const tripoint& )
{
    if (t) {
        if (it->charges == 0) {
            it->active = false;
            p->remove_value( "remote_controlling" );
        } else if( p->get_value( "remote_controlling" ) == "" ) {
            it->active = false;
        }

        return it->type->charges_to_use();
    }

    int choice = -1;
    const char *car_action = NULL;

    if (!it->active) {
        car_action = _("Take control of RC car.");
    } else {
        car_action = _("Stop controlling RC car.");
    }

    choice = menu(true, _("What do with radio control:"), _("Nothing"), car_action,
                  _("Press red button"), _("Press blue button"), _("Press green button"), NULL);

    if (choice == 1) {
        return 0;
    } else if (choice == 2) {
        if( it->active ) {
            it->active = false;
            p->remove_value( "remote_controlling" );
        } else {
            std::list<std::pair<tripoint, item *>> rc_pairs = g->m.get_rc_items();
            tripoint rc_item_location = {999, 999, 999};
            // TODO: grab the closest car or similar?
            for( auto &rc_pairs_rc_pair : rc_pairs ) {
                if( rc_pairs_rc_pair.second->type->id == "radio_car_on" &&
                    rc_pairs_rc_pair.second->active ) {
                    rc_item_location = rc_pairs_rc_pair.first;
                }
            }
            if( rc_item_location.x == 999 ) {
                p->add_msg_if_player(_("No active RC cars on ground and in range."));
                return it->type->charges_to_use();
            } else {
                std::stringstream car_location_string;
                // Populate with the point and stash it.
                car_location_string << rc_item_location.x << ' ' <<
                    rc_item_location.y << ' ' << rc_item_location.z;
                p->add_msg_if_player(m_good, _("You take control of the RC car."));

                p->set_value( "remote_controlling", car_location_string.str() );
                it->active = true;
            }
        }
    } else if (choice > 2) {
        std::string signal = "RADIOSIGNAL_";
        std::stringstream choice_str;
        choice_str << (choice - 2);
        signal += choice_str.str();

        auto item_list = p->get_radio_items();
        for( auto &elem : item_list ) {
            if( ( elem )->has_flag( "BOMB" ) && ( elem )->has_flag( signal ) ) {
                p->add_msg_if_player( m_warning,
                    _("The %s in you inventory would explode on this signal.  Place it down before sending the signal."),
                    ( elem )->display_name().c_str() );
                return 0;
            }
        }

        p->add_msg_if_player(_("Click."));
        sendRadioSignal(p, signal);
        p->moves -= 150;
    }

    return it->type->charges_to_use();
}

static bool hackveh(player *p, item *it, vehicle *veh)
{
    if( !veh->is_locked || !veh->has_security_working() ) {
        return true;
    }
    bool advanced = veh->all_parts_with_feature( "REMOTE_CONTROLS", true ).size() > 0;
    if( advanced && veh->is_locked && veh->is_alarm_on ) {
        p->add_msg_if_player( m_bad, _("This vehicle's security system has locked you out!") );
        return false;
    }

    ///\EFFECT_INT increases chance of bypassing vehicle security system

    ///\EFFECT_COMPUTER increases chance of bypassing vehicle security system
    int roll = dice( p->skillLevel( skill_computer ) + 2, p->int_cur ) - ( advanced ? 50 : 25 );
    int effort = 0;
    bool success = false;
    if( roll < -20 ) { // Really bad rolls will trigger the alarm before you know it exists
        effort = 1;
        p->add_msg_if_player( m_bad, _("You trigger the alarm!") );
        veh->is_alarm_on = true;
    } else if( roll >= 20 ) { // Don't bother the player if it's trivial
        effort = 1;
        p->add_msg_if_player( m_good, _("You quickly bypass the security system!") );
        success = true;
    }

    if( effort == 0 && !query_yn( _("Try to hack this car's security system?") ) ) {
        // Scanning for security systems isn't free
        p->moves -= 100;
        it->charges -= 1;
        return false;
    }

    p->practice( skill_computer, advanced ? 10 : 3 );
    if( roll < -10 ) {
        effort = rng( 4, 8 );
        p->add_msg_if_player( m_bad, _("You waste some time, but fail to affect the security system.") );
    } else if( roll < 0 ) {
        effort = 1;
        p->add_msg_if_player( m_bad, _("You fail to affect the security system.") );
    } else if( roll < 20 ) {
        effort = rng( 2, 8 );
        p->add_msg_if_player( m_mixed, _("You take some time, but manage to bypass the security system!") );
        success = true;
    }

    p->moves -= effort * 100;
    it->charges -= effort;
    if( success && advanced ) { // Unlock controls, but only if they're drive-by-wire
        veh->is_locked = false;
    }
    return success;
}

vehicle *pickveh( const tripoint& center, bool advanced )
{
    static const std::string ctrl = "CONTROLS";
    static const std::string advctrl = "REMOTE_CONTROLS";
    uimenu pmenu;
    pmenu.title = _("Select vehicle to access");
    std::vector< vehicle* > vehs;

    for( auto &veh : g->m.get_vehicles() ) {
        auto &v = veh.v;
        const auto gp = v->global_pos();
        if( rl_dist( center.x, center.y, gp.x, gp.y ) < 40 &&
            v->fuel_left( "battery", true ) > 0 &&
            ( v->all_parts_with_feature( advctrl, true ).size() > 0 ||
            ( !advanced && v->all_parts_with_feature( ctrl, true ).size() > 0 ) ) ) {
            vehs.push_back( v );
        }
    }
    std::vector<tripoint> locations;
    for( int i = 0; i < (int)vehs.size(); i++ ) {
        auto veh = vehs[i];
        locations.push_back( veh->global_pos3() );
        pmenu.addentry( i, true, MENU_AUTOASSIGN, veh->name.c_str() );
    }

    if( vehs.size() == 0 ) {
        add_msg( m_bad, _("No vehicle available.") );
        return nullptr;
    }

    pmenu.addentry( vehs.size(), true, 'q', _("Cancel") );
    pointmenu_cb callback( locations );
    pmenu.callback = &callback;
    pmenu.w_y = 0;
    pmenu.query();

    if( pmenu.ret < 0 || pmenu.ret >= (int)vehs.size() ) {
        return nullptr;
    } else {
        return vehs[pmenu.ret];
    }
}

int iuse::remoteveh(player *p, item *it, bool t, const tripoint &pos)
{
    vehicle *remote = g->remoteveh();
    if( t ) {
        bool stop = false;
        if( it->charges == 0 ) {
            p->add_msg_if_player( m_bad, _("The remote control's battery goes dead.") );
            stop = true;
        } else if( remote == nullptr ) {
            p->add_msg_if_player( _("Lost contact with the vehicle.") );
            stop = true;
        } else if( remote->fuel_left( "battery", true ) == 0 ) {
            p->add_msg_if_player( m_bad, _("The vehicle's battery died.") );
            stop = true;
        }
        if( stop ) {
            it->active = false;
            g->setremoteveh( nullptr );
        }

        return it->type->charges_to_use();
    }

    bool controlling = it->active && remote != nullptr;
    int choice = menu(true, _("What to do with remote vehicle control:"), _("Nothing"),
                      controlling ? _("Stop controlling the vehicle.") : _("Take control of a vehicle."),
                      _("Execute one vehicle action"), NULL);

   if (choice < 2 || choice > 3 ) {
        return 0;
    }

    if( choice == 2 && controlling ) {
        it->active = false;
        g->setremoteveh( nullptr );
        return 0;
    }

    int px = g->u.view_offset.x;
    int py = g->u.view_offset.y;

    vehicle* veh = pickveh( pos, choice == 2 );

    if( veh == nullptr ) {
        return 0;
    }

    if( !hackveh( p, it, veh ) ) {
        return 0;
    }

    if( choice == 2 ) {
        it->active = true;
        g->setremoteveh( veh );
        p->add_msg_if_player(m_good, _("You take control of the vehicle."));
        if( !veh->engine_on ) {
            veh->start_engines();
        }
    } else if( choice == 3 ) {
        veh->use_controls( pos );
    } else {
        return 0;
    }

    g->u.view_offset.x = px;
    g->u.view_offset.y = py;
    return it->type->charges_to_use();
}

bool multicooker_hallu(player *p)
{
    p->moves -= 200;
    const int random_hallu = rng(1, 7);
    std::vector<tripoint> points;
    switch (random_hallu) {

        case 1:
            add_msg(m_info, _("And when you gaze long into a screen, the screen also gazes into you."));
            return true;

        case 2:
            add_msg(m_bad, _("The multi-cooker boiled your head!"));
            return true;

        case 3:
            add_msg(m_info, _("The characters on the screen display an obscene joke.  Strange humor."));
            return true;

        case 4:
            //~ Single-spaced & lowercase are intentional, conveying hurried speech-KA101
            add_msg(m_warning, _("Are you sure?! the multi-cooker wants to poison your food!"));
            return true;

        case 5:
            add_msg(m_info,
                    _("The multi-cooker argues with you about the taste preferences.  You don't want to deal with it."));
            return true;

        case 6:

            for (int x = p->posx() - 1; x <= p->posx() + 1; x++)
                for (int y = p->posy() - 1; y <= p->posy() + 1; y++) {
                    tripoint pt(x, y, p->posz());
                    if (g->is_empty( pt )) {
                        points.push_back( pt );
                    }
                }

            if (!one_in(5)) {
                add_msg(m_warning, _("The multi-cooker runs away!"));
                const tripoint random_point = random_entry( points );
                if (g->summon_mon(mon_hallu_multicooker, random_point)) {
                    monster *m = g->monster_at(random_point);
                    m->hallucination = true;
                    m->add_effect("run", 1, num_bp, true);
                }
            } else {
                add_msg(m_bad, _("You're surrounded by aggressive multi-cookers!"));

                for( auto &point : points ) {
                    if (g->summon_mon(mon_hallu_multicooker, point )) {
                        monster *m = g->monster_at(point);
                        m->hallucination = true;
                    }
                }
            }
            return true;

        default:
            return false;
    }

}

int iuse::multicooker(player *p, item *it, bool t, const tripoint &pos)
{
    if (t) {
        if (it->charges == 0) {
            it->active = false;
            return 0;
        }

        int cooktime = it->get_var( "COOKTIME", 0 );
        cooktime -= 100;

        if (cooktime >= 300 && cooktime < 400) {
            //Smart or good cook or careful
            ///\EFFECT_INT increases chance of checking multi-cooker on time

            ///\EFFECT_SURVIVAL increases chance of checking multi-cooker on time
            if (p->int_cur + p->skillLevel( skill_cooking ) + p->skillLevel( skill_survival ) > 16) {
                add_msg(m_info, _("The multi-cooker should be finishing shortly..."));
            }
        }

        if (cooktime <= 0) {
            it->active = false;

            item meal(it->get_var( "DISH" ), calendar::turn);
            meal.active = true;

            if (meal.has_flag("EATEN_HOT")) {
                meal.item_tags.insert("HOT");
                meal.item_counter = 600;
            }

            it->put_in(meal);
            it->erase_var( "DISH" );
            it->erase_var( "COOKTIME" );

            //~ sound of a multi-cooker finishing its cycle!
            sounds::sound(pos, 8, _("ding!"));

            return 0;
        } else {
            it->set_var( "COOKTIME", cooktime );
            return 0;
        }

    } else {
        enum {
            mc_cancel, mc_start, mc_stop, mc_take, mc_upgrade
        };

        if (p->is_underwater()) {
            p->add_msg_if_player(m_info, _("You can't do that while underwater."));
            return false;
        }

        if (p->has_trait("ILLITERATE")) {
            add_msg(m_info, _("You cannot read, and don't understand the screen or the buttons!"));
            return 0;
        }

        if (p->has_effect("hallu") || p->has_effect("visuals")) {
            if (multicooker_hallu(p)) {
                return 0;
            }
        }

        if (p->has_trait("HYPEROPIC") && !p->is_wearing("glasses_reading")
            && !p->is_wearing("glasses_bifocal") && !p->has_effect("contacts")) {
            add_msg(m_info, _("You'll need to put on reading glasses before you can see the screen."));
            return 0;
        }

        uimenu menu;
        menu.selected = 0;
        menu.text = _("Welcome to the RobotChef3000.  Choose option:");

        menu.addentry(mc_cancel, true, 'q', _("Cancel"));

        if (it->active) {
            menu.addentry(mc_stop, true, 's', _("Stop cooking"));
        } else {
            if (it->contents.empty()) {
                if (it->charges < 50) {
                    p->add_msg_if_player(_("Batteries are low."));
                    return 0;
                }
                menu.addentry(mc_start, true, 's', _("Start cooking"));

                ///\EFFECT_ELECTRONICS >3 allows multicooker upgrade

                ///\EFFECT_FABRICATION >3 allows multicooker upgrade
                if (p->skillLevel( skill_electronics ) > 3 && p->skillLevel( skill_fabrication ) > 3) {
                    const auto upgr = it->get_var( "MULTI_COOK_UPGRADE" );
                    if (upgr == "" ) {
                        menu.addentry(mc_upgrade, true, 'u', _("Upgrade multi-cooker"));
                    } else {
                        if (upgr == "UPGRADE") {
                            menu.addentry(mc_upgrade, false, 'u', _("Multi-cooker already upgraded"));
                        } else {
                            menu.addentry(mc_upgrade, false, 'u', _("Multi-cooker unable to upgrade"));
                        }
                    }
                }
            } else {
                menu.addentry(mc_take, true, 't', _("Take out dish"));
            }
        }

        menu.query();
        int choice = menu.ret;

        if (mc_cancel == choice) {
            return 0;
        }

        if (mc_stop == choice) {
            if (query_yn(_("Really stop cooking?"))) {
                it->active = false;
                it->erase_var( "DISH" );
                it->erase_var( "COOKTIME" );
            }
            return 0;
        }

        if (mc_take == choice) {
            item &dish = it->contents[0];

            if (dish.has_flag("HOT")) {
                p->add_msg_if_player(m_good, _("You got the dish from the multi-cooker.  The %s smells delicious."),
                                     dish.tname(dish.charges, false).c_str());
            } else {
                p->add_msg_if_player(m_good, _("You got the %s from the multi-cooker."),
                                     dish.tname(dish.charges, false).c_str());
            }

            p->i_add(dish);
            it->contents.clear();

            return 0;
        }

        if (mc_start == choice) {
            enum {
                d_cancel
            };

            uimenu dmenu;
            dmenu.selected = 0;
            dmenu.text = _("Choose desired meal:");

            dmenu.addentry(d_cancel, true, 'q', _("Cancel"));

            std::vector<const recipe *> dishes;

            inventory crafting_inv = g->u.crafting_inventory();
            //add some tools and qualities. we can't add this qualities to json, because multicook must be used only by activating, not as component other crafts.
            crafting_inv.push_back(item("hotplate", 0)); //hotplate inside
            crafting_inv.push_back(item("tongs", 0)); //some recipes requires tongs
            crafting_inv.push_back(item("toolset", 0)); //toolset with CUT and other qualities inside
            crafting_inv.push_back(item("pot", 0)); //good COOK, BOIL, CONTAIN qualities inside

            int counter = 1;

            for( auto &elem : recipe_dict ) {
                if( ( elem )->cat == "CC_FOOD" && ( ( elem )->subcat == "CSC_FOOD_MEAT" ||
                                                    ( elem )->subcat == "CSC_FOOD_VEGGI" ||
                                                    ( elem )->subcat == "CSC_FOOD_PASTA" ) ) {

                    if( p->knows_recipe( ( elem ) ) ) {
                        dishes.push_back( elem );
                        const bool can_make = ( elem )->can_make_with_inventory( crafting_inv );
                        item dummy( ( elem )->result, 0 );

                        dmenu.addentry(counter++, can_make, -1, dummy.display_name());
                    }
                }
            }

            dmenu.query();

            int choice = dmenu.ret;

            if (d_cancel == choice) {
                return 0;
            } else {
                const recipe *meal = dishes[choice - 1];
                int mealtime;
                if (it->get_var( "MULTI_COOK_UPGRADE" ) == "UPGRADE") {
                    mealtime = meal->time;
                } else {
                    mealtime = meal->time * 2 ;
                }

                const auto tmp = dynamic_cast<const it_tool *>(it->type);
                const int all_charges = 50 + mealtime / (tmp->turns_per_charge * 100);

                if (it->charges < all_charges) {

                    p->add_msg_if_player(m_warning,
                                         _("The multi-cooker needs %d charges to cook this dish."),
                                         all_charges);

                    return 0;
                }

                for( auto it : meal->requirements.get_components() ) {
                    p->consume_items(it);
                }

                it->set_var( "DISH", meal->result );
                it->set_var( "COOKTIME", mealtime );

                p->add_msg_if_player(m_good ,
                                     _("The screen flashes blue symbols and scales as the multi-cooker begins to shake."));

                it->active = true;
                it->charges -= 50;

                p->practice( skill_cooking, meal->difficulty * 3); //little bonus

                return 0;
            }
        }

        if (mc_upgrade == choice) {

            if (p->morale_level() < MIN_MORALE_CRAFT) { // See morale.h
                add_msg(m_info, _("Your morale is too low to craft..."));
                return false;
            }

            bool has_tools = true;

            const inventory &cinv = g->u.crafting_inventory();

            if (!cinv.has_amount("soldering_iron", 1)) {
                p->add_msg_if_player(m_warning, _("You need a %s."), item::nname( "soldering_iron" ).c_str());
                has_tools = false;
            }

            if( !cinv.has_items_with_quality( "SCREW_FINE", 1, 1 ) ) {
                p->add_msg_if_player(m_warning, _("You need an item with %s of 1 or more to disassemble this."), quality::get_name( "SCREW_FINE" ).c_str() );
                has_tools = false;
            }

            if (!has_tools) {
                return 0;
            }

            p->practice( skill_electronics, rng(5, 10));
            p->practice( skill_fabrication, rng(5, 10));

            p->moves -= 700;

            ///\EFFECT_INT increases chance to successfully upgrade multi-cooker

            ///\EFFECT_ELECTRONICS increases chance to successfully upgrade multi-cooker

            ///\EFFECT_FABRICATION increases chance to successfully upgrade multi-cooker
            if (p->skillLevel( skill_electronics ) + p->skillLevel( skill_fabrication ) + p->int_cur > rng(20, 35)) {

                p->practice( skill_electronics, rng(5, 20));
                p->practice( skill_fabrication, rng(5, 20));

                p->add_msg_if_player(m_good,
                                     _("You've successfully upgraded the multi-cooker, master tinkerer!  Now it cooks faster!"));

                it->set_var( "MULTI_COOK_UPGRADE", "UPGRADE" );

                return 0;

            } else {

                if (!one_in(5)) {
                    p->add_msg_if_player(m_neutral,
                                         _("You sagely examine and analyze the multi-cooker, but don't manage to accomplish anything."));
                } else {
                    p->add_msg_if_player(m_bad,
                                         _("Your tinkering nearly breaks the multi-cooker!  Fortunately, it still works, but best to stop messing with it."));
                    it->set_var( "MULTI_COOK_UPGRADE", "DAMAGED" );
                }

                return 0;

            }

        }

    }

    return 0;
}

int iuse::cable_attach(player *p, item *it, bool, const tripoint& )
{
    std::string initial_state = it->get_var( "state", "attach_first" );

    if(initial_state == "attach_first") {
        tripoint posp;
        if(!choose_adjacent(_("Attach cable to vehicle where?"),posp)) {
            return 0;
        }
        auto veh = g->m.veh_at( posp );
        auto ter = g->m.ter_at( posp );
        if( veh == nullptr && ter.id != "t_chainfence_h" && ter.id != "t_chainfence_v") {
            p->add_msg_if_player(_("There's no vehicle there."));
            return 0;
        } else {
            const auto abspos = g->m.getabs( posp );
            it->active = true;
            it->set_var( "state", "pay_out_cable" );
            it->set_var( "source_x", abspos.x );
            it->set_var( "source_y", abspos.y );
            it->set_var( "source_z", g->get_levz() );
            it->process( p, p->pos(), false );
        }
        p->moves -= 15;
    }
    else if(initial_state == "pay_out_cable") {
        int choice = -1;
        uimenu kmenu;
        kmenu.selected = 0;
        kmenu.text = _("Using cable:");
        kmenu.addentry(0, true, -1, _("Attach loose end of the cable"));
        kmenu.addentry(1, true, -1, _("Detach and re-spool the cable"));
        kmenu.addentry(-1, true, 'q', _("Cancel"));
        kmenu.query();
        choice = kmenu.ret;

        if(choice == -1) {
            return 0; // we did nothing.
        } else if(choice == 1) {
            it->reset_cable(p);
            return 0;
        }

        tripoint vpos;
        if(!choose_adjacent(_("Attach cable to vehicle where?"), vpos)) {
            return 0;
        }
        auto target_veh = g->m.veh_at( vpos );
        if (target_veh == nullptr) {
            p->add_msg_if_player(_("There's no vehicle there."));
            return 0;
        } else {
            tripoint source_global( it->get_var( "source_x", 0 ),
                                    it->get_var( "source_y", 0 ),
                                    it->get_var( "source_z", 0 ) );
            tripoint source_local = g->m.getlocal(source_global);
            auto source_veh = g->m.veh_at( source_local );

            if(source_veh == target_veh) {
                if (p != nullptr && p->has_item(it)) {
                    p->add_msg_if_player(m_warning, _("The %s already has access to its own electric system!"),
                                        source_veh->name.c_str());
                }
                return 0;
            }

            tripoint target_global = g->m.getabs( vpos );
            tripoint target_local = vpos;

            if(source_veh == nullptr) {
                if( p != nullptr && p->has_item(it) ) {
                    p->add_msg_if_player(m_bad, _("You notice the cable has come loose!"));
                }
                it->reset_cable(p);
                return 0;
            }

            // TODO: make sure there is always a matching vpart id here. Maybe transform this into
            // a iuse_actor class, or add a check in item_factory.
            const vpart_str_id vpid( it->typeId() );

            point vcoords = g->m.veh_part_coordinates( source_local );
            vehicle_part source_part(vpid, vcoords.x, vcoords.y, it);
            source_part.target.first = target_global;
            source_part.target.second = target_veh->real_global_pos3();
            source_veh->install_part(vcoords.x, vcoords.y, source_part);

            vcoords = g->m.veh_part_coordinates( target_local );
            vehicle_part target_part(vpid, vcoords.x, vcoords.y, it);
            target_part.target.first = source_global;
            target_part.target.second = source_veh->real_global_pos3();
            target_veh->install_part(vcoords.x, vcoords.y, target_part);

            if( p != nullptr && p->has_item(it) ) {
                p->add_msg_if_player(m_good, _("You link up the electric systems of the %1$s and the %2$s."),
                                     source_veh->name.c_str(), target_veh->name.c_str());
            }

            return 1; // Let the cable be destroyed.
        }
    }

    return 0;
}

int iuse::shavekit(player *p, item *it, bool, const tripoint&)
{
    if (it->charges < it->type->charges_to_use()) {
        p->add_msg_if_player(_("You need soap to use this."));
    } else {
        p->add_msg_if_player(_("You open up your kit and shave."));
        p->moves -= 3000;
        p->add_morale(MORALE_SHAVE, 8, 8, 2400, 30);
    }
    return it->type->charges_to_use();
}

int iuse::hairkit(player *p, item *it, bool, const tripoint&)
{
        p->add_msg_if_player(_("You give your hair a trim."));
        p->moves -= 3000;
        p->add_morale(MORALE_HAIRCUT, 3, 3, 4800, 30);
    return it->type->charges_to_use();
}

int iuse::weather_tool( player *p, item *it, bool, const tripoint& )
{
    w_point const weatherPoint = g->weather_gen->get_weather( p->global_square_location(),
                                                              calendar::turn );

    if( it->type->id == "weather_reader" ) {
        p->add_msg_if_player( m_neutral, _( "The %s's monitor slowly outputs the data..." ),
                              it->tname().c_str() );
    }
    if( it->has_flag( "THERMOMETER" ) ) {
        if( it->type->id == "thermometer" ) {
            p->add_msg_if_player( m_neutral, _( "The %1$s reads %2$s." ), it->tname().c_str(),
                                  print_temperature( g->get_temperature() ).c_str() );
        } else {
            p->add_msg_if_player( m_neutral, _( "Temperature: %s." ),
                                  print_temperature( g->get_temperature() ).c_str() );
        }
    }
    if( it->has_flag( "HYGROMETER" ) ) {
        if( it->type->id == "hygrometer" ) {
            p->add_msg_if_player(
                m_neutral, _( "The %1$s reads %2$s." ), it->tname().c_str(),
                print_humidity( get_local_humidity( weatherPoint.humidity, g->weather,
                                                    g->is_sheltered( g->u.pos() ) ) ).c_str() );
        } else {
            p->add_msg_if_player(
                m_neutral, _( "Relative Humidity: %s." ),
                print_humidity( get_local_humidity( weatherPoint.humidity, g->weather,
                                                    g->is_sheltered( g->u.pos() ) ) ).c_str() );
        }
    }
    if( it->has_flag( "BAROMETER" ) ) {
        if( it->type->id == "barometer" ) {
            p->add_msg_if_player(
                m_neutral, _( "The %1$s reads %2$s." ), it->tname().c_str(),
                print_pressure( (int)weatherPoint.pressure ).c_str() );
        } else {
            p->add_msg_if_player( m_neutral, _( "Pressure: %s." ),
                                  print_pressure( (int)weatherPoint.pressure ).c_str() );
        }
    }

    if( it->type->id == "weather_reader" ) {
        int vpart = -1;
        vehicle *veh = g->m.veh_at( p->pos(), vpart );
        int vehwindspeed = 0;
        if( veh ) {
            vehwindspeed = abs( veh->velocity / 100 ); // For mph
        }
        const oter_id &cur_om_ter = overmap_buffer.ter( p->global_omt_location() );
        std::string omtername = otermap[cur_om_ter].name;
        /* windpower defined in internal velocity units (=.01 mph) */
        int windpower = int(100.0f * get_local_windpower( weatherPoint.windpower + vehwindspeed,
                                                          omtername, g->is_sheltered( g->u.pos() ) ) );

        p->add_msg_if_player( m_neutral, _( "Wind Speed: %.1f %s." ),
                              convert_velocity( windpower, VU_WIND ),
                              velocity_units( VU_WIND ) );
        p->add_msg_if_player(
            m_neutral, _( "Feels Like: %s." ),
            print_temperature(
                get_local_windchill( weatherPoint.temperature, weatherPoint.humidity, windpower) +
                g->get_temperature() ).c_str() );
    }

    return 0;
}

int iuse::capture_monster_act( player *p, item *it, bool, const tripoint &pos )
{
    if( it->has_var("contained_name") ) {
        tripoint target;
        if( g->is_empty(pos) ) {
            // It's been activated somewhere where there isn't a player or monster, good.
            target = pos;
        } else {
            if( it->has_flag("PLACE_RANDOMLY") ) {
                std::vector<tripoint> valid;
                for( const tripoint &dest : g->m.points_in_radius( p->pos(), 1 ) ) {
                    if( g->is_empty(dest) ) {
                        valid.push_back(dest);
                    }
                }
                if( valid.empty() ) {
                    p->add_msg_if_player(_("There is no place to put the %s."),
                                         it->get_var("contained_name","").c_str());
                    return 0;
                }
                target = random_entry( valid );
            } else {
                const std::string query = string_format(_("Place the %s where?"),
                                                        it->get_var("contained_name","").c_str());
                if( !choose_adjacent( query, target ) ) {
                    return 0;
                }
                if( !g->is_empty(target) ) {
                    p->add_msg_if_player(m_info,_("You cannot place the %s there!"),
                                         it->get_var("contained_name","").c_str());
                    return 0;
                }
            }
        }
        monster new_monster;
        try {
            new_monster.deserialize( it->get_var("contained_json","") );
        } catch( const JsonError &e ) {
            debugmsg( _("Error restoring monster: %s"), e.c_str() );
            return 0;
        }
        new_monster.spawn( target );
        g->add_zombie( new_monster );
        it->erase_var( "contained_name" );
        it->erase_var( "contained_json" );
        it->erase_var( "name" );
        it->erase_var( "weight" );
        return 0;
    } else {
        tripoint target = pos;
        const std::string query = string_format(_("Capture what with the %s?"), it->tname().c_str());
        if( !choose_adjacent( query, target ) ) {
            p->add_msg_if_player( m_info, _("You cannot use a %s there."), it->tname().c_str() );
            return 0;
        }
        // Capture the thing, if it's on the same square.
        int mon_dex = g->mon_at( target );
        if( mon_dex != -1 ) {
            monster f = g->zombie( mon_dex );

            if( !it->has_property("monster_size_capacity") ) {
                debugmsg( "%s has no monster_size_capacity.", it->tname().c_str() );
                return 0;
            }
            const std::string capacity = it->get_property_string( "monster_size_capacity" );
            if( Creature::size_map.count( capacity ) == 0 ) {
                debugmsg( "%s has invalid monster_size_capacity %s.",
                          it->tname().c_str(), capacity.c_str() );
                return 0;
            }
            if( f.get_size() > Creature::size_map.find( capacity )->second ) {
                p->add_msg_if_player( m_info, _("The %1$s is too big to put in your %2$s."),
                                      f.type->nname().c_str(), it->tname().c_str() );
                return 0;
            }
            // TODO: replace this with some kind of melee check.
            int chance = f.hp_percentage() / 10;
            // A weaker monster is easier to capture.
            // If the monster is friendly, then put it in the item
            // without checking if it rolled a success.
            if( f.friendly != 0 || one_in( chance ) ) {
                std::string serialized_monster;
                try {
                    serialized_monster = f.serialize();
                } catch( const JsonError &e ) {
                    debugmsg( _("Error serializing monster: %s"), e.c_str() );
                    return 0;
                }
                it->set_var( "contained_json", serialized_monster );
                it->set_var( "contained_name", f.type->nname() );
                it->set_var( "name", string_format(_("%s holding %s"), it->type->nname(1).c_str(),
                                                   f.type->nname().c_str()));
                m_size mon_size = f.get_size();
                int new_weight = 0;
                switch( mon_size ) {
                case MS_TINY:
                    new_weight = 1000;
                    break;
                case MS_SMALL:
                    new_weight = 40750;
                    break;
                case MS_MEDIUM:
                    new_weight = 81500;
                    break;
                case MS_LARGE:
                    new_weight = 120000;
                    break;
                case MS_HUGE:
                    new_weight = 200000;
                    break;
                }
                it->set_var( "weight", new_weight );
                g->remove_zombie( mon_dex );
                return 0;
            } else {
                p->add_msg_if_player( m_bad, _("The %1$s avoids your attempts to put it in the %2$s."),
                                      f.type->nname().c_str(), it->type->nname(1).c_str() );
            }
            p->moves -= 100;
        } else {
            add_msg(_("The %s can't capture nothing"),it->tname().c_str());
            return 0;
        }
    }
    return 0;
}

int iuse::ladder( player *p, item *, bool, const tripoint& )
{
    if( !g->m.has_zlevels() ) {
        debugmsg( "Ladder can't be used used in non-z-level mode" );
        return 0;
    }

    tripoint dirp;
    if( !choose_adjacent( _("Put the ladder where?"), dirp ) ) {
        return 0;
    }

    if( !g->is_empty( dirp ) || g->m.has_furn( dirp ) ) {
        p->add_msg_if_player( m_bad, _("Can't place it there."));
        return 0;
    }

    p->add_msg_if_player(_("You set down the ladder."));
    p->moves -= 500;
    g->m.furn_set( dirp, "f_ladder" );
    return 1;
}<|MERGE_RESOLUTION|>--- conflicted
+++ resolved
@@ -5330,77 +5330,11 @@
     return it->type->charges_to_use();
 }
 
-<<<<<<< HEAD
-iuse::bullet_pulling_t iuse::bullet_pulling_recipes;
-
-void iuse::reset_bullet_pulling()
-{
-    bullet_pulling_recipes.clear();
-}
-
-void iuse::load_bullet_pulling(JsonObject &jo)
-{
-    const std::string type = jo.get_string("bullet");
-    result_list_t &recipe = bullet_pulling_recipes[type];
-    // Allow mods that are later loaded to override previously loaded recipes
-    recipe.clear();
-    JsonArray ja = jo.get_array("items");
-    while (ja.has_more()) {
-        JsonArray itm = ja.next_array();
-        recipe.push_back(result_t(itm.get_string(0), itm.get_int(1)));
-    }
-}
-
-int iuse::bullet_puller(player *p, item *it, bool, const tripoint& )
-{
     if( p->is_npc() ) {
         // Uses NPC inventory, disarms them
         return 0;
     }
 
-    if (p->is_underwater()) {
-        p->add_msg_if_player(m_info, _("You can't do that while underwater."));
-        return 0;
-    }
-    int inventory_index = g->inv(_("Disassemble what?"));
-    item *pull = &(p->i_at(inventory_index));
-    if (pull->is_null()) {
-        add_msg(m_info, _("You do not have that item!"));
-        return 0;
-    }
-    bullet_pulling_t::const_iterator a = bullet_pulling_recipes.find(pull->type->id);
-    if (a == bullet_pulling_recipes.end()) {
-        add_msg(m_info, _("You cannot disassemble that."));
-        return 0;
-    }
-    ///\EFFECTS_GUN >1 allows disassembling ammunition
-    if (p->skillLevel( skill_id( "gun" ) ) < 2) {
-        add_msg(m_info, _("You need to be at least level 2 in the firearms skill before you can disassemble ammunition."));
-        return 0;
-    }
-    const long multiply = std::min<long>(20, pull->charges);
-    pull->charges -= multiply;
-    if (pull->charges == 0) {
-        p->i_rem(inventory_index);
-    }
-    const result_list_t &recipe = a->second;
-    for( const auto &elem : recipe ) {
-        int count = elem.second * multiply;
-        item new_item( elem.first, calendar::turn );
-        if (new_item.count_by_charges()) {
-            new_item.charges = count;
-            count = 1;
-        }
-        p->i_add_or_drop(new_item, count);
-    }
-    add_msg(_("You take apart the ammunition."));
-    p->moves -= 500;
-    p->practice( skill_fabrication, rng(1, multiply / 5 + 1));
-    return it->type->charges_to_use();
-}
-
-=======
->>>>>>> a44b390e
 int iuse::boltcutters(player *p, item *it, bool, const tripoint &pos )
 {
     tripoint dirp = pos;
