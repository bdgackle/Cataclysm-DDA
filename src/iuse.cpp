--- conflicted
+++ resolved
@@ -4722,20 +4722,15 @@
   p->add_msg_if_player(m_info, _("You can't place a %s there."), it->tname().c_str());
   return 0;
  }
-<<<<<<< HEAD
-  if (g->m.tr_at(posx, posy) != tr_null) {
-  p->add_msg_if_player(m_info,  _("You can't place a %s there. It contains a trap already."),
-=======
 
     const trap_id existing_trap = g->m.tr_at(posx, posy);
     if (existing_trap != tr_null) {
         const struct trap &t = *traplist[existing_trap];
         if (t.can_see(*p)) {
-            p->add_msg_if_player( _("You can't place a %s there. It contains a trap already."),
->>>>>>> 9725f1ba
+            p->add_msg_if_player(m_info, _("You can't place a %s there. It contains a trap already."),
                        it->tname().c_str());
         } else {
-            p->add_msg_if_player(_("You trigger a %s!"), t.name.c_str());
+            p->add_msg_if_player(m_bad, _("You trigger a %s!"), t.name.c_str());
             t.trigger(p, posx, posy);
         }
         return 0;
