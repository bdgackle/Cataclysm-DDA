#include <vector>
#include "game.h"

void game::load_trap(JsonObject &jo)
{
    std::vector<std::string> drops;
    if(jo.has_member("drops")) {
        JsonArray drops_list = jo.get_array("drops");
        while(drops_list.has_more()) {
            drops.push_back(drops_list.next_string());
        }
    }

    trap *new_trap = new trap(
            jo.get_string("id"), // "tr_beartrap"
            g->traps.size(),     // tr_beartrap
            jo.get_string("name"), // "bear trap"
            color_from_string(jo.get_string("color")),
            jo.get_string("symbol").at(0),
            jo.get_int("visibility"),
            jo.get_int("avoidance"),
            jo.get_int("difficulty"),
            trap_function_from_string(jo.get_string("player_action")),
            trap_function_mon_from_string(jo.get_string("monster_action")),
            drops
    );
    
    new_trap->benign = jo.get_bool("benign", false);
<<<<<<< HEAD
    trapmap[new_trap->id] = new_trap->loadid;
=======
    new_trap->funnel_radius_mm = jo.get_int("funnel_radius", 0);
>>>>>>> d651da64
    traps.push_back(new_trap);
}

// ...why? we're exiting
void game::release_traps()
{
 std::vector<trap*>::iterator it;
 for (it = traps.begin(); it != traps.end(); it++) {
  if (*it != NULL) {
   delete *it;
  }
 }
 traps.clear();
}

std::map<std::string, int> trapmap;

trap_id trapfind(const std::string id) {
    if( trapmap.find(id) == trapmap.end() ) {
         popup("Can't find trap %s",id.c_str());
         return 0;
    }
    return g->traps[trapmap[id]]->loadid;
};

////////////////////////// 
// convenient int-lookup names for hard-coded functions
trap_id
 tr_null,
 tr_bubblewrap,
 tr_cot,
 tr_brazier,
 tr_funnel,
 tr_makeshift_funnel,
 tr_rollmat,
 tr_fur_rollmat,
 tr_beartrap,
 tr_beartrap_buried,
 tr_nailboard,
 tr_caltrops,
 tr_tripwire,
 tr_crossbow,
 tr_shotgun_2,
 tr_shotgun_1,
 tr_engine,
 tr_blade,
 tr_light_snare,
 tr_heavy_snare,
 tr_landmine,
 tr_landmine_buried,
 tr_telepad,
 tr_goo,
 tr_dissector,
 tr_sinkhole,
 tr_pit,
 tr_spike_pit,
 tr_lava,
 tr_portal,
 tr_ledge,
 tr_boobytrap,
 tr_temple_flood,
 tr_temple_toggle,
 tr_glow,
 tr_hum,
 tr_shadow,
 tr_drain,
 tr_snake;

void set_trap_ids() {
 tr_null = trapfind("tr_null");
 tr_bubblewrap = trapfind("tr_bubblewrap");
 tr_cot = trapfind("tr_cot");
 tr_brazier = trapfind("tr_brazier");
 tr_funnel = trapfind("tr_funnel");
 tr_makeshift_funnel = trapfind("tr_makeshift_funnel");
 tr_rollmat = trapfind("tr_rollmat");
 tr_fur_rollmat = trapfind("tr_fur_rollmat");
 tr_beartrap = trapfind("tr_beartrap");
 tr_beartrap_buried = trapfind("tr_beartrap_buried");
 tr_nailboard = trapfind("tr_nailboard");
 tr_caltrops = trapfind("tr_caltrops");
 tr_tripwire = trapfind("tr_tripwire");
 tr_crossbow = trapfind("tr_crossbow");
 tr_shotgun_2 = trapfind("tr_shotgun_2");
 tr_shotgun_1 = trapfind("tr_shotgun_1");
 tr_engine = trapfind("tr_engine");
 tr_blade = trapfind("tr_blade");
 tr_light_snare = trapfind("tr_light_snare");
 tr_heavy_snare = trapfind("tr_heavy_snare");
 tr_landmine = trapfind("tr_landmine");
 tr_landmine_buried = trapfind("tr_landmine_buried");
 tr_telepad = trapfind("tr_telepad");
 tr_goo = trapfind("tr_goo");
 tr_dissector = trapfind("tr_dissector");
 tr_sinkhole = trapfind("tr_sinkhole");
 tr_pit = trapfind("tr_pit");
 tr_spike_pit = trapfind("tr_spike_pit");
 tr_lava = trapfind("tr_lava");
 tr_portal = trapfind("tr_portal");
 tr_ledge = trapfind("tr_ledge");
 tr_boobytrap = trapfind("tr_boobytrap");
 tr_temple_flood = trapfind("tr_temple_flood");
 tr_temple_toggle = trapfind("tr_temple_toggle");
 tr_glow = trapfind("tr_glow");
 tr_hum = trapfind("tr_hum");
 tr_shadow = trapfind("tr_shadow");
 tr_drain = trapfind("tr_drain");
 tr_snake = trapfind("tr_snake");
}<|MERGE_RESOLUTION|>--- conflicted
+++ resolved
@@ -26,11 +26,8 @@
     );
     
     new_trap->benign = jo.get_bool("benign", false);
-<<<<<<< HEAD
+    new_trap->funnel_radius_mm = jo.get_int("funnel_radius", 0);
     trapmap[new_trap->id] = new_trap->loadid;
-=======
-    new_trap->funnel_radius_mm = jo.get_int("funnel_radius", 0);
->>>>>>> d651da64
     traps.push_back(new_trap);
 }
 
