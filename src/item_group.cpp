--- conflicted
+++ resolved
@@ -5,8 +5,6 @@
 #include <algorithm>
 
 Item_group::Item_group(const Item_tag id) : m_id(id), m_max_odds(0), m_guns_have_ammo(false) {
-<<<<<<< HEAD
-=======
 }
 
 void Item_group::check_items_exist() const {
@@ -16,7 +14,6 @@
             debugmsg("%s in group %s is not a valid item type", itag.c_str(), m_id.c_str());
         }
     }
->>>>>>> a674b162
 }
 
 // When selecting an id from this group, the value returned is determined based on the odds
