#if (defined TILES)
#include "catacurse.h"
#include "options.h"
#include "output.h"
#include "input.h"
#include "color.h"
#include "catacharset.h"
#include "debug.h"
#include <vector>
#include <fstream>
#include <sstream>
#include <sys/stat.h>
#include <stdexcept>
#include "cata_tiles.h"
#include "get_version.h"
#include "init.h"
<<<<<<< HEAD
#include "path_info.h"
=======
>>>>>>> bed3fcd0

#ifdef _MSC_VER
#include "wdirent.h"
#include <direct.h>
#else
#include <dirent.h>
#endif

// SDL headers end up in different places depending on the OS, sadly
#if (defined _WIN32 || defined WINDOWS)
#ifndef NOMINMAX
#define NOMINMAX
#endif
#include <windows.h>
#ifndef strcasecmp
#define strcasecmp strcmpi
#endif
#else
#include <wordexp.h>
#endif
#if (defined OSX_SDL_FW)
#include "SDL.h"
#include "SDL_ttf/SDL_ttf.h"
#ifdef SDLTILES
#include "SDL_image/SDL_image.h" // Make sure to add this to the other OS inclusions
#endif
#else
#include "SDL2/SDL.h"
#include "SDL2/SDL_ttf.h"
#ifdef SDLTILES
#include "SDL2/SDL_image.h" // Make sure to add this to the other OS inclusions
#endif
#endif
//***********************************
//Globals                           *
//***********************************

#ifdef SDLTILES
cata_tiles *tilecontext;
static unsigned long lastupdate = 0;
static unsigned long interval = 25;
static bool needupdate = false;
#endif

/**
 * A class that draws a single character on screen.
 */
class Font {
public:
    Font(int w, int h) : fontwidth(w), fontheight(h) { }
    virtual ~Font() { }
    /**
     * Draw character t at (x,y) on the screen,
     * using (curses) color.
     */
    virtual void OutputChar(Uint16 t, int x, int y, unsigned char color) = 0;
    virtual void draw_ascii_lines(unsigned char line_id, int drawx, int drawy, int FG) const;
    bool draw_window(WINDOW *win);
    bool draw_window(WINDOW *win, int offsetx, int offsety);

    static Font *load_font(const std::string &typeface, int fontsize, int fontwidth, int fontheight);
public:
    // the width of the font, background is always this size
    int fontwidth;
    // the height of the font, background is always this size
    int fontheight;
};

/**
 * Uses a ttf font. Its glyphs are cached.
 */
class CachedTTFFont : public Font {
public:
    CachedTTFFont(int w, int h);
    virtual ~CachedTTFFont();

    void clear();
    void load_font(std::string typeface, int fontsize);
    virtual void OutputChar(Uint16 t, int x, int y, unsigned char color);
protected:
    void cache_glyphs();
    SDL_Texture *create_glyph(int t, int color);

    TTF_Font* font;
    SDL_Texture *glyph_cache[128][16];
    // Maps (character code, color) to SDL_Texture*
    typedef std::map<std::pair<Uint16, unsigned char>, SDL_Texture *> t_glyph_map;
    t_glyph_map glyph_cache_map;
};

/**
 * A font created from a bitmap. Each character is taken from a
 * specific area of the source bitmap.
 */
class BitmapFont : public Font {
public:
    BitmapFont(int w, int h);
    virtual ~BitmapFont();

    void clear();
    void load_font(const std::string &path);
    virtual void OutputChar(Uint16 t, int x, int y, unsigned char color);
    virtual void draw_ascii_lines(unsigned char line_id, int drawx, int drawy, int FG) const;
protected:
    SDL_Texture *ascii[16];
    int tilewidth;
};

static Font *font = NULL;
static Font *map_font = NULL;

static SDL_Color windowsPalette[256];
static SDL_Window *window = NULL;
static SDL_Renderer* renderer = NULL;
static SDL_PixelFormat *format;
int WindowWidth;        //Width of the actual window, not the curses window
int WindowHeight;       //Height of the actual window, not the curses window
int lastchar;          //the last character that was pressed, resets in getch
bool lastchar_isbutton; // Whether lastchar was a gamepad button press rather than a keypress.
bool lastchar_is_mouse; // Mouse button pressed
int inputdelay;         //How long getch will wait for a character to be typed
int delaydpad = -1;     // Used for entering diagonal directions with d-pad.
int dpad_delay = 100;   // Delay in milli-seconds between registering a d-pad event and processing it.
bool dpad_continuous = false;  // Whether we're currently moving continously with the dpad.
int lastdpad = ERR;      // Keeps track of the last dpad press.
int queued_dpad = ERR;   // Queued dpad press, for individual button presses.
//WINDOW *_windows;  //Probably need to change this to dynamic at some point
//int WindowCount;        //The number of curses windows currently in use
int fontwidth;          //the width of the font, background is always this size
int fontheight;         //the height of the font, background is always this size
static int TERMINAL_WIDTH;
static int TERMINAL_HEIGHT;
std::map< std::string,std::vector<int> > consolecolors;

static SDL_Joystick *joystick; // Only one joystick for now.

static bool fontblending = false;

#ifdef SDLTILES
//***********************************
//Tile-version specific functions   *
//***********************************

void init_interface()
{
    return; // dummy function, we have nothing to do here
}
#endif
//***********************************
//Non-curses, Window functions      *
//***********************************

void ClearScreen()
{
    SDL_RenderClear(renderer);
}


bool fexists(const char *filename)
{
  std::ifstream ifile(filename);
  return (bool)ifile;
}

bool InitSDL()
{
    int init_flags = SDL_INIT_VIDEO | SDL_INIT_AUDIO | SDL_INIT_TIMER;

    if (SDL_Init(init_flags) < 0) {
        return false;
    }
    if (TTF_Init() < 0) {
        return false;
    }
    #ifdef SDLTILES
    if (IMG_Init(IMG_INIT_PNG) < 0) {
        return false;
    }
    #endif // SDLTILES

    SDL_InitSubSystem(SDL_INIT_JOYSTICK);

    //SDL2 has no functionality for INPUT_DELAY, we would have to query it manually, which is expensive
    //SDL2 instead uses the OS's Input Delay.

    atexit(SDL_Quit);

    return true;
};

//Registers, creates, and shows the Window!!
bool WinCreate()
{
    std::string version = string_format("Cataclysm: Dark Days Ahead - %s", getVersionString());

    //Flags used for setting up SDL VideoMode
    int window_flags = 0;

    //If FULLSCREEN was selected in options add SDL_WINDOW_FULLSCREEN flag to screen_flags, causing screen to go fullscreen.
    if(OPTIONS["FULLSCREEN"]) {
        window_flags = window_flags | SDL_WINDOW_FULLSCREEN;
    }

    window = SDL_CreateWindow(version.c_str(),
            SDL_WINDOWPOS_CENTERED,
            SDL_WINDOWPOS_CENTERED,
            WindowWidth,
            WindowHeight,
            window_flags
        );

	//create renderer and convert that to a SDL_Surface?

    if (window == NULL) return false;

    format = SDL_AllocFormat(SDL_GetWindowPixelFormat(window));

    bool software_renderer = OPTIONS["SOFTWARE_RENDERING"];
    if( !software_renderer ) {
        DebugLog() << "Attempting to initialize accelerated SDL renderer.\n";

        renderer = SDL_CreateRenderer( window, -1, SDL_RENDERER_ACCELERATED |
                                       SDL_RENDERER_PRESENTVSYNC );
        if( renderer == NULL ) {
            DebugLog() << "Failed to initialize accelerated renderer, falling back to software rendering: " << SDL_GetError() << "\n";
            software_renderer = true;
        }
    }
    if( software_renderer ) {
        renderer = SDL_CreateRenderer( window, -1, SDL_RENDERER_SOFTWARE );
        if( renderer == NULL ) {
            DebugLog() << "Failed to initialize software renderer: " << SDL_GetError() << "\n";
            return false;
        }
    }

    ClearScreen();

    if(OPTIONS["HIDE_CURSOR"] != "show" && SDL_ShowCursor(-1)) {
        SDL_ShowCursor(SDL_DISABLE);
    } else {
        SDL_ShowCursor(SDL_ENABLE);
    }

    // Initialize joysticks.
    int numjoy = SDL_NumJoysticks();

    if(numjoy > 1) {
        DebugLog() << "You have more than one gamepads/joysticks plugged in, only the first will be used.\n";
    }

    if(numjoy >= 1) {
        joystick = SDL_JoystickOpen(0);
    } else {
        joystick = NULL;
    }

    SDL_JoystickEventState(SDL_ENABLE);

    return true;
};

void WinDestroy()
{
    if(joystick) {
        SDL_JoystickClose(joystick);
        joystick = 0;
    }
    if(format)
        SDL_FreeFormat(format);
    format = NULL;
    if(renderer)
        SDL_DestroyRenderer(renderer);
    renderer = NULL;
    if(window)
        SDL_DestroyWindow(window);
    window = NULL;
};

inline void FillRectDIB(SDL_Rect &rect, unsigned char color) {
    SDL_SetRenderDrawColor(renderer, windowsPalette[color].r, windowsPalette[color].g, windowsPalette[color].b, 255);
    SDL_RenderFillRect(renderer, &rect);
}

//The following 3 methods use mem functions for fast drawing
inline void VertLineDIB(int x, int y, int y2, int thickness, unsigned char color)
{
    SDL_Rect rect;
    rect.x = x;
    rect.y = y;
    rect.w = thickness;
    rect.h = y2-y;
    FillRectDIB(rect, color);
};
inline void HorzLineDIB(int x, int y, int x2, int thickness, unsigned char color)
{
    SDL_Rect rect;
    rect.x = x;
    rect.y = y;
    rect.w = x2-x;
    rect.h = thickness;
    FillRectDIB(rect, color);
};
inline void FillRectDIB(int x, int y, int width, int height, unsigned char color)
{
    SDL_Rect rect;
    rect.x = x;
    rect.y = y;
    rect.w = width;
    rect.h = height;
    FillRectDIB(rect, color);
};


SDL_Texture *CachedTTFFont::create_glyph(int ch, int color)
{
    SDL_Surface * sglyph = (fontblending ? TTF_RenderGlyph_Blended : TTF_RenderGlyph_Solid)(font, ch, windowsPalette[color]);
    if (sglyph == NULL) {
        DebugLog() << "Failed to create glyph for " << std::string(1, ch) << ": " << TTF_GetError() << "\n";
        return NULL;
    }
    /* SDL interprets each pixel as a 32-bit number, so our masks must depend
       on the endianness (byte order) of the machine */
#if SDL_BYTEORDER == SDL_BIG_ENDIAN
    static const Uint32 rmask = 0xff000000;
    static const Uint32 gmask = 0x00ff0000;
    static const Uint32 bmask = 0x0000ff00;
    static const Uint32 amask = 0x000000ff;
#else
    static const Uint32 rmask = 0x000000ff;
    static const Uint32 gmask = 0x0000ff00;
    static const Uint32 bmask = 0x00ff0000;
    static const Uint32 amask = 0xff000000;
#endif
    // Note: bits per pixel must be 8 to be synchron with the surface
    // that TTF_RenderGlyph above returns. This is important for SDL_BlitScaled
    SDL_Surface *surface = SDL_CreateRGBSurface(0, fontwidth, fontheight, 32, rmask, gmask, bmask, amask);
    if (surface == NULL) {
        DebugLog() << "CreateRGBSurface failed: " << SDL_GetError() << "\n";
        SDL_Texture *glyph = SDL_CreateTextureFromSurface(renderer, sglyph);
        SDL_FreeSurface(sglyph);
        return glyph;
    }
    SDL_Rect src_rect = { 0, 0, sglyph->w, sglyph->h };
    SDL_Rect dst_rect = { 0, 0, fontwidth, fontheight };
    if (src_rect.w < dst_rect.w) {
        dst_rect.x = (dst_rect.w - src_rect.w) / 2;
        dst_rect.w = src_rect.w;
    } else if (src_rect.w > dst_rect.w) {
        src_rect.x = (src_rect.w - dst_rect.w) / 2;
        src_rect.w = dst_rect.w;
    }
    if (src_rect.h < dst_rect.h) {
        dst_rect.y = (dst_rect.h - src_rect.h) / 2;
        dst_rect.h = src_rect.h;
    } else if (src_rect.h > dst_rect.h) {
        src_rect.y = (src_rect.h - dst_rect.h) / 2;
        src_rect.h = dst_rect.h;
    }

    if (SDL_BlitSurface(sglyph, &src_rect, surface, &dst_rect) != 0) {
        DebugLog() << SDL_GetError() << "\n";
        SDL_FreeSurface(surface);
    } else {
        SDL_FreeSurface(sglyph);
        sglyph = surface;
    }

    SDL_Texture *glyph = SDL_CreateTextureFromSurface(renderer, sglyph);
    SDL_FreeSurface(sglyph);
    return glyph;
}

void CachedTTFFont::cache_glyphs()
{
    for(int ch = 0; ch < 128; ch++) {
        for(int color = 0; color < 16; color++) {
            glyph_cache[ch][color] = create_glyph(ch, color);
        }
    }
}

void CachedTTFFont::OutputChar(Uint16 t, int x, int y, unsigned char color)
{
    color &= 0xf;
    SDL_Texture * glyph;
    if (t >= 0x80) {
        SDL_Texture *&glyphr = glyph_cache_map[t_glyph_map::key_type(t, color)];
        if (glyphr == NULL) {
            glyphr = create_glyph(t, color);
        }
        glyph = glyphr;
    } else {
        glyph = glyph_cache[t][color];
    }
    if (glyph == NULL) {
        // Nothing we can do here )-:
        return;
    }
    SDL_Rect rect;
    rect.x = x;
    rect.y = y;
    rect.w = fontwidth;
    rect.h = fontheight;
    SDL_RenderCopy(renderer, glyph, NULL, &rect);
}

void BitmapFont::OutputChar(Uint16 t, int x, int y, unsigned char color)
{
    SDL_Rect src;
    src.x = (t % tilewidth) * fontwidth;
    src.y = (t / tilewidth) * fontheight;
    src.w = fontwidth;
    src.h = fontheight;
    SDL_Rect rect;
    rect.x = x; rect.y = y; rect.w = fontwidth; rect.h = fontheight;
    SDL_RenderCopy(renderer,ascii[color],&src,&rect);
}

#ifdef SDLTILES
// only update if the set interval has elapsed
void try_update()
{
    unsigned long now = SDL_GetTicks();
    if (now - lastupdate >= interval) {
        SDL_RenderPresent(renderer);
        needupdate = false;
        lastupdate = now;
    } else {
        needupdate = true;
    }
}
#endif

// line_id is one of the LINE_*_C constants
// FG is a curses color
void Font::draw_ascii_lines(unsigned char line_id, int drawx, int drawy, int FG) const
{
    switch (line_id) {
        case LINE_OXOX_C://box bottom/top side (horizontal line)
            HorzLineDIB(drawx, drawy + (fontheight / 2), drawx + fontwidth, 1, FG);
            break;
        case LINE_XOXO_C://box left/right side (vertical line)
            VertLineDIB(drawx + (fontwidth / 2), drawy, drawy + fontheight, 2, FG);
            break;
        case LINE_OXXO_C://box top left
            HorzLineDIB(drawx + (fontwidth / 2), drawy + (fontheight / 2), drawx + fontwidth, 1, FG);
            VertLineDIB(drawx + (fontwidth / 2), drawy + (fontheight / 2), drawy + fontheight, 2, FG);
            break;
        case LINE_OOXX_C://box top right
            HorzLineDIB(drawx, drawy + (fontheight / 2), drawx + (fontwidth / 2), 1, FG);
            VertLineDIB(drawx + (fontwidth / 2), drawy + (fontheight / 2), drawy + fontheight, 2, FG);
            break;
        case LINE_XOOX_C://box bottom right
            HorzLineDIB(drawx, drawy + (fontheight / 2), drawx + (fontwidth / 2), 1, FG);
            VertLineDIB(drawx + (fontwidth / 2), drawy, drawy + (fontheight / 2) + 1, 2, FG);
            break;
        case LINE_XXOO_C://box bottom left
            HorzLineDIB(drawx + (fontwidth / 2), drawy + (fontheight / 2), drawx + fontwidth, 1, FG);
            VertLineDIB(drawx + (fontwidth / 2), drawy, drawy + (fontheight / 2) + 1, 2, FG);
            break;
        case LINE_XXOX_C://box bottom north T (left, right, up)
            HorzLineDIB(drawx, drawy + (fontheight / 2), drawx + fontwidth, 1, FG);
            VertLineDIB(drawx + (fontwidth / 2), drawy, drawy + (fontheight / 2), 2, FG);
            break;
        case LINE_XXXO_C://box bottom east T (up, right, down)
            VertLineDIB(drawx + (fontwidth / 2), drawy, drawy + fontheight, 2, FG);
            HorzLineDIB(drawx + (fontwidth / 2), drawy + (fontheight / 2), drawx + fontwidth, 1, FG);
            break;
        case LINE_OXXX_C://box bottom south T (left, right, down)
            HorzLineDIB(drawx, drawy + (fontheight / 2), drawx + fontwidth, 1, FG);
            VertLineDIB(drawx + (fontwidth / 2), drawy + (fontheight / 2), drawy + fontheight, 2, FG);
            break;
        case LINE_XXXX_C://box X (left down up right)
            HorzLineDIB(drawx, drawy + (fontheight / 2), drawx + fontwidth, 1, FG);
            VertLineDIB(drawx + (fontwidth / 2), drawy, drawy + fontheight, 2, FG);
            break;
        case LINE_XOXX_C://box bottom east T (left, down, up)
            VertLineDIB(drawx + (fontwidth / 2), drawy, drawy + fontheight, 2, FG);
            HorzLineDIB(drawx, drawy + (fontheight / 2), drawx + (fontwidth / 2), 1, FG);
            break;
        default:
            break;
    }
}

extern WINDOW *w_hit_animation;
void curses_drawwindow(WINDOW *win)
{
    bool update = false;
#ifdef SDLTILES
    if (g && win == g->w_terrain && use_tiles) {
        // game::w_terrain can be drawn by the tilecontext.
        // skip the normal drawing code for it.
        tilecontext->draw(
            win->x * fontwidth,
            win->y * fontheight,
            g->ter_view_x,
            g->ter_view_y,
            win->width * tilecontext->get_tile_width(),
            win->height * tilecontext->get_tile_height());
        update = true;
    } else if (g && win == g->w_terrain && map_font != NULL) {
        // Special font for the terrain window
        update = map_font->draw_window(win);
    } else if (win == w_hit_animation && map_font != NULL) {
        // The animation window overlays the terrain window,
        // it uses the same font, but it's only 1 square in size.
        // The offset must not use the global font, but the map font
        int offsetx = win->x * map_font->fontwidth;
        int offsety = win->y * map_font->fontheight;
        update = map_font->draw_window(win, offsetx, offsety);
    } else {
        // Either not using tiles (tilecontext) or not the w_terrain window.
        update = font->draw_window(win);
    }
#else
    // Not using sdl tiles anyway
    update = font->draw_window(win);
#endif
    if(update) {
        needupdate = true;
    }
}

bool Font::draw_window(WINDOW *win)
{
    // Use global font sizes here to make this independent of the
    // font used for this window.
    return draw_window(win, win->x * ::fontwidth, win->y * ::fontheight);
}

bool Font::draw_window(WINDOW *win, int offsetx, int offsety)
{
    int i,j,w,tmp;
    int drawx,drawy;
    bool update = false;
    for (j=0; j<win->height; j++){
        if (win->line[j].touched) {
            update = true;

            win->line[j].touched=false;

            for (i=0,w=0; w<win->width; i++,w++) {
                drawx = offsetx + w * fontwidth;
                drawy = offsety + j * fontheight;
                if (((drawx+fontwidth)<=WindowWidth) && ((drawy+fontheight)<=WindowHeight)){
                const char* utf8str = win->line[j].chars+i;
                int len = ANY_LENGTH;
                tmp = UTF8_getch(&utf8str, &len);
                int FG = win->line[j].FG[w];
                int BG = win->line[j].BG[w];
                FillRectDIB(drawx,drawy,fontwidth,fontheight,BG);

                if ( tmp != UNKNOWN_UNICODE){
                    int cw = mk_wcwidth((wchar_t)tmp);
                    len = ANY_LENGTH-len;
                    if(cw>1)
                    {
                        FillRectDIB(drawx+fontwidth*(cw-1),drawy,fontwidth,fontheight,BG);
                        w+=cw-1;
                    }
                    if(len>1)
                    {
                        i+=len-1;
                    }
                    if(tmp) OutputChar(tmp, drawx,drawy,FG);
                } else {
                    draw_ascii_lines((unsigned char)win->line[j].chars[i], drawx, drawy, FG);
                }//(tmp < 0)
                }
            };//for (i=0;i<_windows[w].width;i++)
        }
    };// for (j=0;j<_windows[w].height;j++)
    win->draw = false; //We drew the window, mark it as so
    return update;
}

#define ALT_BUFFER_SIZE 8
static char alt_buffer[ALT_BUFFER_SIZE];
static int alt_buffer_len = 0;
static bool alt_down = false;

static void begin_alt_code()
{
    alt_buffer[0] = '\0';
    alt_down = true;
    alt_buffer_len = 0;
}

static int add_alt_code(char c)
{
    // not exactly how it works, but acceptable
    if(c>='0' && c<='9')
    {
        if(alt_buffer_len<ALT_BUFFER_SIZE-1)
        {
            alt_buffer[alt_buffer_len] = c;
            alt_buffer[++alt_buffer_len] = '\0';
        }
    }
    return 0;
}

static int end_alt_code()
{
    alt_down = false;
    return atoi(alt_buffer);
}

int HandleDPad()
{
    // Check if we have a gamepad d-pad event.
    if(SDL_JoystickGetHat(joystick, 0) != SDL_HAT_CENTERED) {
        // When someone tries to press a diagonal, they likely will
        // press a single direction first. Wait a few milliseconds to
        // give them time to press both of the buttons for the diagonal.
        int button = SDL_JoystickGetHat(joystick, 0);
        int lc = ERR;
        if(button == SDL_HAT_LEFT) {
            lc = JOY_LEFT;
        } else if(button == SDL_HAT_DOWN) {
            lc = JOY_DOWN;
        } else if(button == SDL_HAT_RIGHT) {
            lc = JOY_RIGHT;
        } else if(button == SDL_HAT_UP) {
            lc = JOY_UP;
        } else if(button == SDL_HAT_LEFTUP) {
            lc = JOY_LEFTUP;
        } else if(button == SDL_HAT_LEFTDOWN) {
            lc = JOY_LEFTDOWN;
        } else if(button == SDL_HAT_RIGHTUP) {
            lc = JOY_RIGHTUP;
        } else if(button == SDL_HAT_RIGHTDOWN) {
            lc = JOY_RIGHTDOWN;
        }

        if(delaydpad == -1) {
            delaydpad = SDL_GetTicks() + dpad_delay;
            queued_dpad = lc;
        }

        // Okay it seems we're ready to process.
        if(SDL_GetTicks() > delaydpad) {

            if(lc != ERR) {
                if(dpad_continuous && (lc & lastdpad) == 0) {
                    // Continuous movement should only work in the same or similar directions.
                    dpad_continuous = false;
                    lastdpad = lc;
                    return 0;
                }

                lastchar_isbutton = true;
                lastchar = lc;
                lastdpad = lc;
                queued_dpad = ERR;

                if(dpad_continuous == false) {
                    delaydpad = SDL_GetTicks() + 200;
                    dpad_continuous = true;
                } else {
                    delaydpad = SDL_GetTicks() + 60;
                }
                return 1;
            }
        }
    } else {
        dpad_continuous = false;
        delaydpad = -1;

        // If we didn't hold it down for a while, just
        // fire the last registered press.
        if(queued_dpad != ERR) {
            lastchar = queued_dpad;
            lastchar_isbutton = true;
            queued_dpad = ERR;
            return 1;
        }
    }

    return 0;
}

//Check for any window messages (keypress, paint, mousemove, etc)
void CheckMessages()
{
    SDL_Event ev;
    bool quit = false;
    if(HandleDPad()) {
        return;
    }

    lastchar_is_mouse = false;
    while(SDL_PollEvent(&ev)) {
        switch(ev.type) {
            case SDL_WINDOWEVENT:
                switch(ev.window.event) {
                case SDL_WINDOWEVENT_SHOWN:
                case SDL_WINDOWEVENT_EXPOSED:
                case SDL_WINDOWEVENT_RESTORED:
                    needupdate = true;
                    break;
                default:
                    break;
                }
            break;
            case SDL_KEYDOWN:
            {
                int lc = 0;
                //hide mouse cursor on keyboard input
                if(OPTIONS["HIDE_CURSOR"] != "show" && SDL_ShowCursor(-1)) { SDL_ShowCursor(SDL_DISABLE); }
                const Uint8 *keystate = SDL_GetKeyboardState(NULL);
                // manually handle Alt+F4 for older SDL lib, no big deal
                if( ev.key.keysym.sym == SDLK_F4
                && (keystate[SDL_SCANCODE_RALT] || keystate[SDL_SCANCODE_LALT]) ) {
                    quit = true;
                    break;
                }
                switch (ev.key.keysym.sym) {
                    case SDLK_KP_ENTER:
                    case SDLK_RETURN:
                    case SDLK_RETURN2:
                        lc = 10;
                        break;
                    case SDLK_BACKSPACE:
                    case SDLK_KP_BACKSPACE:
                        lc = 127;
                        break;
                    case SDLK_ESCAPE:
                        lc = 27;
                        break;
                    case SDLK_TAB:
                        lc = 9;
                        break;
                    case SDLK_RALT:
                    case SDLK_LALT:
                        begin_alt_code();
                        break;
                    case SDLK_LEFT:
                        lc = KEY_LEFT;
                        break;
                    case SDLK_RIGHT:
                        lc = KEY_RIGHT;
                        break;
                    case SDLK_UP:
                        lc = KEY_UP;
                        break;
                    case SDLK_DOWN:
                        lc = KEY_DOWN;
                        break;
                    case SDLK_PAGEUP:
                        lc = KEY_PPAGE;
                        break;
                    case SDLK_PAGEDOWN:
                        lc = KEY_NPAGE;
                        break;
                }
                if( !lc ) { break; }
                if( alt_down ) {
                    add_alt_code( lc );
                } else {
                    lastchar = lc;
                }
                lastchar_isbutton = false;
            }
            break;
            case SDL_KEYUP:
            {
                if( ev.key.keysym.sym == SDLK_LALT || ev.key.keysym.sym == SDLK_RALT ) {
                    int code = end_alt_code();
                    if( code ) { lastchar = code; }
                }
            }
            break;
            case SDL_TEXTINPUT:
                lastchar = *ev.text.text;
            break;
            case SDL_JOYBUTTONDOWN:
                lastchar = ev.jbutton.button;
                lastchar_isbutton = true;
            break;
            case SDL_JOYAXISMOTION: // on gamepads, the axes are the analog sticks
                // TODO: somehow get the "digipad" values from the axes
            break;
            case SDL_MOUSEMOTION:
                if (OPTIONS["HIDE_CURSOR"] == "show" || OPTIONS["HIDE_CURSOR"] == "hidekb") {
                    if (!SDL_ShowCursor(-1)) {
                        SDL_ShowCursor(SDL_ENABLE);
                    }

                    // Only monitor motion when cursor is visible
                    lastchar_is_mouse = true;
                    lastchar = MOUSE_MOVE;
                }
                break;

            case SDL_MOUSEBUTTONUP:
                lastchar_is_mouse = true;
                switch (ev.button.button) {
                    case SDL_BUTTON_LEFT:
                        lastchar = MOUSE_BUTTON_LEFT;
                        break;
                    case SDL_BUTTON_RIGHT:
                        lastchar = MOUSE_BUTTON_RIGHT;
                        break;
                    }
                break;

            case SDL_MOUSEWHEEL:
                lastchar_is_mouse = true;
                if(ev.wheel.y > 0) {
                    lastchar = SCROLLWHEEL_UP;
                } else if(ev.wheel.y < 0) {
                    lastchar = SCROLLWHEEL_DOWN;
                }
                break;

            case SDL_QUIT:
                quit = true;
                break;
        }
    }
#ifdef SDLTILES
    if (needupdate) {
        try_update();
    }
#endif
    if(quit) {
        endwin();
        exit(0);
    }
}

//***********************************
//Psuedo-Curses Functions           *
//***********************************

static void font_folder_list(std::ofstream& fout, std::string path)
{
    DIR *dir;
    struct dirent *ent;
    if ((dir = opendir (path.c_str())) != NULL) {
        bool found = false;
        while (!found && (ent = readdir (dir)) != NULL) {
            if( 0 == strcmp( ent->d_name, "." ) ||
                0 == strcmp( ent->d_name, ".." ) ) {
                continue;
            }
            #if (defined _WIN32 || defined WINDOWS)
                std::string f = path + "\\" + ent->d_name;
            #else
                std::string f = path + "/" + ent->d_name;
            #endif

            struct stat stat_buffer;
            if( stat( f.c_str(), &stat_buffer ) == -1 ) {
                continue;
            }
            if( S_ISDIR(stat_buffer.st_mode) ) {
                font_folder_list( fout, f );
                continue;
            }
            TTF_Font* fnt = TTF_OpenFont(f.c_str(), 12);
            long nfaces = 0;
            if(fnt != NULL) {
                nfaces = TTF_FontFaces(fnt);
                TTF_CloseFont(fnt);
                fnt = NULL;
            }
            for(long i = 0; i < nfaces; i++) {
                fnt = TTF_OpenFontIndex(f.c_str(), 12, i);
                if(fnt != NULL) {
                    char *fami = TTF_FontFaceFamilyName(fnt);
                    char *style = TTF_FontFaceStyleName(fnt);
                    bool isbitmap = (0 == strcasecmp(".fon", f.substr(f.length() - 4).c_str()) );
                    if(fami != NULL && (!isbitmap || i == 0) ) {
                        fout << fami << std::endl;
                        fout << f << std::endl;
                        fout << i << std::endl;
                    }
                    if(fami != NULL && style != NULL && 0 != strcasecmp(style, "Regular")) {
                        if(!isbitmap) {
                            fout << fami << " " << style << std::endl;
                            fout << f << std::endl;
                            fout << i << std::endl;
                        }
                    }
                    TTF_CloseFont(fnt);
                    fnt = NULL;
                }
            }
        }
        closedir (dir);
    }

}

static void save_font_list()
{
    std::ofstream fout(FILENAMES["fontlist"].c_str(), std::ios_base::trunc);

    font_folder_list(fout, FILENAMES["datadir"]);
    font_folder_list(fout, FILENAMES["fontdir"]);

#if (defined _WIN32 || defined WINDOWS)
    char buf[256];
    GetSystemWindowsDirectory(buf, 256);
    strcat(buf, "\\fonts");
    font_folder_list(fout, buf);
#elif (defined _APPLE_ && defined _MACH_)

    /*
    // Well I don't know how osx actually works ....
    font_folder_list(fout, "/System/Library/Fonts");
    font_folder_list(fout, "/Library/Fonts");

    wordexp_t exp;
    wordexp("~/Library/Fonts", &exp, 0);
    font_folder_list(fout, exp.we_wordv[0]);
    wordfree(&exp);*/
#elif (defined linux || defined __linux)
    font_folder_list(fout, "/usr/share/fonts");
    font_folder_list(fout, "/usr/local/share/fonts");
    wordexp_t exp;
    wordexp("~/.fonts", &exp, 0);
    font_folder_list(fout, exp.we_wordv[0]);
    wordfree(&exp);
#endif
    //TODO: other systems

    fout << "end of list" << std::endl;

}

static std::string find_system_font(std::string name, int& faceIndex)
{
    struct stat stat_buf;
    int rc = stat(FILENAMES["fontlist"].c_str(), &stat_buf);
    if( rc == 0 ? stat_buf.st_size == 0 : true) {
      DebugLog() << "Generating fontlist\n";
      save_font_list();
    }


    std::ifstream fin(FILENAMES["fontlist"].c_str());
    if (fin) {
        std::string fname;
        std::string fpath;
        std::string iline;
        int index = 0;
        do {
            getline(fin, fname);
            if (fname == "end of list") break;
            getline(fin, fpath);
            getline(fin, iline);
            index = atoi(iline.c_str());
            if (0 == strcasecmp(fname.c_str(), name.c_str())) {
                faceIndex = index;
                return fpath;
            }
        } while (true);
    }

    return "";
}

// bitmap font font size test
// return face index that has this size or below
static int test_face_size(std::string f, int size, int faceIndex)
{
    TTF_Font* fnt = TTF_OpenFontIndex(f.c_str(), size, faceIndex);
    if(fnt != NULL) {
        char* style = TTF_FontFaceStyleName(fnt);
        if(style != NULL) {
            int faces = TTF_FontFaces(fnt);
            bool found = false;
            for(int i = faces - 1; i >= 0 && !found; i--) {
                TTF_Font* tf = TTF_OpenFontIndex(f.c_str(), size, i);
                char* ts = NULL;
                if(NULL != tf) {
                   if( NULL != (ts = TTF_FontFaceStyleName(tf))) {
                       if(0 == strcasecmp(ts, style) && TTF_FontHeight(tf) <= size) {
                           faceIndex = i;
                           found = true;
                       }
                   }
                   TTF_CloseFont(tf);
                   tf = NULL;
                }
            }
        }
        TTF_CloseFont(fnt);
        fnt = NULL;
    }

    return faceIndex;
}

// Check if text ends with suffix
bool ends_with(const std::string &text, const std::string &suffix) {
    return text.length() >= suffix.length() &&
        strcasecmp(text.c_str() + text.length() - suffix.length(), suffix.c_str()) == 0;
}

// Calculates the new width of the window, given the number of columns.
int projected_window_width(int)
{
    int newWindowWidth = OPTIONS["TERMINAL_X"];
    newWindowWidth = newWindowWidth < FULL_SCREEN_WIDTH ? FULL_SCREEN_WIDTH : newWindowWidth;

    return newWindowWidth * fontwidth;
}

// Calculates the new height of the window, given the number of rows.
int projected_window_height(int)
{
    return OPTIONS["TERMINAL_Y"] * fontheight;
}

//Basic Init, create the font, backbuffer, etc
WINDOW *curses_init(void)
{
    lastchar = -1;
    inputdelay = -1;

    std::string typeface = "Terminus";
    std::string blending = "solid";
    std::ifstream fin;
    int fontsize = 0; //actuall size
    fin.open(FILENAMES["fontdata"].c_str());
    if (!fin.is_open()){
        fontwidth = 8;
        fontheight = 16;
        std::ofstream fout;//create FONDATA file
        fout.open(FILENAMES["fontdata"].c_str());
        if(fout.is_open()) {
            fout << typeface << "\n";
            fout << fontwidth << "\n";
            fout << fontheight;
            fout.close();
        }
    } else {
        getline(fin, typeface);
        fin >> fontwidth;
        fin >> fontheight;
        fin >> fontsize;
        fin >> blending;
        if ((fontwidth <= 4) || (fontheight <= 4)) {
            fontheight = 16;
            fontwidth = 8;
        }
        fin.close();
    }

    fontblending = (blending=="blended");

    std::string map_typeface = typeface;
    int map_fontwidth = fontwidth;
    int map_fontheight = fontheight;
    int map_fontsize = fontsize;

    std::ifstream jsonstream("data/fontdata.json", std::ifstream::binary);
    if (jsonstream.good()) {
        JsonIn json(jsonstream);
        JsonObject config = json.get_object();
        fontblending = config.get_bool("fontblending", fontblending);
        fontwidth = config.get_int("fontwidth", fontwidth);
        fontheight = config.get_int("fontheight", fontheight);
        fontsize = config.get_int("fontsize", fontsize);
        typeface = config.get_string("typeface", typeface);
        map_fontwidth = config.get_int("map_fontwidth", fontwidth);
        map_fontheight = config.get_int("map_fontheight", fontheight);
        map_fontsize = config.get_int("map_fontsize", fontsize);
        map_typeface = config.get_string("map_typeface", typeface);
    }

<<<<<<< HEAD
    #ifdef SDLTILES
    DebugLog() << "Initializing SDL Tiles context\n";
    tilecontext = new cata_tiles;
    tilecontext->init(FILENAMES["gfxdir"]);
    #endif // SDLTILES
    DebugLog() << (std::string)"Tiles initialized successfully.\n";
    WindowWidth= OPTIONS["TERMINAL_X"];
    if (WindowWidth < FULL_SCREEN_WIDTH) WindowWidth = FULL_SCREEN_WIDTH;
    WindowWidth *= fontwidth;
    WindowHeight = OPTIONS["TERMINAL_Y"] * fontheight;
    if(!WinCreate()) {
        DebugLog() << (std::string)"Failed to create game window!\n";
        return NULL;
    }
    #ifdef SDLTILES
    tilecontext->set_screen(screen);

    while(!strcasecmp(typeface.substr(typeface.length()-4).c_str(),".bmp") ||
          !strcasecmp(typeface.substr(typeface.length()-4).c_str(),".png")) {
        SDL_Surface *asciiload;
        typeface = FILENAMES["fontdir"] + typeface;
        asciiload = IMG_Load(typeface.c_str());
        if(!asciiload || asciiload->w*asciiload->h < (fontwidth * fontheight * 256)) {
            SDL_FreeSurface(asciiload);
            break;
        }
        Uint32 key = SDL_MapRGB(asciiload->format, 0xFF, 0, 0xFF);
        SDL_SetColorKey(asciiload,SDL_SRCCOLORKEY,key);
        ascii[0] = SDL_DisplayFormat(asciiload);
        SDL_FreeSurface(asciiload);
        for(int a = 1; a < 16; a++) {
            ascii[a]=SDL_ConvertSurface(ascii[0],ascii[0]->format,ascii[0]->flags);
        }
=======
    if(!InitSDL()) {
        DebugLog() << "Failed to initialize SDL: " << SDL_GetError() << "\n";
        return NULL;
    }
>>>>>>> bed3fcd0

    TERMINAL_WIDTH = OPTIONS["TERMINAL_X"];
    TERMINAL_HEIGHT = OPTIONS["TERMINAL_Y"];

    if(OPTIONS["FULLSCREEN"]) {
        // Fullscreen mode overrides terminal width/height
        SDL_DisplayMode display_mode;
        SDL_GetDesktopDisplayMode(0, &display_mode);

        TERMINAL_WIDTH = display_mode.w / fontwidth;
        TERMINAL_HEIGHT = display_mode.h / fontheight;

<<<<<<< HEAD
    //make fontdata compatible with wincurse
    if(!fexists(typeface.c_str())) {
        faceIndex = 0;
        typeface = FILENAMES["fontdir"] + typeface + ".ttf";
    }

    //different default font with wincurse
    if(!fexists(typeface.c_str())) {
        faceIndex = 0;
        typeface = FILENAMES["fixedsys"];
=======
        WindowWidth  = display_mode.w;
        WindowHeight = display_mode.h;
    } else {
        WindowWidth= OPTIONS["TERMINAL_X"];
        if (WindowWidth < FULL_SCREEN_WIDTH) WindowWidth = FULL_SCREEN_WIDTH;
        WindowWidth *= fontwidth;
        WindowHeight = OPTIONS["TERMINAL_Y"] * fontheight;
    }

    if(!WinCreate()) {
        DebugLog() << "Failed to create game window: " << SDL_GetError() << "\n";
        return NULL;
>>>>>>> bed3fcd0
    }

    #ifdef SDLTILES
    DebugLog() << "Initializing SDL Tiles context\n";
    tilecontext = new cata_tiles(renderer);
    try {
        tilecontext->init("gfx");
        DebugLog() << "Tiles initialized successfully.\n";
    } catch(std::string err) {
        // use_tiles is the cached value of the USE_TILES option.
        // most (all?) code refers to this to see if cata_tiles should be used.
        // Setting it to false disables this from getting used.
        use_tiles = false;
    }
    #endif // SDLTILES

    init_colors();

    // Reset the font pointer
    font = Font::load_font(typeface, fontsize, fontwidth, fontheight);
    if (font == NULL) {
        return NULL;
    }
    map_font = Font::load_font(map_typeface, map_fontsize, map_fontwidth, map_fontheight);
    mainwin = newwin(get_terminal_height(), get_terminal_width(),0,0);
    return mainwin;   //create the 'stdscr' window and return its ref
}

Font *Font::load_font(const std::string &typeface, int fontsize, int fontwidth, int fontheight)
{
    #ifdef SDLTILES
    if (ends_with(typeface, ".bmp") || ends_with(typeface, ".png")) {
        // Seems to be an image file, not a font.
        // Try to load as bitmap font.
        BitmapFont *bm_font = new BitmapFont(fontwidth, fontheight);
        try {
            bm_font->load_font("data/font/" + typeface);
            // It worked, tell the world to use bitmap_font.
            return bm_font;
        } catch(std::exception &err) {
            delete bm_font;
            DebugLog() << "Failed to load " << typeface << ": " << err.what() << "\n";
            // Continue to load as truetype font
        }
    }
    #endif // SDLTILES
    // Not loaded as bitmap font (or it failed), try to load as truetype
    CachedTTFFont *ttf_font = new CachedTTFFont(fontwidth, fontheight);
    try {
        ttf_font->load_font(typeface, fontsize);
        // It worked, tell the world to use cached_ttf_font
        return ttf_font;
    } catch(std::exception &err) {
        delete ttf_font;
        DebugLog() << "Failed to load " << typeface << ": " << err.what() << "\n";
    }
    return NULL;
}

//Ported from windows and copied comments as well
//Not terribly sure how this function is suppose to work,
//but jday helped to figure most of it out
int curses_getch(WINDOW* win)
{
    input_event evt = inp_mngr.get_input_event(win);
    while(evt.type != CATA_INPUT_KEYBOARD) {
        evt = inp_mngr.get_input_event(win);
        if (evt.type == CATA_INPUT_TIMEOUT) {
            return ERR; // Calling functions expect an ERR on timeout
        }
    }
    return evt.sequence[0];
}

//Ends the terminal, destroy everything
int curses_destroy(void)
{
    delete font;
    font = NULL;
    delete map_font;
    map_font = NULL;
    WinDestroy();
    return 1;
}

//copied from gdi version and don't bother to rename it
inline SDL_Color BGR(int b, int g, int r)
{
    SDL_Color result;
    result.b=b;    //Blue
    result.g=g;    //Green
    result.r=r;    //Red
    //result.a=0;//The Alpha, isnt used, so just set it to 0
    return result;
}

void load_colors(JsonObject &jsobj)
{
    std::string colors[16]={"BLACK","RED","GREEN","BROWN","BLUE","MAGENTA","CYAN","GRAY",
    "DGRAY","LRED","LGREEN","YELLOW","LBLUE","LMAGENTA","LCYAN","WHITE"};
    JsonArray jsarr;
    for(int c=0;c<16;c++)
    {
        jsarr = jsobj.get_array(colors[c]);
        if(jsarr.size()<3)continue;
        consolecolors[colors[c]].clear();
        consolecolors[colors[c]].push_back(jsarr.get_int(2));
        consolecolors[colors[c]].push_back(jsarr.get_int(1));
        consolecolors[colors[c]].push_back(jsarr.get_int(0));
    }
}

#define ccolor(s) consolecolors[s][0],consolecolors[s][1],consolecolors[s][2]
int curses_start_color(void)
{
    colorpairs = new pairs[100];
    //Load the console colors from colors.json
    std::ifstream colorfile(FILENAMES["colors"].c_str(), std::ifstream::in | std::ifstream::binary);
    try{
        JsonIn jsin(colorfile);
        char ch;
        // Manually load the colordef object because the json handler isn't loaded yet.
        jsin.eat_whitespace();
        ch = jsin.peek();
        if( ch == '[' ) {
            jsin.start_array();
            // find type and dispatch each object until array close
            while (!jsin.end_array()) {
                jsin.eat_whitespace();
                char ch = jsin.peek();
                if (ch != '{') {
                    std::stringstream err;
                    err << jsin.line_number() << ": ";
                    err << "expected array of objects but found '";
                    err << ch << "', not '{'";
                    throw err.str();
                }
                JsonObject jo = jsin.get_object();
                load_colors(jo);
                jo.finish();
            }
        } else {
            // not an array?
            std::stringstream err;
            err << jsin.line_number() << ": ";
            err << "expected object or array, but found '" << ch << "'";
            throw err.str();
        }
    }
    catch(std::string e){
        throw FILENAMES["colors"] + ": " + e;
    }
    if(consolecolors.empty())return 0;
    windowsPalette[0]  = BGR(ccolor("BLACK"));
    windowsPalette[1]  = BGR(ccolor("RED"));
    windowsPalette[2]  = BGR(ccolor("GREEN"));
    windowsPalette[3]  = BGR(ccolor("BROWN"));
    windowsPalette[4]  = BGR(ccolor("BLUE"));
    windowsPalette[5]  = BGR(ccolor("MAGENTA"));
    windowsPalette[6]  = BGR(ccolor("CYAN"));
    windowsPalette[7]  = BGR(ccolor("GRAY"));
    windowsPalette[8]  = BGR(ccolor("DGRAY"));
    windowsPalette[9]  = BGR(ccolor("LRED"));
    windowsPalette[10] = BGR(ccolor("LGREEN"));
    windowsPalette[11] = BGR(ccolor("YELLOW"));
    windowsPalette[12] = BGR(ccolor("LBLUE"));
    windowsPalette[13] = BGR(ccolor("LMAGENTA"));
    windowsPalette[14] = BGR(ccolor("LCYAN"));
    windowsPalette[15] = BGR(ccolor("WHITE"));
    return 0;
}

void curses_timeout(int t)
{
    inputdelay = t;
}

extern WINDOW *mainwin;

// This is how we're actually going to handle input events, SDL getch
// is simply a wrapper around this.
input_event input_manager::get_input_event(WINDOW *win) {
    // standards note: getch is sometimes required to call refresh
    // see, e.g., http://linux.die.net/man/3/getch
    // so although it's non-obvious, that refresh() call (and maybe InvalidateRect?) IS supposed to be there

    if(win == NULL) win = mainwin;

    wrefresh(win);
    lastchar=ERR;//ERR=-1
    input_event rval;

    if (inputdelay < 0)
    {
        do
        {
            rval.type = CATA_INPUT_ERROR;
            CheckMessages();
            if (lastchar!=ERR) break;
            SDL_Delay(1);
        }
        while (lastchar==ERR);
    }
    else if (inputdelay > 0)
    {
        unsigned long starttime=SDL_GetTicks();
        unsigned long endtime;
        bool timedout = false;
        do
        {
            rval.type = CATA_INPUT_ERROR;
            CheckMessages();
            endtime=SDL_GetTicks();
            if (lastchar!=ERR) break;
            SDL_Delay(1);
            timedout = endtime >= starttime + inputdelay;
            if (timedout) {
                rval.type = CATA_INPUT_TIMEOUT;
            }
        }
        while (!timedout);
    }
    else
    {
        CheckMessages();
    }

    if (rval.type != CATA_INPUT_TIMEOUT) {
        if (lastchar == ERR) {
            rval.type = CATA_INPUT_ERROR;
        } else if (lastchar_isbutton) {
            rval.type = CATA_INPUT_GAMEPAD;
            rval.add_input(lastchar);
        } else if (lastchar_is_mouse) {
            rval.type = CATA_INPUT_MOUSE;
            rval.add_input(lastchar);
            SDL_GetMouseState(&rval.mouse_x, &rval.mouse_y);
        } else {
            rval.type = CATA_INPUT_KEYBOARD;
            rval.add_input(lastchar);
        }
    }

    return rval;
}

bool gamepad_available() {
    return joystick != NULL;
}

void rescale_tileset(int size) {
    #ifdef SDLTILES
        tilecontext->set_draw_scale(size);
        g->init_ui();
    #endif
}

bool input_context::get_coordinates(WINDOW* capture_win, int& x, int& y) {
    if(!coordinate_input_received) {
        return false;
    }

    if (!capture_win) {
        capture_win = g->w_terrain;
    }

    // this contains the font dimensions of the capture_win,
    // not necessarily the global standard font dimensions.
    int fw = fontwidth;
    int fh = fontheight;
#ifdef SDLTILES
    // tiles might have different dimensions than standard font
    if (use_tiles && capture_win == g->w_terrain) {
        fw = tilecontext->get_tile_width();
        fh = tilecontext->get_tile_height();
    } else
#endif
    if (map_font != NULL && capture_win == g->w_terrain) {
        // map font (if any) might differ from standard font
        fw = map_font->fontwidth;
        fh = map_font->fontheight;
    }

    // Translate mouse coords to map coords based on tile size,
    // the window position is *always* in standard font dimensions!
    const int win_left = capture_win->x * fontwidth;
    const int win_top = capture_win->y * fontheight;
    // But the size of the window is in the font dimensions of the window.
    const int win_right = win_left + (capture_win->width * fw);
    const int win_bottom = win_top + (capture_win->height * fh);
    // Check if click is within bounds of the window we care about
    if (coordinate_x < win_left || coordinate_x > win_right || coordinate_y < win_top || coordinate_y > win_bottom) {
        return false;
    }
    const int selected_column = (coordinate_x - win_left) / fw;
    const int selected_row = (coordinate_y - win_top) / fh;

    x = g->ter_view_x - ((capture_win->width / 2) - selected_column);
    y = g->ter_view_y - ((capture_win->height / 2) - selected_row);

    return true;
}

int get_terminal_width() {
    return TERMINAL_WIDTH;
}

int get_terminal_height() {
    return TERMINAL_HEIGHT;
}

BitmapFont::BitmapFont(int w, int h)
: Font(w, h)
{
    memset(ascii, 0x00, sizeof(ascii));
}

BitmapFont::~BitmapFont()
{
    clear();
}

void BitmapFont::clear()
{
    for (size_t a = 0; a < 16; a++) {
        if (ascii[a] != NULL) {
            SDL_DestroyTexture(ascii[a]);
            ascii[a] = NULL;
        }
    }
}

void BitmapFont::load_font(const std::string &typeface)
{
    clear();
    DebugLog() << "Loading bitmap font [" + typeface + "].\n" ;
    SDL_Surface *asciiload = IMG_Load(typeface.c_str());
    if (asciiload == NULL) {
        throw std::runtime_error(IMG_GetError());
    }
    if (asciiload->w * asciiload->h < (fontwidth * fontheight * 256)) {
        SDL_FreeSurface(asciiload);
        throw std::runtime_error("bitmap for font is to small");
    }
    Uint32 key = SDL_MapRGB(asciiload->format, 0xFF, 0, 0xFF);
    SDL_SetColorKey(asciiload,SDL_TRUE,key);
    SDL_Surface *ascii_surf[16];
    ascii_surf[0] = SDL_ConvertSurface(asciiload,format,0);
    SDL_SetSurfaceRLE(ascii_surf[0], true);
    SDL_FreeSurface(asciiload);

    for (size_t a = 1; a < 16; ++a) {
        ascii_surf[a] = SDL_ConvertSurface(ascii_surf[0],format,0);
        SDL_SetSurfaceRLE(ascii_surf[a], true);
    }

    for (size_t a = 0; a < 16 - 1; ++a) {
        SDL_LockSurface(ascii_surf[a]);
        int size = ascii_surf[a]->h * ascii_surf[a]->w;
        Uint32 *pixels = (Uint32 *)ascii_surf[a]->pixels;
        Uint32 color = (windowsPalette[a].r << 16) | (windowsPalette[a].g << 8) | windowsPalette[a].b;
        for(int i = 0; i < size; i++) {
            if(pixels[i] == 0xFFFFFF) {
                pixels[i] = color;
            }
        }
        SDL_UnlockSurface(ascii_surf[a]);
    }
    tilewidth = ascii_surf[0]->w / fontwidth;

    //convert ascii_surf to SDL_Texture
    for(int a = 0; a < 16; ++a) {
        ascii[a] = SDL_CreateTextureFromSurface(renderer,ascii_surf[a]);
        SDL_FreeSurface(ascii_surf[a]);
    }
}

void BitmapFont::draw_ascii_lines(unsigned char line_id, int drawx, int drawy, int FG) const
{
    BitmapFont *t = const_cast<BitmapFont*>(this);
    switch (line_id) {
        case LINE_OXOX_C://box bottom/top side (horizontal line)
            t->OutputChar(0xcd, drawx, drawy, FG);
            break;
        case LINE_XOXO_C://box left/right side (vertical line)
            t->OutputChar(0xba, drawx, drawy, FG);
            break;
        case LINE_OXXO_C://box top left
            t->OutputChar(0xc9, drawx, drawy, FG);
            break;
        case LINE_OOXX_C://box top right
            t->OutputChar(0xbb, drawx, drawy, FG);
            break;
        case LINE_XOOX_C://box bottom right
            t->OutputChar(0xbc, drawx, drawy, FG);
            break;
        case LINE_XXOO_C://box bottom left
            t->OutputChar(0xc8, drawx, drawy, FG);
            break;
        case LINE_XXOX_C://box bottom north T (left, right, up)
            t->OutputChar(0xca, drawx, drawy, FG);
            break;
        case LINE_XXXO_C://box bottom east T (up, right, down)
            t->OutputChar(0xcc, drawx, drawy, FG);
            break;
        case LINE_OXXX_C://box bottom south T (left, right, down)
            t->OutputChar(0xcb, drawx, drawy, FG);
            break;
        case LINE_XXXX_C://box X (left down up right)
            t->OutputChar(0xce, drawx, drawy, FG);
            break;
        case LINE_XOXX_C://box bottom east T (left, down, up)
            t->OutputChar(0xb9, drawx, drawy, FG);
            break;
        default:
            break;
    }
}




CachedTTFFont::CachedTTFFont(int w, int h)
: Font(w, h)
, font(NULL)
{
    memset(glyph_cache, 0x00, sizeof(glyph_cache));
}

CachedTTFFont::~CachedTTFFont()
{
    clear();
}

void CachedTTFFont::clear()
{
    if (font != NULL) {
        TTF_CloseFont(font);
        font = NULL;
    }
    for (size_t i = 0; i < 128; i++) {
        for (size_t j = 0; j < 16; j++) {
            if (glyph_cache[i][j] != NULL) {
                SDL_DestroyTexture(glyph_cache[i][j]);
                glyph_cache[i][j] = NULL;
            }
        }
    }
    for (t_glyph_map::iterator a = glyph_cache_map.begin(); a != glyph_cache_map.end(); ++a) {
        if (a->second != NULL) {
            SDL_DestroyTexture(a->second);
        }
    }
    glyph_cache_map.clear();
}

void CachedTTFFont::load_font(std::string typeface, int fontsize)
{
    clear();
    int faceIndex = 0;
    const std::string sysfnt = find_system_font(typeface, faceIndex);
    if (!sysfnt.empty()) {
        typeface = sysfnt;
        DebugLog() << "Using font [" + typeface + "].\n" ;
    }
    //make fontdata compatible with wincurse
    if(!fexists(typeface.c_str())) {
        faceIndex = 0;
        typeface = "data/font/" + typeface + ".ttf";
        DebugLog() << "Using compatible font [" + typeface + "].\n" ;
    }
    //different default font with wincurse
    if(!fexists(typeface.c_str())) {
        faceIndex = 0;
        typeface = "data/font/fixedsys.ttf";
        DebugLog() << "Using fallback font [" + typeface + "].\n" ;
    }
    DebugLog() << "Loading truetype font [" + typeface + "].\n" ;
    if(fontsize <= 0) {
        fontsize = fontheight - 1;
    }
    // SDL_ttf handles bitmap fonts size incorrectly
    if (typeface.length() > 4 && strcasecmp(typeface.substr(typeface.length() - 4).c_str(), ".fon") == 0) {
        faceIndex = test_face_size(typeface, fontsize, faceIndex);
    }
    font = TTF_OpenFontIndex(typeface.c_str(), fontsize, faceIndex);
    if (font == NULL) {
        throw std::runtime_error(TTF_GetError());
    }
    TTF_SetFontStyle(font, TTF_STYLE_NORMAL);
    // glyph height hack by utunnels
    // SDL_ttf doesn't use FT_HAS_VERTICAL for function TTF_GlyphMetrics
    // this causes baseline problems for certain fonts
    // I can only guess by check a certain tall character...
    cache_glyphs();
}

int map_font_width() {
#ifdef SDLTILES
    if (use_tiles && tilecontext != NULL) {
        return tilecontext->get_tile_width();
    }
#endif
    return (map_font != NULL ? map_font : font)->fontwidth;
}

int map_font_height() {
#ifdef SDLTILES
    if (use_tiles && tilecontext != NULL) {
        return tilecontext->get_tile_height();
    }
#endif
    return (map_font != NULL ? map_font : font)->fontheight;
}

void translate_terrain_window_size(int &w, int &h) {
    w = (w * fontwidth) / map_font_width();
    h = (h * fontheight) / map_font_height();
}

void translate_terrain_window_size_back(int &w, int &h) {
    w = (w * map_font_width()) / fontwidth;
    h = (h * map_font_height()) / fontheight;
}

#endif // TILES<|MERGE_RESOLUTION|>--- conflicted
+++ resolved
@@ -14,10 +14,7 @@
 #include "cata_tiles.h"
 #include "get_version.h"
 #include "init.h"
-<<<<<<< HEAD
 #include "path_info.h"
-=======
->>>>>>> bed3fcd0
 
 #ifdef _MSC_VER
 #include "wdirent.h"
@@ -1095,46 +1092,10 @@
         map_typeface = config.get_string("map_typeface", typeface);
     }
 
-<<<<<<< HEAD
-    #ifdef SDLTILES
-    DebugLog() << "Initializing SDL Tiles context\n";
-    tilecontext = new cata_tiles;
-    tilecontext->init(FILENAMES["gfxdir"]);
-    #endif // SDLTILES
-    DebugLog() << (std::string)"Tiles initialized successfully.\n";
-    WindowWidth= OPTIONS["TERMINAL_X"];
-    if (WindowWidth < FULL_SCREEN_WIDTH) WindowWidth = FULL_SCREEN_WIDTH;
-    WindowWidth *= fontwidth;
-    WindowHeight = OPTIONS["TERMINAL_Y"] * fontheight;
-    if(!WinCreate()) {
-        DebugLog() << (std::string)"Failed to create game window!\n";
-        return NULL;
-    }
-    #ifdef SDLTILES
-    tilecontext->set_screen(screen);
-
-    while(!strcasecmp(typeface.substr(typeface.length()-4).c_str(),".bmp") ||
-          !strcasecmp(typeface.substr(typeface.length()-4).c_str(),".png")) {
-        SDL_Surface *asciiload;
-        typeface = FILENAMES["fontdir"] + typeface;
-        asciiload = IMG_Load(typeface.c_str());
-        if(!asciiload || asciiload->w*asciiload->h < (fontwidth * fontheight * 256)) {
-            SDL_FreeSurface(asciiload);
-            break;
-        }
-        Uint32 key = SDL_MapRGB(asciiload->format, 0xFF, 0, 0xFF);
-        SDL_SetColorKey(asciiload,SDL_SRCCOLORKEY,key);
-        ascii[0] = SDL_DisplayFormat(asciiload);
-        SDL_FreeSurface(asciiload);
-        for(int a = 1; a < 16; a++) {
-            ascii[a]=SDL_ConvertSurface(ascii[0],ascii[0]->format,ascii[0]->flags);
-        }
-=======
     if(!InitSDL()) {
         DebugLog() << "Failed to initialize SDL: " << SDL_GetError() << "\n";
         return NULL;
     }
->>>>>>> bed3fcd0
 
     TERMINAL_WIDTH = OPTIONS["TERMINAL_X"];
     TERMINAL_HEIGHT = OPTIONS["TERMINAL_Y"];
@@ -1147,18 +1108,6 @@
         TERMINAL_WIDTH = display_mode.w / fontwidth;
         TERMINAL_HEIGHT = display_mode.h / fontheight;
 
-<<<<<<< HEAD
-    //make fontdata compatible with wincurse
-    if(!fexists(typeface.c_str())) {
-        faceIndex = 0;
-        typeface = FILENAMES["fontdir"] + typeface + ".ttf";
-    }
-
-    //different default font with wincurse
-    if(!fexists(typeface.c_str())) {
-        faceIndex = 0;
-        typeface = FILENAMES["fixedsys"];
-=======
         WindowWidth  = display_mode.w;
         WindowHeight = display_mode.h;
     } else {
@@ -1171,7 +1120,6 @@
     if(!WinCreate()) {
         DebugLog() << "Failed to create game window: " << SDL_GetError() << "\n";
         return NULL;
->>>>>>> bed3fcd0
     }
 
     #ifdef SDLTILES
