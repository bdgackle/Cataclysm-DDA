#include "game.h"
#include "output.h"
#include "map.h"
#include <map>
#include <set>
#include <algorithm>
#include <string>
#include <fstream>
#include <sstream>
#include <math.h>
#include <vector>
#include <iterator>
#include "catacharset.h"
#include "translations.h"
#include "uistate.h"
#include "helper.h"
#include "item_factory.h"
#include "auto_pickup.h"

#include "advanced_inv.h"

#define ADVINVOFS 7
// abstract of selected origin which can be inventory, or  map tile / vehicle storage / aggregate

// should probably move to an adv_inv_pane class
enum advanced_inv_sortby {
    SORTBY_NONE = 1, SORTBY_NAME, SORTBY_WEIGHT, SORTBY_VOLUME, SORTBY_CHARGES, SORTBY_CATEGORY, NUM_SORTBY
};

bool advanced_inventory::isDirectionalDragged(int area1, int area2)
{

    if(!(area1 == isdrag || area2 == isdrag)) {
        return false;
    }
    // one of the areas is drag square
    advanced_inv_area other = (area1 == isdrag ? squares[area2] : squares[area1]);

    // the player is not grabbing anything.
    if(p->grab_point.x == 0 && p->grab_point.y == 0) {
        return false;
    }
    if(other.offx == p->grab_point.x && other.offy == p->grab_point.y) {
        return true;
    }
    return false;
}

int getsquare(int c, int &off_x, int &off_y, std::string &areastring, advanced_inv_area *squares)
{
    int ret = - 1;
    if (!( c >= 0 && c <= 11 )) {
        return ret;
    }
    ret = c;
    off_x = squares[ret].offx;
    off_y = squares[ret].offy;
    areastring = squares[ret].name;
    return ret;
}

int getsquare(char c , int &off_x, int &off_y, std::string &areastring, advanced_inv_area *squares)
{
    int ret = - 1;
    switch(c) {
    case '0':
    case 'I':
        ret = 0;
        break;
    case '1':
    case 'B':
        ret = 1;
        break;
    case '2':
    case 'J':
        ret = 2;
        break;
    case '3':
    case 'N':
        ret = 3;
        break;
    case '4':
    case 'H':
        ret = 4;
        break;
    case '5':
    case 'G':
        ret = 5;
        break;
    case '6':
    case 'L':
        ret = 6;
        break;
    case '7':
    case 'Y':
        ret = 7;
        break;
    case '8':
    case 'K':
        ret = 8;
        break;
    case '9':
    case 'U':
        ret = 9;
        break;
    case 'a':
        ret = 10;
        break;
    case 'D':
        ret = 11;
        break;
    default :
        return -1;
    }
    return getsquare(ret, off_x, off_y, areastring, squares);
}

void advanced_inventory::print_items(advanced_inventory_pane &pane, bool active)
{
    std::vector<advanced_inv_listitem> &items = pane.items;
    WINDOW *window = pane.window;
    int page = pane.page;
    unsigned selected_index = pane.index;
    bool isinventory = ( pane.area == 0 );
    bool isall = ( pane.area == 10 );
    size_t itemsPerPage = getmaxy( window ) - ADVINVOFS; // fixme
    int columns = getmaxx( window );
    int rightcol = columns - 8;
    int amount_column = columns - 15;
    nc_color norm = active ? c_white : c_dkgray;
    std::string spaces(getmaxx(window) - 4, ' ');
    bool compact = (TERMX <= 100);

    if(isinventory) {
        //right align
        int hrightcol = columns -
                        helper::to_string_int(g->u.convert_weight(g->u.weight_carried())).length() - 3 - //"xxx.y/"
                        helper::to_string_int(g->u.convert_weight(g->u.weight_capacity())).length() - 3 - //"xxx.y_"
                        helper::to_string_int(g->u.volume_carried()).length() - 1 - //"xxx/"
                        helper::to_string_int(g->u.volume_capacity() - 2).length() - 1;//"xxx|"
        nc_color color = c_ltgreen;//red color if overload
        if (g->u.weight_carried() > g->u.weight_capacity()) {
            color = c_red;
        }
        mvwprintz( window, 4, hrightcol, color, "%.1f", g->u.convert_weight(g->u.weight_carried()) );
        wprintz(window, c_ltgray, "/%.1f ", g->u.convert_weight(g->u.weight_capacity()) );
        if (g->u.volume_carried() > g->u.volume_capacity() - 2) {
            color = c_red;
        } else {
            color = c_ltgreen;
        }
        wprintz(window, color, "%d", g->u.volume_carried() );
        wprintz(window, c_ltgray, "/%d ", g->u.volume_capacity() - 2 );
    } else {
        int hrightcol =
            rightcol; // intentionally -not- shifting rightcol since heavy items are rare, and we're stingy on screenspace
        if (g->u.convert_weight(squares[pane.area].weight) > 9.9 ) {
            hrightcol--;
            if (g->u.convert_weight(squares[pane.area].weight) > 99.9 ) { // not uncommon
                hrightcol--;
                if (g->u.convert_weight(squares[pane.area].weight) > 999.9 ) {
                    hrightcol--;
                    if (g->u.convert_weight(squares[pane.area].weight) >
                        9999.9 ) { // hohum. time to consider tile destruction and sinkholes elsewhere?
                        hrightcol--;
                    }
                }
            }
        }
        if ( squares[pane.area].volume > 999 ) { // pile 'o dead bears
            hrightcol--;
            if ( squares[pane.area].volume > 9999 ) { // theoretical limit; 1024*9
                hrightcol--;
            }
        }

        mvwprintz( window, 4, hrightcol, norm, "%3.1f %3d", g->u.convert_weight(squares[pane.area].weight),
                   squares[pane.area].volume);
    }

    mvwprintz( window, 5, ( compact ? 1 : 4 ), c_ltgray, _("Name (charges)") );
    if (isinventory) {
        //~ advanced inventory; "amount", "weight", "volume"; 14 letters
        mvwprintz( window, 5, rightcol - 7, c_ltgray, _("amt weight vol") );
    } else if (isall) {
        //~ advanced inventory; "source", "weight", "volume"; 14 letters
        mvwprintz( window, 5, rightcol - 7, c_ltgray, _("src weight vol") );
    } else {
        //~ advanced inventory; "weight", "volume"; 14 letters, right-aligned
        mvwprintz( window, 5, rightcol - 7, c_ltgray, _("    weight vol") );
    }

    for(unsigned i = page * itemsPerPage , x = 0 ; i < items.size() && x < itemsPerPage ; i++ , x++) {
        if ( items[i].volume == -8 ) { // I'm a header!
            mvwprintz(window, 6 + x, ( columns - items[i].name.size() - 6 ) / 2, c_cyan, "[%s]",
                      items[i].name.c_str() );
        } else {
            nc_color thiscolor = active ? items[i].it->color(&g->u) : norm;
            nc_color thiscolordark = c_dkgray;

            if(active && selected_index == x) {
                thiscolor = (inCategoryMode &&
                             panes[src].sortby == SORTBY_CATEGORY) ? c_white_red : hilite(thiscolor);
                thiscolordark = hilite(thiscolordark);
                if ( compact ) {
                    mvwprintz(window, 6 + x, 1, thiscolor, "  %s", spaces.c_str());
                } else {
                    mvwprintz(window, 6 + x, 1, thiscolor, ">>%s", spaces.c_str());
                }

            }
            mvwprintz(window, 6 + x, ( compact ? 1 : 4 ), thiscolor, "%s", items[i].it->tname().c_str() );

            if(items[i].it->charges > 0) {
                wprintz(window, thiscolor, " (%d)", items[i].it->charges);
            } else if(items[i].it->contents.size() == 1 && items[i].it->contents[0].charges > 0) {
                wprintz(window, thiscolor, " (%d)", items[i].it->contents[0].charges);
            }

            if( isinventory && items[i].stacks > 1 ) {
                mvwprintz(window, 6 + x, amount_column, thiscolor, "x %d", items[i].stacks);
            } else if ( isall ) {
                mvwprintz(window, 6 + x, amount_column, thiscolor, "%s", squares[items[i].area].shortname.c_str());
            }
            int xrightcol = rightcol;
            if (g->u.convert_weight(items[i].weight) > 9.9 ) {
                xrightcol--;
                if (g->u.convert_weight(items[i].weight) > 99.9 ) {
                    xrightcol--;
                    if (g->u.convert_weight(items[i].weight) >
                        999.9 ) { // anything beyond this is excessive. Enjoy your clear plastic bottle of neutronium
                        xrightcol--;
                    }
                }
            }
            if ( items[i].volume > 999 ) { // does not exist, but can fit in 1024 tile limit
                xrightcol--;
                if ( items[i].volume > 9999 ) { // oh hey what about z levels. best give up now
                    xrightcol--;
                }
            }
            mvwprintz(window, 6 + x, xrightcol,
                      (g->u.convert_weight(items[i].weight) > 0 ? thiscolor : thiscolordark),
                      "%3.1f", g->u.convert_weight(items[i].weight) );

            wprintz(window, (items[i].volume > 0 ? thiscolor : thiscolordark), " %3d", items[i].volume );
            if(active && items[i].autopickup == true) {
                mvwprintz(window, 6 + x, 1, magenta_background(items[i].it->color(&g->u)), "%s",
                          (compact ? items[i].it->tname().substr(0, 1) : ">").c_str());
            }
        }
    }
}

struct advanced_inv_sort_case_insensitive_less : public std::binary_function< char, char, bool > {
    bool operator () (char x, char y) const {
        return toupper( static_cast< unsigned char >(x)) < toupper( static_cast< unsigned char >(y));
    }
};

struct advanced_inv_sorter {
    int sortby;
    advanced_inv_sorter(int sort) {
        sortby = sort;
    };
    bool operator()(const advanced_inv_listitem &d1, const advanced_inv_listitem &d2) {
        if ( sortby != SORTBY_NAME ) {
            switch(sortby) {
            case SORTBY_WEIGHT: {
                if ( d1.weight != d2.weight ) {
                    return d1.weight > d2.weight;
                }
                break;
            }
            case SORTBY_VOLUME: {
                if ( d1.volume != d2.volume ) {
                    return d1.volume > d2.volume;
                }
                break;
            }
            case SORTBY_CHARGES: {
                if ( d1.it->charges != d2.it->charges ) {
                    return d1.it->charges > d2.it->charges;
                }
                break;
            }
            case SORTBY_CATEGORY: {
                if ( d1.cat != d2.cat ) {
                    return *d1.cat < *d2.cat;
                } else if ( d1.volume == -8 ) {
                    return true;
                } else if ( d2.volume == -8 ) {
                    return false;
                }
                break;
            }
            default:
                return d1.idx > d2.idx;
                break;
            };
        }
        // secondary sort by name
        std::string n1;
        std::string n2;
        if (d1.name_without_prefix ==
            d2.name_without_prefix) { //if names without prefix equal, compare full name
            n1 = d1.name;
            n2 = d2.name;
        } else {//else compare name without prefix
            n1 = d1.name_without_prefix;
            n2 = d2.name_without_prefix;
        }
        return std::lexicographical_compare( n1.begin(), n1.end(),
                                             n2.begin(), n2.end(), advanced_inv_sort_case_insensitive_less() );
    };
};

void advanced_inv_menu_square(advanced_inv_area *squares, uimenu *menu )
{
    int ofs = -25 - 4;
    int sel = menu->selected + 1;
    for ( int i = 1; i < 10; i++ ) {
        char key = (char)(i + 48);
        char bracket[3] = "[]";
        if ( squares[i].vstor >= 0 ) {
            strcpy(bracket, "<>");
        }
        bool canputitems = ( squares[i].canputitems && menu->entries[i - 1].enabled ? true : false);
        nc_color bcolor = ( canputitems ? ( sel == i ? h_cyan : c_cyan ) : c_dkgray );
        nc_color kcolor = ( canputitems ? ( sel == i ? h_ltgreen : c_ltgreen ) : c_dkgray );
        mvwprintz(menu->window, squares[i].hscreenx + 5, squares[i].hscreeny + ofs, bcolor, "%c", bracket[0]);
        wprintz(menu->window, kcolor, "%c", key);
        wprintz(menu->window, bcolor, "%c", bracket[1]);
    }
}

void advanced_inv_print_header(advanced_inv_area* squares, advanced_inventory_pane &pane, int sel=-1 )
{
    WINDOW *window = pane.window;
    int area = pane.area;
    int wwidth = getmaxx(window);
    int ofs = wwidth - 25 - 2 - 14;
    for ( int i = 0; i < 12; i++ ) {
        char key = ( i == 0 ? 'I' : ( i == 10 ? 'A' : ( i == 11 ? 'D' : (char)(i + 48) ) ) );
        char bracket[3] = "[]";
        if ( squares[i].vstor >= 0 ) {
            strcpy(bracket, "<>");
        }
        nc_color bcolor = ( squares[i].canputitems ? ( area == i || ( area == 10 &&
                            i != 0 ) ? c_cyan : c_ltgray ) : c_red );
        nc_color kcolor = ( squares[i].canputitems ? ( area == i ? c_ltgreen :
                            ( i == sel ? c_cyan : c_ltgray ) ) : c_red );
        mvwprintz(window, squares[i].hscreenx, squares[i].hscreeny + ofs, bcolor, "%c", bracket[0]);
        wprintz(window, kcolor, "%c", key);
        wprintz(window, bcolor, "%c", bracket[1]);
    }
}

void advanced_inv_update_area( advanced_inv_area &area )
{
    int i = area.id;
    const player &u = g->u;
    area.x = g->u.posx + area.offx;
    area.y = g->u.posy + area.offy;
    area.size = 0;
    area.veh = NULL;
    area.vstor = -1;
    area.desc = "";
    if( i > 0 && i < 10 ) {
        int vp = 0;
        area.veh = g->m.veh_at( u.posx + area.offx, u.posy + area.offy, vp );
        if ( area.veh ) {
            area.vstor = area.veh->part_with_feature(vp, "CARGO", false);
        }
        if ( area.vstor >= 0 ) {
            area.desc = area.veh->name;
            area.canputitems = true;
            area.size = area.veh->parts[area.vstor].items.size();
            area.max_size = MAX_ITEM_IN_VEHICLE_STORAGE;
            area.max_volume = area.veh->max_volume(area.vstor);
        } else {
            area.canputitems = g->m.can_put_items(u.posx + area.offx, u.posy + area.offy);
            area.size = g->m.i_at(u.posx + area.offx, u.posy + area.offy).size();
            area.max_size = MAX_ITEM_IN_SQUARE;
            area.max_volume = g->m.max_volume(u.posx + area.offx, u.posy + area.offy);
            if (g->m.graffiti_at(u.posx + area.offx, u.posy + area.offy).contents) {
                area.desc = g->m.graffiti_at(u.posx + area.offx, u.posy + area.offy).contents->c_str();
            }
        }
    } else if ( i == 0 ) {
        area.size = u.inv.size();
        area.canputitems = true;
    } else if (i == 11 ) {
        int vp = 0;
        area.veh = g->m.veh_at( u.posx + u.grab_point.x, u.posy + u.grab_point.y, vp);
        if( area.veh ) {
            area.vstor = area.veh->part_with_feature(vp, "CARGO", false);
        }
        if( area.vstor >= 0 ) {
            area.desc = area.veh->name;
            area.canputitems = true;
            area.size = area.veh->parts[area.vstor].items.size();
            area.max_size = MAX_ITEM_IN_VEHICLE_STORAGE;
            area.max_volume = area.veh->max_volume(area.vstor);
        } else {
            area.canputitems = false;
            area.desc = _("No dragged vehicle");
        }
    } else {
        area.desc = _("All 9 squares");
        area.canputitems = true;
    }
    area.volume = 0; // must update in main function
    area.weight = 0; // must update in main function
}

std::string center_text(const char *str, int width)
{
    std::string spaces;
    int numSpaces = width - strlen(str);
    for (int i = 0; i < numSpaces / 2; i++) {
        spaces += " ";
    }
    return spaces + std::string(str);
}

void advanced_inventory::init(player *pp)
{
    this->p = pp;

    advanced_inv_area initsquares[12] = {
        {0, 2, 25, 0, 0, 0, 0, _("Inventory"), "IN", false, NULL, -1, 0, "", 0, 0, 0, 0 },
        {1, 3, 30, -1, 1, 0, 0, _("South West"), "SW", false, NULL, -1, 0, "", 0, 0, 0, 0 },
        {2, 3, 33, 0, 1, 0, 0, _("South"), "S", false, NULL, -1, 0, "", 0, 0, 0, 0 },
        {3, 3, 36, 1, 1, 0, 0, _("South East"), "SE", false, NULL, -1, 0, "", 0, 0, 0, 0 },
        {4, 2, 30, -1, 0, 0, 0, _("West"), "W", false, NULL, -1, 0, "", 0, 0, 0, 0 },
        {5, 2, 33, 0, 0, 0, 0, _("Directly below you"), "DN", false, NULL, -1, 0, "", 0, 0, 0, 0 },
        {6, 2, 36, 1, 0, 0, 0, _("East"), "E", false, NULL, -1, 0, "", 0, 0, 0, 0 },
        {7, 1, 30, -1, -1, 0, 0, _("North West"), "NW", false, NULL, -1, 0, "", 0, 0, 0, 0 },
        {8, 1, 33, 0, -1, 0, 0, _("North"), "N", false, NULL, -1, 0, "", 0, 0, 0, 0 },
        {9, 1, 36, 1, -1, 0, 0, _("North East"), "NE", false, NULL, -1, 0, "", 0, 0, 0, 0 },
        {10, 3, 25, 0, 0, 0, 0, _("Surrounding area"), "AL", false, NULL, -1, 0, "", 0, 0, 0, 0 },
        {11, 1, 25, 0, 0, 0, 0, _("Grabbed Vehicle"), "GR", false, NULL, -1, 0, "", 0, 0, 0, 0 }
    };
    for ( int i = 0; i < 12; i++ ) {
        squares[i] = initsquares[i];
        advanced_inv_update_area(squares[i]);
    }

    panes[left].pos = 0;
    panes[left].area = 10;
    panes[right].pos = 1;
    panes[right].area = isinventory;

    panes[left].sortby = uistate.adv_inv_leftsort;
    panes[right].sortby = uistate.adv_inv_rightsort;
    panes[left].area = uistate.adv_inv_leftarea;
    panes[right].area = uistate.adv_inv_rightarea;
    bool moved = ( uistate.adv_inv_last_coords.x != p->posx ||
                   uistate.adv_inv_last_coords.y != p->posy );
    if ( !moved || panes[left].area == isinventory ) {
        panes[left].index = uistate.adv_inv_leftindex;
        panes[left].page = uistate.adv_inv_leftpage;
    }
    if ( !moved || panes[right].area == isinventory ) {
        panes[right].index = uistate.adv_inv_rightindex;
        panes[right].page = uistate.adv_inv_rightpage;
    }

    panes[left].filter = uistate.adv_inv_leftfilter;
    panes[right].filter = uistate.adv_inv_rightfilter;


    checkshowmsg = false;
    showmsg = false;

    itemsPerPage = 10;
    w_height = (TERMY < min_w_height + head_height) ? min_w_height : TERMY - head_height;
    w_width = (TERMX < min_w_width) ? min_w_width : (TERMX > max_w_width) ? max_w_width : (int)TERMX;

    headstart = 0; //(TERMY>w_height)?(TERMY-w_height)/2:0;
    colstart = (TERMX > w_width) ? (TERMX - w_width) / 2 : 0;

    // todo: awaiting ui::menu // last_tmpdest=-1;
    exit = false;
    redraw = true;
    recalc = true;
    lastCh = 0;

    src = left; // the active screen , 0 for left , 1 for right.
    dest = right;
    examineScroll = false;
    filter_edit = false;
}

bool cached_lcmatch(const std::string &str, const std::string &findstr,
                    std::map<std::string, bool> &filtercache)
{
    if ( filtercache.find(str) == filtercache.end() ) {
        std::string ret = "";
        ret.reserve( str.size() );
        transform( str.begin(), str.end(), std::back_inserter(ret), tolower );
        bool ismatch = ( ret.find( findstr ) != std::string::npos );
        filtercache[ str ] = ismatch;
        return ismatch;
    } else {
        return filtercache[ str ];
    }
}

void advanced_inventory::recalc_pane(int i)
{
    panes[i].recalc = false;
    bool filtering = ( !panes[i].filter.empty() );
    player &u = *p;
    map &m = g->m;
    int idest = (i == left ? right : left);
    panes[i].items.clear();
    std::set<std::string> has_category;
    panes[i].numcats = 0;
    int avolume = 0;
    int aweight = 0;

    if(panes[i].area == isinventory) {
        const invslice &stacks = u.inv.slice();
        for (unsigned x = 0; x < stacks.size(); ++x ) {
            item &item = stacks[x]->front();
            advanced_inv_listitem it;
            it.name = item.tname();
            it.name_without_prefix = item.tname( false );
            if ( filtering && ! cached_lcmatch(it.name, panes[i].filter, panes[i].filtercache ) ) {
                continue;
            }
            it.idx = x;
            int size = u.inv.const_stack(x).size();
            if ( size < 1 ) {
                size = 1;
            }
            it.autopickup = hasPickupRule(it.name);
            it.stacks = size;
            it.weight = item.weight() * size;
            it.volume = item.volume() * size;
            it.cat = &(item.get_category());
            it.it = &item;
            it.area = panes[i].area;
            if( has_category.count(it.cat->id) == 0 ) {
                has_category.insert(it.cat->id);
                panes[i].numcats++;
                if(panes[i].sortby == SORTBY_CATEGORY) {
                    advanced_inv_listitem itc;
                    itc.idx = -8;
                    itc.stacks = -8;
                    itc.weight = -8;
                    itc.volume = -8;
                    itc.cat = it.cat;
                    itc.name = it.cat->name;
                    itc.area = panes[i].area;
                    panes[i].items.push_back(itc);
                }
            }
            avolume += it.volume;
            aweight += it.weight;
            panes[i].items.push_back(it);
        }
    } else {
        int s1 = panes[i].area;
        int s2 = panes[i].area;
        if ( panes[i].area == isall ) {
            s1 = 1;
            s2 = 9;
        }
        for (int s = s1; s <= s2; s++) {
            int savolume = 0;
            int saweight = 0;
            advanced_inv_update_area(squares[s]);

            if ( panes[idest].area != s && squares[s].canputitems &&
                 !isDirectionalDragged(s, panes[idest].area)) {
                std::vector<item> &items = squares[s].vstor >= 0 ?
                                           squares[s].veh->parts[squares[s].vstor].items :
                                           m.i_at(squares[s].x , squares[s].y );
                for (unsigned x = 0; x < items.size(); x++) {
                    advanced_inv_listitem it;
                    it.idx = x;
                    it.name = items[x].tname();
                    it.name_without_prefix = items[x].tname( false );
                    if ( filtering && ! cached_lcmatch(it.name, panes[i].filter, panes[i].filtercache ) ) {
                        continue;
                    }

                    it.autopickup = hasPickupRule(it.name);
                    it.stacks = 1;
                    it.weight = items[x].weight();
                    it.volume = items[x].volume();
                    it.cat = &(items[x].get_category());
                    it.it = &items[x];
                    it.area = s;
                    if( has_category.count(it.cat->id) == 0 ) {
                        has_category.insert(it.cat->id);
                        panes[i].numcats++;
                        if(panes[i].sortby == SORTBY_CATEGORY) {
                            advanced_inv_listitem itc;
                            itc.idx = -8;
                            itc.stacks = -8;
                            itc.weight = -8;
                            itc.volume = -8;
                            itc.cat = it.cat;
                            itc.name = it.cat->name;
                            itc.area = s;
                            panes[i].items.push_back(itc);
                        }
                    }

                    savolume += it.volume;
                    saweight += it.weight;
                    panes[i].items.push_back(it);

                } // for( size_t x = 0; x < items.size(); ++x )

            } // if( panes[idest].area != s && squares[s].canputitems )
            avolume += savolume;
            aweight += saweight;
        } // for(int s = s1; s <= s2; s++)

    } // if(panes[i].area ?? isinventory)

    advanced_inv_update_area(squares[panes[i].area]);

    squares[panes[i].area].volume = avolume;
    squares[panes[i].area].weight = aweight;

    panes[i].veh = squares[panes[i].area].veh; // <--v-- todo deprecate
    panes[i].vstor = squares[panes[i].area].vstor;
    panes[i].size = panes[i].items.size();

    // sort the stuff
    switch(panes[i].sortby) {
    case SORTBY_NONE:
        if ( i != isinventory ) {
            std::stable_sort( panes[i].items.begin(), panes[i].items.end(), advanced_inv_sorter(SORTBY_NONE) );
        }
        break;
    default:
        std::stable_sort( panes[i].items.begin(), panes[i].items.end(),
                          advanced_inv_sorter( panes[i].sortby ) );
        break;
    }


}

void advanced_inventory::redraw_pane( int i )
{
    std::string sortnames[8] = { "-none-", _("none"), _("name"), _("weight"), _("volume"),
                                 _("charges"), _("category"), "-"
                               };
    // calculate the offset.
    getsquare(panes[i].area, panes[i].offx, panes[i].offy, panes[i].area_string, squares);

    if( recalc || panes[i].recalc == true ) {
        recalc_pane(i);
    }
    panes[i].redraw = false;
    // paginate (not sure why)
    panes[i].max_page = (int)ceil(panes[i].size / (itemsPerPage +
                                  0.0)); //(int)ceil(panes[i].size/20.0);
    panes[i].max_index = panes[i].page == (-1 + panes[i].max_page) ? ((panes[i].size % itemsPerPage) ==
                         0 ? itemsPerPage : panes[i].size % itemsPerPage) : itemsPerPage;
    // check if things are out of bound
    panes[i].index = (panes[i].index >= panes[i].max_index) ? panes[i].max_index - 1 : panes[i].index;


    panes[i].page = panes[i].max_page == 0 ? 0 : ( panes[i].page >= panes[i].max_page ?
                    panes[i].max_page - 1 : panes[i].page);

    if( panes[i].sortby == SORTBY_CATEGORY && !panes[i].items.empty() ) {
        unsigned lpos = panes[i].index + (panes[i].page * itemsPerPage);
        if ( lpos < panes[i].items.size() && panes[i].items[lpos].volume == -8 ) {
            panes[i].index += ( panes[i].index + 1 >= itemsPerPage ? -1 : 1 );
        }
    }
    // draw the stuff
    werase(panes[i].window);

    print_items( panes[i], (src == i) );

    int sel = -1;
    if ( panes[i].size > 0 ) {
        sel = panes[i].items[panes[i].index].area;
    }

    advanced_inv_print_header(squares, panes[i], sel );
    // todo move --v to --^
    mvwprintz(panes[i].window, 1, 2, src == i ? c_cyan : c_ltgray, "%s", panes[i].area_string.c_str());
    mvwprintz(panes[i].window, 2, 2, src == i ? c_green : c_dkgray , "%s",
              squares[panes[i].area].desc.c_str() );

    if ( i == src ) {
        if(panes[src].max_page > 1 ) {
            mvwprintz(panes[src].window, 4, 2, c_ltblue, _("[<] page %d of %d [>]"), panes[src].page + 1,
                      panes[src].max_page);
        }
    }
    ////////////
    if ( src == i ) {
        wattron(panes[i].window, c_cyan);
    }
    draw_border(panes[i].window);
    mvwprintw(panes[i].window, 0, 3, _("< [s]ort: %s >"),
              sortnames[ ( panes[i].sortby <= 6 ? panes[i].sortby : 0 ) ].c_str() );
    int max = MAX_ITEM_IN_SQUARE;
    if ( panes[i].area == isall ) {
        max *= 9;
    }
    int fmtw = 7 + ( panes[i].size > 99 ? 3 : panes[i].size > 9 ? 2 : 1 ) +
               ( max > 99 ? 3 : max > 9 ? 2 : 1 );
    mvwprintw(panes[i].window, 0 , (w_width / 2) - fmtw, "< %d/%d >", panes[i].size, max );
    const char *fprefix = _("[F]ilter");
    if ( ! filter_edit ) {
        if ( !panes[i].filter.empty() ) {
            mvwprintw(panes[i].window, getmaxy(panes[i].window) - 1, 2, "< %s: %s >", fprefix,
                      panes[i].filter.c_str() );
        } else {
            mvwprintw(panes[i].window, getmaxy(panes[i].window) - 1, 2, "< %s >", fprefix );
        }
    }
    if ( src == i ) {
        wattroff(panes[i].window, c_white);
    }
    if ( ! filter_edit && !panes[i].filter.empty() ) {
        mvwprintz(panes[i].window, getmaxy(panes[i].window) - 1, 6 + strlen(fprefix), c_white, "%s",
                  panes[i].filter.c_str() );
    }

}

bool advanced_inventory::move_all_items()
{
    player &u = *p;
    map &m = g->m;

    bool filtering = ( !panes[src].filter.empty() );

    // If the active screen has no item.
    if( panes[src].size == 0 ) {
        return false;
    }

    //update the dest variable
    dest = (src == left ? right : left);
    int destarea = panes[dest].area;
    if ( panes[dest].area == isall ) {
        popup(_("You have to choose a destination area."));
        return false;
    }

    if ( panes[src].area == isall) {
        popup(_("You have to choose a source area."));
        return false;
    }

    // is this panel the player inventory?
    if (panes[src].area == isinventory) {
        // Handle moving from inventory
        if(query_yn(_("Really move everything from your inventory?"))) {

            int part = panes[dest].vstor;
            vehicle *veh = panes[dest].veh;
            int d_x = u.posx + panes[dest].offx;
            int d_y = u.posy + panes[dest].offy;
            // Ok, we're go to (try) and move everything from the player inventory.
            // First, we'll want to iterate backwards
            for (int ip = u.inv.size()-1; ip >= 0; /* noop */ ) {
                const std::list<item> &stack = u.inv.const_stack(ip); // get the stack at index ip
                const item *it = &stack.front();                      // get the first item in that stack

                // if we're filtering, check if this item is in the filter. If it isn't, continue
                if ( filtering && ! cached_lcmatch(it->name, panes[src].filter, panes[src].filtercache ) ) {
                    --ip;
                    continue;
                }

                // max items in the destination area
                int max_items = (squares[destarea].max_size - squares[destarea].size);
                // get the free volume in the destination area
                int free_volume = 1000 * ( panes[dest].vstor >= 0 ? veh->free_volume(part) : m.free_volume( d_x, d_y ));

                long amount = 1; // the amount to move from the stack
                int volume = it->precise_unit_volume(); // exact volume

                // we'll want to get the maximum amount depending on charges or stack size
                if (stack.size() > 1) {
                    amount = stack.size();
                } else if (it->count_by_charges()) {
                    amount = it->charges;
                }

                if (volume > 0 && volume * amount > free_volume) {
                    // how many items can we fit?
                    int volmax = int( free_volume / volume );
                    // can't fit this itme, let's check another
                    if (volmax == 0) {
                        g->add_msg(_("Unable to move item, the destination is too full."));
                        --ip;
                        continue;
                    }

                    // we'll want to move as many as possible
                    if (stack.size() > 1) {
                        max_items = ( volmax < max_items ? volmax : max_items);
                    } else if ( it->count_by_charges()) {
                        max_items = volmax;
                    }
                } else if ( it->count_by_charges()) {
                    // not over the volume maximum, so just use as much as possible
                    max_items = amount;
                }

                // no items? no move.
                if (max_items == 0) {
                    g->add_msg(_("Unable to move item, the destination is too full."));
                    --ip;
                    continue;
                }


                if (stack.size() > 1) {     // we have a stacked item
                    if ( amount != 0 && amount <= long( stack.size() )) {
                        long all_items = long(stack.size());
                        amount = amount > max_items ? max_items : amount;
                        std::list<item> moving_items = u.inv.reduce_stack(ip, amount); // reduce our inventory by amount of item at ip
                        bool chargeback = false; // in case we need to give back items.
                        int moved = 0;
                        // loop over the items we're trying to move, add them one by one to the destination
                        for (std::list<item>::iterator iter = moving_items.begin(); iter != moving_items.end(); ++iter) {
                            if (chargeback == true) {
                                u.i_add(*iter); // we give back the rest of the item
                            } else {
                                // in theory, none of the below should evaluate to false, or we've done something weird calculating above, i think
                                if (panes[dest].vstor >= 0) {
                                    if (veh->add_item(part, *iter) == false) {
                                        u.i_add(*iter);
                                        g->add_msg(_("Destination full. %d / %d moved. Please report a bug if items have vanished."), moved, amount);
                                        chargeback = true;
                                    }
                                } else {
                                    if (m.add_item_or_charges(d_x, d_y, *iter, 0) == false) {
                                        u.i_add(*iter);
                                        g->add_msg(_("Destination full. %d / %d moved. Please report a bug if items have vanished."), moved, amount);
                                        chargeback = true;
                                    }
                                }
                            }
                            moved++;
                        }

                        if (moved != 0) {
                            u.moves -= 100;
                        }
                        // only move the iterator if we didn't move everything from the stack
                        if (amount != all_items || chargeback == true) {
                            --ip;
                            continue;
                        }
                    }
                } else if (it->count_by_charges()) {
                    amount = amount > max_items ? max_items : amount;
                    if (amount != 0 && amount <= it->charges) {
                        item moving_item = u.inv.reduce_charges(ip, amount);
                        if (panes[dest].vstor >= 0) {
                            if (veh->add_item(part, moving_item) == false) {
                                u.i_add(moving_item);
                                g->add_msg(_("Destination full. Please report a bug if items have vanished."));
                            }
                        } else {
                            if (m.add_item_or_charges(d_x, d_y, moving_item, 0) == false) {
                                u.i_add(moving_item);
                                g->add_msg(_("Destination full. Please report a bug if items have vanished."));
                            }
                        }

                        u.moves -= 100;
                    }
                } else {
                    bool chargeback = false;
                    item moving_item = u.inv.remove_item(ip);
                    if (panes[dest].vstor >= 0) {
                        if (veh->add_item(part, moving_item) == false) {
                            u.i_add(moving_item);
                            g->add_msg(_("Destination full. Please report a bug if items have vanished."));
                            chargeback = true;
                        }
                    } else {
                        if (m.add_item_or_charges(d_x, d_y, moving_item) == false) {
                            u.i_add(moving_item);
                            g->add_msg(_("Destination full. Please report a bug if items have vanished."));
                            chargeback = true;
                        }
                    }
                    if (chargeback == false) {
                        u.moves -= 100;
                    }
                }

                //aaaaaaand iterate
                --ip;
            }

        } else {
            return false;
        }

    // Otherwise, we have a normal square to work with
    } else {

        int p_x = u.posx + panes[src].offx;
        int p_y = u.posy + panes[src].offy;
        int part = panes[src].vstor;
        vehicle *veh = panes[src].veh;
        // by default, we want to iterate the items at a location
        std::vector<item> *items_to_iterate = &m.i_at(p_x,p_y);

        // but if it's a vehicle, we'll want the items in the vehicle
        if (panes[src].vstor >= 0) {
            items_to_iterate = &veh->parts[part].items;
        }

        for (std::vector<item>::iterator it = items_to_iterate->begin(); it != items_to_iterate->end(); /* noop */)
        {
            // if we're filtering, check if this item is in the filter. If it isn't, continue
            if ( filtering && ! cached_lcmatch(it->name, panes[src].filter, panes[src].filtercache ) ) {
                ++it;
                continue;
            }

            // Don't even try.
            if (it->made_of(LIQUID)) {
                ++it;
                continue;
            } else {
                // if the item has charges, how many should we move?
                long trycharges = -1;
                // Picking up to inventory?
                if (destarea == isinventory) {
                    if (!u.can_pickup(true)) {
                        return true;
                    }
                    if(squares[destarea].size >= MAX_ITEM_IN_SQUARE) {
                        g->add_msg(_("You are carrying too many items."));
                        return true;
                    }
                    // Ok, let's see. What is the volume and weight?

                    int tryvolume = it->volume();   // this is the volume we're going to check
                    int tryweight = it->weight();   // this is the weight we're going to check
                    int amount = 1;                 // this is the amount of items we're moving
                    // does this item have charges, and do we count by that?
                    if (it->count_by_charges() && it->charges > 1) {
                        amount = it->charges;
                        int unitvolume = it->precise_unit_volume(); // get the exact volume per unit
                        int unitweight = ( tryweight * 1000 ) / it->charges; // and the unit weight

                        int max_vol = (u.volume_capacity() - u.volume_carried()) * 1000; // how much more can we carry (volume)
                        int max_weight = (( u.weight_capacity() * 4 ) - u.weight_carried()) * 1000; // how much more can we carry (weight)
                        int max = amount; // the max is the maximum we can pick up

                        // we'll check and see how many items we can pick up in total, if the volume is above the max_vol
                        if ( unitvolume > 0 && unitvolume * amount > max_vol ) {
                            max = int( max_vol / unitvolume );
                        }
                        // we'll check and see how many items we can pick up in total, if the weight is above the max_weight
                        if ( unitweight > 0 && unitweight * amount > max_weight ) {
                            max = int( max_weight / unitweight );
                        }

                        // Can we pick this up at all?
                        if (max != 0) {
                            if ( amount != it->charges ) {
                                tryvolume = ( unitvolume * amount ) / 1000;
                                tryweight = ( unitweight * amount ) / 1000;
                                trycharges = amount;
                            }
                            if ( trycharges == 0 ) {
                                g->add_msg(_("Unable to pick up %s."),it->name.c_str());
                                ++it;
                                continue;
                            }
                        } else {
                            g->add_msg(_("Unable to pick up %s."),it->name.c_str());
                            ++it;
                            continue;
                        }
                    }

                    // We've already checked if we're trying to pick up a stack
                    if(!u.can_pickVolume(tryvolume)) {
                        g->add_msg(_("There's no room in your inventory for %s."),it->name.c_str());
                        ++it;
                        continue;
                    } else if (!u.can_pickWeight(tryweight, false)) {
                        g->add_msg(_("%s is too heavy."),it->name.c_str());
                        ++it;
                        continue;
                    }
                }
                // We can move it!
                item new_item = (*it);

                // So, if there's are charges, we'll set the new item to this.
                if ( trycharges > 0 ) {
                    new_item.charges = trycharges;
                }

                // if it's an inventory, we'll have to let time pass, and move the item
                // we also know that we can pick it up, we've calculated that above!
                if(destarea == isinventory) {
                    u.inv.assign_empty_invlet(new_item);
                    u.i_add(new_item);
                    u.moves -= 100;

                // if it is a vehicle storage, try to move it there. If not, let's just continue
                } else if (squares[destarea].vstor >= 0) {
                    if( squares[destarea].veh->add_item( squares[destarea].vstor, new_item ) == false) {
                        g->add_msg(_("Unable to move item, the destination is too full."));
                        ++it;
                        continue;
                    }

                // if it's a normal square, try to move it there. If not, just continue
                } else {
                    if ( m.add_item_or_charges(squares[destarea].x, squares[destarea].y, new_item, 0 ) == false ) {
                        g->add_msg(_("Unable to move item, the destination is too full."));
                        ++it;
                        continue;
                    }
                }

                // OK! Item is moved. Now deduct charges, or remove the item completely
                if ( trycharges > 0 ) {
                    it->charges -= trycharges;
                    ++it;
                    continue;
                }

                items_to_iterate->erase(it);
            }
        }
    }
    /*for (std::vector<advanced_inv_listitem>::iterator ait = panes[src].items.begin(); ait != panes[src].items.end(); ++ait)

    {
        int item_pos = panes[src].size > 0 ? ait->idx : 0;
        g->add_msg("Item %s", ait->it->name.c_str());


    }
*/

    return true; // passed, so let's continue

}

void advanced_inventory::display(player *pp)
{
    init(pp);

    player &u = *p;
    map &m = g->m;

    u.inv.sort();
    u.inv.restack((&g->u));

    std::string sortnames[8] = { "-none-", _("none"), _("name"), _("weight"), _("volume"),
                                 _("charges"), _("category"), "-"
                               };

    WINDOW *head = newwin(head_height, w_width, headstart, colstart);
    WINDOW *left_window = newwin(w_height, w_width / 2, headstart + head_height, colstart);
    WINDOW *right_window = newwin(w_height, w_width / 2, headstart + head_height, colstart + w_width / 2);

    itemsPerPage = getmaxy(left_window) - ADVINVOFS;

    panes[left].window = left_window;
    panes[right].window = right_window;

    inCategoryMode = false;

    std::vector<int> category_index_start;
    category_index_start.reserve(NUM_SORTBY);

    while(!exit) {
        dest = (src == left ? right : left);
        // recalc and redraw
        if ( recalc ) {
            redraw = true;
        }
        for (int i = 0; i < 2; i++) {
            if ( panes[i].recalc ) {
                panes[i].redraw = true;
            }
        }

        if ( recalc ) {
            redraw = true; // global recalc = global redraw
        }

        // any redraw = redraw everything except opposite
        if(redraw || panes[0].redraw || panes[1].redraw ) {
            for (int i = 0; i < 2; i++) {
                if ( redraw || panes[i].redraw ) {
                    redraw_pane( i );
                    wrefresh(panes[i].window);
                }
            }
            recalc = false;
            if (redraw) {
                werase(head);
                draw_border(head);
                int line = 1;
                if( checkshowmsg || showmsg ) {
                    for (int i = g->messages.size() - 1; i >= 0 && line < 4; i--) {
                        std::string mes = g->messages[i].message;
                        if (g->messages[i].count > 1) {
                            std::stringstream mesSS;
                            mesSS << mes << " x " << g->messages[i].count;
                            mes = mesSS.str();
                        }
                        nc_color col = c_dkgray;
                        if (int(g->messages[i].turn) >= g->curmes) {
                            col = c_ltred;
                            showmsg = true;
                        } else {
                            col = c_ltgray;
                        }
                        if ( showmsg ) {
                            mvwprintz(head, line, 2, col, "%s", mes.c_str());
                        }
                        line++;
                    }
                }
                if ( ! showmsg ) {
                    mvwprintz(head, 0, w_width - utf8_width(_("< [?] show log >")) - 1,
                              c_white, _("< [?] show log >"));
                    mvwprintz(head, 1, 2, c_white,
                              _("hjkl or arrow keys to move cursor, [m]ove item between panes ([M]: all)"));
                    mvwprintz(head, 2, 2, c_white,
                              _("1-9 to select square for active tab, 0 for inventory, D for dragged item,")); // 1-9 or GHJKLYUBNID
                    mvwprintz(head, 3, 2, c_white,
                              _("[e]xamine, [s]ort, toggle auto[p]ickup, [,] to move all items, [q]uit."));
                    if (panes[src].sortby == SORTBY_CATEGORY) {
                        nc_color highlight_color = inCategoryMode ? c_white_red : h_ltgray;
<<<<<<< HEAD
                        mvwprintz(head, 3, 3 + utf8_width(
                                      _("[e]xamine item, [s]ort display, toggle auto[p]ickup, [q]uit.")),
=======
                        mvwprintz(head, 3, 3 + utf8_width(_("[e]xamine, [s]ort, toggle auto[p]ickup, [,] to move all items, [q]uit.")),
>>>>>>> 6d88ca7a
                                  highlight_color, _("[space] toggles selection modes."));
                    }
                } else {
                    mvwprintz(head, 0, w_width - utf8_width(_("< [?] show help >")) - 1,
                              c_white, _("< [?] show help >"));
                }
                wrefresh(head);
            }
            redraw = false;
        }

        int list_pos = panes[src].index + (panes[src].page * itemsPerPage);
        int item_pos = panes[src].size > 0 ? panes[src].items[list_pos].idx : 0;

        int changex = -1;
        int changey = 0;
        bool donothing = false;

        int c = lastCh ? lastCh : getch();
        lastCh = 0;
        int changeSquare;

        if(c == 'i') {
            c = (char)'0';
        }

        if(c == 'A') {
            c = (char)'a';
        }

        if(c == 'd') {
            c = (char)'D';
        }

        changeSquare = getsquare((char)c, panes[src].offx, panes[src].offy,
                                 panes[src].area_string, squares);

        category_index_start.clear();

        // Finds the index of the first item in each category.
        for (unsigned current_item_index = 0; current_item_index < panes[src].items.size();
             ++current_item_index) {
            // Found a category header.
            if (panes[src].items[current_item_index].volume == -8) {
                category_index_start.push_back(current_item_index + 1);
            }
        }

        if (' ' == c) {
            inCategoryMode = !inCategoryMode;
            redraw = true; // We redraw to force the color change of the highlighted line and header text.
        } else if(changeSquare != -1) {
            // do nthing
            if(panes[left].area == changeSquare || panes[right].area == changeSquare ||
               isDirectionalDragged(panes[left].area, changeSquare) ||
               isDirectionalDragged(panes[right].area, changeSquare)) {
                // store the old values temporarily
                int lArea = panes[left].area;
                int lPage = panes[left].page;
                int lIndex = panes[left].index;

                // Switch left and right pane.
                panes[left].area = panes[right].area;
                panes[left].page = panes[right].page;
                panes[left].index = panes[right].index;
                panes[right].area = lArea;
                panes[right].page = lPage;
                panes[right].index = lIndex;

            } else if(squares[changeSquare].canputitems) {
                panes[src].area = changeSquare;
                panes[src].page = 0;
                panes[src].index = 0;
            } else {
                popup(_("You can't put items there"));
            }
            recalc = true;
        } else if('m' == c || 'M' == c || '\n' == c ) {
            // If the active screen has no item.
            if( panes[src].size == 0 ) {
                continue;
            } else if ( item_pos == -8 ) {
                continue; // category header
            }
            bool moveall = ('M' == c || '\n' == c );
            int destarea = panes[dest].area;
            if ( panes[dest].area == isall ) {
                bool valid = false;
                uimenu m; /* using new uimenu class */
                m.text = _("Select destination");
                m.pad_left = 9; /* free space for advanced_inv_menu_square */

                for(int i = 1; i < 10; i++) {
                    std::string prefix = string_format("%2d/%d",
                                                       squares[i].size, MAX_ITEM_IN_SQUARE);
                    if (squares[i].size >= MAX_ITEM_IN_SQUARE) {
                        prefix += _(" (FULL)");
                    }
                    m.entries.push_back( uimenu_entry( /* std::vector<uimenu_entry> */
                                             i, /* return value */
                                             (squares[i].canputitems && i != panes[src].area), /* enabled */
                                             i + 48, /* hotkey */
                                             prefix + " " + squares[i].name + " " +
                                             ( squares[i].vstor >= 0 ? squares[i].veh->name : "" ) /* entry text */
                                         ) );
                }

                m.selected = uistate.adv_inv_last_popup_dest - 1; // selected keyed to uimenu.entries, which starts at 0;
                m.show(); // generate and show window.
                while ( m.ret == UIMENU_INVALID && m.keypress != 'q' && m.keypress != KEY_ESCAPE ) {
                    advanced_inv_menu_square(squares, &m ); // render a fancy ascii grid at the left of the menu
                    m.query(false); // query, but don't loop
                }
                if ( m.ret >= 0 && m.ret <= 9 ) { // is it a square?
                    if ( m.ret == panes[src].area ) { // should never happen, but sanity checks keep developers sane.
                        popup(_("Can't move stuff to the same place."));
                    } else if ( ! squares[m.ret].canputitems ) { // this was also disabled in it's uimenu_entry
                        popup(_("Invalid. Like the menu said."));
                    } else {
                        destarea = m.ret;
                        valid = true;
                        uistate.adv_inv_last_popup_dest = m.ret;
                    }
                }
                if ( ! valid ) {
                    continue;
                }
            }
            // from inventory
            if(panes[src].area == isinventory) {
                int max = (squares[destarea].max_size - squares[destarea].size);
                int free_volume = 1000 * ( squares[ destarea ].vstor >= 0 ?
                                           squares[ destarea ].veh->free_volume( squares[ destarea ].vstor ) :
                                           m.free_volume ( squares[ destarea ].x, squares[ destarea ].y ) );
                const std::list<item> &stack = u.inv.const_stack(item_pos);
                const item *it = &stack.front();

                long amount = 1;
                int volume = it->precise_unit_volume();
                bool askamount = false;
                if ( stack.size() > 1) {
                    amount = stack.size();
                    askamount = true;
                } else if ( it->count_by_charges() ) {
                    amount = it->charges;
                    askamount = true;
                }

                if ( volume > 0 && volume * amount > free_volume ) {
                    int volmax = int( free_volume / volume );
                    if ( volmax == 0 ) {
                        popup(_("Destination area is full. Remove some items first."));
                        continue;
                    }
                    if ( stack.size() > 1) {
                        max = ( volmax < max ? volmax : max );
                    } else if ( it->count_by_charges() ) {
                        max = volmax;
                    }
                } else if ( it->count_by_charges() ) {
                    max = amount;
                }
                if ( max == 0 ) {
                    popup(_("Destination area has too many items. Remove some first."));
                    continue;
                }
                if ( askamount && ( amount > max || !moveall ) ) {
                    std::string popupmsg = _("How many do you want to move? (0 to cancel)");
                    if(amount > max) {
                        popupmsg = string_format(_("Destination can only hold %d! Move how many? (0 to cancel) "), max);
                    }
                    // fixme / todo make popup take numbers only (m = accept, q = cancel)
                    amount = helper::to_int(string_input_popup( popupmsg, 20,
                                            helper::to_string_int(( amount > max ? max : amount )),
                                            "", "", -1, true)); //input only digits
                }
                recalc = true;
                if(stack.size() > 1) { // if the item is stacked
                    if ( amount != 0 && amount <= long( stack.size() ) ) {
                        amount = amount > max ? max : amount;
                        std::list<item> moving_items = u.inv.reduce_stack(item_pos, amount);
                        bool chargeback = false;
                        int moved = 0;
                        for (std::list<item>::iterator iter = moving_items.begin();
                             iter != moving_items.end(); ++iter) {
                            if ( chargeback == true ) {
                                u.i_add(*iter);
                            } else {
                                if(squares[destarea].vstor >= 0) {
                                    if(squares[destarea].veh->add_item(squares[destarea].vstor, *iter) == false) {
                                        // testme
                                        u.i_add(*iter);
                                        popup(_("Destination full. %d / %d moved. Please report a bug if items have vanished."), moved,
                                              amount);
                                        chargeback = true;
                                    }
                                } else {
                                    if(m.add_item_or_charges(squares[destarea].x, squares[destarea].y, *iter, 0) == false) {
                                        // testme
                                        u.i_add(*iter);
                                        popup(_("Destination full. %d / %d moved. Please report a bug if items have vanished."), moved,
                                              amount);
                                        chargeback = true;
                                    }
                                }
                                moved++;
                            }
                        }
                        if ( moved != 0 ) {
                            u.moves -= 100;
                        }
                    }
                } else if(it->count_by_charges()) {
                    if(amount != 0 && amount <= it->charges ) {
                        item moving_item = u.inv.reduce_charges(item_pos, amount);
                        if (squares[destarea].vstor >= 0) {
                            if(squares[destarea].veh->add_item(squares[destarea].vstor, moving_item) == false) {
                                // fixme add item back
                                u.i_add(moving_item);
                                popup(_("Destination full. Please report a bug if items have vanished."));
                                continue;
                            }
                        } else {
                            if ( m.add_item_or_charges(squares[destarea].x, squares[destarea].y, moving_item, 0) == false ) {
                                // fixme add item back
                                u.i_add(moving_item);
                                popup(_("Destination full. Please report a bug if items have vanished."));
                                continue;
                            }
                        }
                        u.moves -= 100;
                    }
                } else {
                    item moving_item = u.inv.remove_item(item_pos);
                    if(squares[destarea].vstor >= 0) {
                        if(squares[destarea].veh->add_item(squares[destarea].vstor, moving_item) == false) {
                            // fixme add item back (test)
                            u.i_add(moving_item);
                            popup(_("Destination full. Please report a bug if items have vanished."));
                            continue;
                        }
                    } else {
                        if(m.add_item_or_charges(squares[destarea].x, squares[destarea].y, moving_item) == false) {
                            // fixme add item back (test)
                            u.i_add(moving_item);
                            popup(_("Destination full. Please report a bug if items have vanished."));
                            continue;
                        }
                    }
                    u.moves -= 100;
                }
                // from map / vstor
            } else {
                int s;
                if(panes[src].area == isall) {
                    s = panes[src].items[list_pos].area;
                    // todo: phase out these vars? ---v // temp_fudge pending tests/cleanup
                    panes[src].offx = squares[s].offx;
                    panes[src].offy = squares[s].offy;
                    panes[src].vstor = squares[s].vstor;
                    panes[src].veh = squares[s].veh;
                    recalc = true;
                } else {
                    s = panes[src].area;
                }
                if ( s == destarea ) {
                    popup(_("Source area is the same as destination (%s)."), squares[destarea].name.c_str());
                    continue;
                }
                item *it = panes[src].items[list_pos].it;

                if ( it->made_of(LIQUID) ) {
                    popup(_("You can't pick up a liquid."));
                    continue;
                } else {// from veh/map
                    long trycharges = -1;
                    if ( destarea == isinventory ) { // if destination is inventory
                        if (!u.can_pickup(true)) {
                            if (!showmsg) {
                                redraw = showmsg = true;
                            }
                            continue;
                        }
                        if(squares[destarea].size >= MAX_ITEM_IN_SQUARE) {
                            popup(_("Too many items."));
                            continue;
                        }
                        int tryvolume = it->volume();
                        int tryweight = it->weight();
                        int amount = 1;
                        if ( it->count_by_charges() && it->charges > 1 ) {
                            amount = it->charges;
                            int unitvolume = it->precise_unit_volume();
                            int unitweight = ( tryweight * 1000 ) / it->charges;
                            int max_vol = u.volume_capacity() - u.volume_carried();
                            int max_weight = ( u.weight_capacity() * 4 ) - u.weight_carried();
                            max_vol *= 1000;
                            max_weight *= 1000;
                            int max = amount;
                            if ( unitvolume > 0 && unitvolume * amount > max_vol ) {
                                max = int( max_vol / unitvolume );
                            }
                            if ( unitweight > 0 && unitweight * amount > max_weight ) {
                                max = int( max_weight / unitweight );
                            }
                            // popup("uvol: %d amt: %d mvol: %d mamt: %d", unitvolume, amount, max_vol, max);
                            if ( max != 0 ) {
                                std::string popupmsg = _("How many do you want to move? (0 to cancel)");
                                if(amount > max) {
                                    popupmsg = string_format(_("Destination can only hold %d! Move how many? (0 to cancel) "), max);
                                    moveall = false;
                                }
                                // fixme / todo make popup take numbers only (m = accept, q = cancel)
                                if ( !moveall ) {
                                    amount = helper::to_int(
                                                 string_input_popup( popupmsg, 20,
                                                                     helper::to_string_int(
                                                                         ( amount > max ? max : amount )
                                                                     ), "", "", -1, true//input only digits
                                                                   )
                                             );
                                    if ( amount > max ) {
                                        amount = max;
                                    }
                                } else {
                                    amount = max;
                                }
                                if ( amount != it->charges ) {
                                    tryvolume = ( unitvolume * amount ) / 1000;
                                    tryweight = ( unitweight * amount ) / 1000;
                                    trycharges = amount;
                                }
                                if ( trycharges == 0 ) {
                                    continue;
                                }
                            } else {
                                continue;
                            }
                        }
                        // ...not even going to think about checking for stack
                        // at this time...
                        if(!u.can_pickVolume(tryvolume)) {
                            popup(_("There's no room in your inventory."));
                            continue;
                        } else if (!u.can_pickWeight(tryweight, false)) {
                            popup(_("This is too heavy!"));
                            continue;
                        }
                    }
                    recalc = true;

                    item new_item = (*it);

                    if ( trycharges > 0 ) {
                        new_item.charges = trycharges;
                    }
                    if(destarea == isinventory) {
                        u.inv.assign_empty_invlet(new_item);
                        u.i_add(new_item);
                        u.moves -= 100;
                    } else if (squares[destarea].vstor >= 0) {
                        if( squares[destarea].veh->add_item( squares[destarea].vstor, new_item ) == false) {
                            popup(_("Destination area is full. Remove some items first"));
                            continue;
                        }
                    } else {
                        if ( m.add_item_or_charges(squares[destarea].x, squares[destarea].y, new_item, 0 ) == false ) {
                            popup(_("Destination area is full. Remove some items first"));
                            continue;
                        }
                    }
                    if ( trycharges > 0 ) {
                        it->charges -= trycharges;
                    } else {
                        if (panes[src].vstor >= 0) {
                            panes[src].veh->remove_item (panes[src].vstor, item_pos);
                        } else {
                            m.i_rem(u.posx + panes[src].offx, u.posy + panes[src].offy, item_pos);
                        }
                    }
                }
            }
        } else if (',' == c) {
            if (move_all_items() && OPTIONS["CLOSE_ADV_INV"] == true) {
                exit = true;
            }
            recalc = true;
            redraw = true;
        } else if ('?' == c) {
            showmsg = (!showmsg);
            checkshowmsg = false;
            redraw = true;
        } else if ('s' == c) {
            redraw = true;
            uimenu sm; /* using new uimenu class */
            sm.text = _("Sort by... ");
            sm.entries.push_back(uimenu_entry(SORTBY_NONE, true, 'u', _("Unsorted (recently added first)") ));
            sm.entries.push_back(uimenu_entry(SORTBY_NAME, true, 'n', sortnames[SORTBY_NAME]));
            sm.entries.push_back(uimenu_entry(SORTBY_WEIGHT, true, 'w', sortnames[SORTBY_WEIGHT]));
            sm.entries.push_back(uimenu_entry(SORTBY_VOLUME, true, 'v', sortnames[SORTBY_VOLUME]));
            sm.entries.push_back(uimenu_entry(SORTBY_CHARGES, true, 'x', sortnames[SORTBY_CHARGES]));
            sm.entries.push_back(uimenu_entry(SORTBY_CATEGORY, true, 'c', sortnames[SORTBY_CATEGORY]));
            sm.selected = panes[src].sortby - 1; /* pre-select current sort. uimenu.selected is entries[index] (starting at 0), not return value */
            sm.query(); /* calculate key and window variables, generate window, and loop until we get a valid answer */
            if (sm.ret < 1) {
                continue; /* didn't get a valid answer =[ */
            }
            panes[src].sortby = sm.ret;

            if ( src == left ) {
                uistate.adv_inv_leftsort = sm.ret;
            } else {
                uistate.adv_inv_rightsort = sm.ret;
            }
            recalc = true;
        } else if( 'f' == c || '.' == c || '/' == c) {
            long key = 0;
            int spos = -1;
            std::string filter = panes[src].filter;
            filter_edit = true;

            do {
                mvwprintz(panes[src].window, getmaxy(panes[src].window) - 1, 2, c_cyan, "< ");
                mvwprintz(panes[src].window, getmaxy(panes[src].window) - 1, (w_width / 2) - 3, c_cyan, " >");
                filter = string_input_win(panes[src].window, panes[src].filter, 256, 4,
                                          w_height - 1, (w_width / 2) - 4, false, key, spos, "",
                                          4, getmaxy(panes[src].window) - 1);
                if ( filter != panes[src].filter ) {
                    panes[src].filtercache.clear();
                    panes[src].filter = filter;
                    recalc_pane(src);
                    redraw_pane(src);
                }
            } while(key != '\n' && key != KEY_ESCAPE);
            filter_edit = false;
            redraw = true;
        } else if('p' == c) {
            if(panes[src].size == 0) {
                continue;
            } else if ( item_pos == -8 ) {
                continue; // category header
            }
            if ( panes[src].items[list_pos].autopickup == true ) {
                removePickupRule(panes[src].items[list_pos].name);
                panes[src].items[list_pos].autopickup = false;
            } else {
                addPickupRule(panes[src].items[list_pos].name);
                panes[src].items[list_pos].autopickup = true;
            }
            redraw = true;
        } else if('e' == c) {
            if(panes[src].size == 0) {
                continue;
            } else if ( item_pos == -8 ) {
                continue; // category header
            }
            item *it = panes[src].items[list_pos].it;
            int ret = 0;
            if(panes[src].area == isinventory ) {
                ret = g->inventory_item_menu( item_pos, colstart + ( src == left ? w_width / 2 : 0 ),
                                              w_width / 2, (src == right ? 0 : -1) );
                // Might have changed at stack (activated an item)
                g->u.inv.restack(&g->u);
                recalc = true;
                checkshowmsg = true;
            } else {
                std::vector<iteminfo> vThisItem, vDummy;
                it->info(true, &vThisItem);
                int rightWidth = w_width / 2;
                vThisItem.push_back(iteminfo(_("DESCRIPTION"), "\n"));
                vThisItem.push_back(iteminfo(_("DESCRIPTION"),
                                             center_text(_("[up / page up] previous"),
                                                     rightWidth - 4)));
                vThisItem.push_back(iteminfo(_("DESCRIPTION"),
                                             center_text(_("[down / page down] next"),
                                                     rightWidth - 4)));
                ret = compare_split_screen_popup(colstart + ( src == left ? w_width / 2 : 0 ),
                                                 rightWidth, 0, it->tname(), vThisItem, vDummy );
            }
            if ( ret == KEY_NPAGE || ret == KEY_DOWN ) {
                changey += 1;
                lastCh = 'e';
            } else if ( ret == KEY_PPAGE || ret == KEY_UP ) {
                changey += -1;
                lastCh = 'e';
            } else {
                lastCh = 0;
                redraw = true;
            };
        } else if( 'q' == c || KEY_ESCAPE == c) {
            exit = true;
        } else if('>' == c || KEY_NPAGE == c) {
            panes[src].page++;
            if( panes[src].page >= panes[src].max_page ) {
                panes[src].page = 0;
            }
            redraw = true;
        } else if('<' == c || KEY_PPAGE == c) {
            panes[src].page--;
            if( panes[src].page < 0 ) {
                panes[src].page = panes[src].max_page;
            }
            redraw = true;
        } else {
            switch(c) {
            case 'j':
            case KEY_DOWN:
                changey = 1;
                break;
            case 'k':
            case KEY_UP:
                changey = -1;
                break;
            case 'h':
            case KEY_LEFT:
                changex = 0;
                break;
            case 'l':
            case KEY_RIGHT:
                changex = 1;
                break;
            case '\t':
                changex = dest;
                break;
            default :
                donothing = true;
                break;
            }
        }
        if(!donothing) {
            if ( changey != 0 ) {
                for ( int l = 2; l > 0; l-- ) {
                    int new_index = panes[src].index;

                    if (panes[src].sortby == SORTBY_CATEGORY &&
                        !category_index_start.empty() && inCategoryMode) {
                        int prev_cat = 0, next_cat = 0, selected_cat = 0;

                        for (unsigned curr_cat = 0; curr_cat < category_index_start.size(); ++curr_cat) {
                            int next_cat_start = curr_cat + 1 < category_index_start.size() ?
                                                 curr_cat + 1 : panes[src].items.size() - 1;
                            int actual_index = panes[src].index + panes[src].page * itemsPerPage;

                            if (actual_index >= category_index_start[curr_cat] &&
                                actual_index <= category_index_start[next_cat_start]) {
                                selected_cat = curr_cat;

                                prev_cat = (int(curr_cat) - 1) >= 0 ? curr_cat - 1 :
                                           category_index_start.size() - 1;
                                prev_cat = category_index_start[selected_cat] < actual_index ?
                                           selected_cat : prev_cat;

                                next_cat = (curr_cat + 1) < category_index_start.size() ? curr_cat + 1 : 0;
                            }
                        }

                        if (changey > 0) {
                            panes[src].page = category_index_start[next_cat] / itemsPerPage;
                            new_index = category_index_start[next_cat] % itemsPerPage;
                        } else {
                            panes[src].page = category_index_start[prev_cat] / itemsPerPage;
                            new_index = category_index_start[prev_cat] % itemsPerPage;

                            panes[src].max_index = panes[src].page < panes[src].max_page - 1 ?
                                                   itemsPerPage : panes[src].items.size() % itemsPerPage;
                        }
                    } else {
                        new_index = panes[src].index + changey;
                    }

                    panes[src].index = new_index;
                    if ( panes[src].index < 0 ) {
                        panes[src].page--;
                        if( panes[src].page < 0 ) {
                            panes[src].page = panes[src].max_page - 1;
                            panes[src].index = panes[src].items.size() - 1 - ( panes[src].page * itemsPerPage );
                        } else {
                            panes[src].index = itemsPerPage; // corrected at the start of next iteration
                        }
                    } else if ( panes[src].index >= panes[src].max_index ) {
                        panes[src].page++;
                        if( panes[src].page >= panes[src].max_page ) {
                            panes[src].page = 0;
                        }
                        panes[src].index = 0;
                    }
                    unsigned lpos = panes[src].index + (panes[src].page * itemsPerPage);
                    if ( lpos < panes[src].items.size() && panes[src].items[lpos].volume != -8 ) {
                        l = 0;
                    }

                }
                panes[src].redraw = true;
            }
            if ( changex >= 0 ) {
                src = changex;
                redraw = true;
            }
        }
    }

    uistate.adv_inv_last_coords.x = u.posx;
    uistate.adv_inv_last_coords.y = u.posy;
    uistate.adv_inv_leftarea = panes[left].area;
    uistate.adv_inv_rightarea = panes[right].area;
    uistate.adv_inv_leftindex = panes[left].index;
    uistate.adv_inv_leftpage = panes[left].page;
    uistate.adv_inv_rightindex = panes[right].index;
    uistate.adv_inv_rightpage = panes[right].page;

    uistate.adv_inv_leftfilter = panes[left].filter;
    uistate.adv_inv_rightfilter = panes[right].filter;

    werase(head);
    werase(panes[left].window);
    werase(panes[right].window);
    delwin(head);
    delwin(panes[left].window);
    delwin(panes[right].window);
    g->refresh_all();
}<|MERGE_RESOLUTION|>--- conflicted
+++ resolved
@@ -1149,12 +1149,7 @@
                               _("[e]xamine, [s]ort, toggle auto[p]ickup, [,] to move all items, [q]uit."));
                     if (panes[src].sortby == SORTBY_CATEGORY) {
                         nc_color highlight_color = inCategoryMode ? c_white_red : h_ltgray;
-<<<<<<< HEAD
-                        mvwprintz(head, 3, 3 + utf8_width(
-                                      _("[e]xamine item, [s]ort display, toggle auto[p]ickup, [q]uit.")),
-=======
                         mvwprintz(head, 3, 3 + utf8_width(_("[e]xamine, [s]ort, toggle auto[p]ickup, [,] to move all items, [q]uit.")),
->>>>>>> 6d88ca7a
                                   highlight_color, _("[space] toggles selection modes."));
                     }
                 } else {
