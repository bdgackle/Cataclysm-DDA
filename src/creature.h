--- conflicted
+++ resolved
@@ -78,12 +78,6 @@
          */
         virtual Attitude attitude_to( const Creature &other ) const = 0;
 
-<<<<<<< HEAD
-        /** Returns true if the passed in creature can seen within the given range. */
-        bool sees(const Creature &critter, int range_min, int range_max, int &t) const;
-        /** Returns true if the passed in x and y can be seen within the given range. */
-        bool sees(int cx, int cy, int range_min, int range_max, int &t) const;
-=======
         /**
          * The functions check whether this creature can see the target.
          * The target may either be another creature (critter), or a specific point on the map.
@@ -115,7 +109,6 @@
          * @param light_level See @ref game::light_level.
          */
         virtual int sight_range( int light_level ) const = 0;
->>>>>>> d2c4b2bf
 
         /** Returns an approximation of the creature's strength. Should always be overwritten by
          *  the appropriate player/NPC/monster function. */
