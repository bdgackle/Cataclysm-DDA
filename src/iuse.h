--- conflicted
+++ resolved
@@ -54,11 +54,11 @@
     int catfood             (player*, item*, bool);
 
 // TOOLS
-<<<<<<< HEAD
   int lighter          (player *, item *, bool);
   int primitive_fire   (player *, item *, bool);
   int sew              (player *, item *, bool);
   int extra_battery    (player *, item *, bool);
+  int rechargeable_battery(player *, item *, bool);
   int cut_up           (player *, item *, item *, bool);
   int scissors         (player *, item *, bool);
   int extinguisher     (player *, item *, bool);
@@ -172,126 +172,6 @@
   int dog_whistle      (player *, item *, bool);
   int vacutainer       (player *, item *, bool);
   int knife            (player *, item *, bool);
-=======
-  int lighter          (player *p, item *it, bool t);
-  int primitive_fire   (player *p, item *it, bool t);
-  int sew              (player *p, item *it, bool t);
-  int extra_battery    (player *p, item *it, bool t);
-  int rechargeable_battery(player *p, item *it, bool t);
-  int cut_up           (player *p, item *it, item *cut, bool t);
-  int scissors         (player *p, item *it, bool t);
-  int extinguisher     (player *p, item *it, bool t);
-  int hammer           (player *p, item *it, bool t);
-  int light_off        (player *p, item *it, bool t);
-  int light_on         (player *p, item *it, bool t);
-  int gasoline_lantern_off (player *p, item *it, bool t);
-  int gasoline_lantern_on  (player *p, item *it, bool t);
-  int lightstrip       (player *p, item *it, bool t);
-  int lightstrip_active(player *p, item *it, bool t);
-  int glowstick        (player *p, item *it, bool t);
-  int glowstick_active (player *p, item *it, bool t);
-  int solder_weld      (player *p, item *it, bool t);
-  int water_purifier   (player *p, item *it, bool t);
-  int two_way_radio    (player *p, item *it, bool t);
-  int directional_antenna (player *p, item *it, bool t);
-  int radio_off        (player *p, item *it, bool t);
-  int radio_on         (player *p, item *it, bool t);
-  int horn_bicycle     (player *p, item *it, bool t);
-  int noise_emitter_off(player *p, item *it, bool t);
-  int noise_emitter_on (player *p, item *it, bool t);
-  int roadmap          (player *p, item *it, bool t);
-  int survivormap      (player *p, item *it, bool t);
-  int militarymap      (player *p, item *it, bool t);
-  int restaurantmap    (player *p, item *it, bool t);
-  int touristmap       (player *p, item *it, bool t);
-  int picklock         (player *p, item *it, bool t);
-  int crowbar          (player *p, item *it, bool t);
-  int makemound        (player *p, item *it, bool t);
-  int dig              (player *p, item *it, bool t);
-  int siphon           (player *p, item *it, bool t);
-  int chainsaw_off     (player *p, item *it, bool t);
-  int chainsaw_on      (player *p, item *it, bool t);
-  int cs_lajatang_off  (player *p, item *it, bool t);
-  int cs_lajatang_on   (player *p, item *it, bool t);
-  int carver_off       (player *p, item *it, bool t);
-  int carver_on        (player *p, item *it, bool t);
-  int trimmer_off      (player *p, item *it, bool t);
-  int trimmer_on       (player *p, item *it, bool t);
-  int circsaw_off      (player *p, item *it, bool t);
-  int circsaw_on       (player *p, item *it, bool t);
-  int combatsaw_off    (player *p, item *it, bool t);
-  int combatsaw_on     (player *p, item *it, bool t);
-  int shishkebab_off   (player *p, item *it, bool t);
-  int shishkebab_on    (player *p, item *it, bool t);
-  int firemachete_off  (player *p, item *it, bool t);
-  int firemachete_on   (player *p, item *it, bool t);
-  int broadfire_off    (player *p, item *it, bool t);
-  int broadfire_on     (player *p, item *it, bool t);
-  int firekatana_off   (player *p, item *it, bool t);
-  int firekatana_on    (player *p, item *it, bool t);
-  int zweifire_off     (player *p, item *it, bool t);
-  int zweifire_on      (player *p, item *it, bool t);
-  int jackhammer       (player *p, item *it, bool t);
-  int jacqueshammer    (player *p, item *it, bool t);
-  int pickaxe          (player *p, item *it, bool t);
-  int set_trap         (player *p, item *it, bool t);
-  int geiger           (player *p, item *it, bool t);
-  int teleport         (player *p, item *it, bool t);
-  int can_goo          (player *p, item *it, bool t);
-  int pipebomb         (player *p, item *it, bool t);
-  int pipebomb_act     (player *p, item *it, bool t);
-  int grenade          (player *p, item *it, bool t);
-  int grenade_act      (player *p, item *it, bool t);
-  int granade          (player *p, item *it, bool t);
-  int granade_act      (player *p, item *it, bool t);
-  int flashbang        (player *p, item *it, bool t);
-  int flashbang_act    (player *p, item *it, bool t);
-  int c4               (player *p, item *it, bool t);
-  int c4armed          (player *p, item *it, bool t);
-  int EMPbomb          (player *p, item *it, bool t);
-  int EMPbomb_act      (player *p, item *it, bool t);
-  int scrambler        (player *p, item *it, bool t);
-  int scrambler_act    (player *p, item *it, bool t);
-  int gasbomb          (player *p, item *it, bool t);
-  int gasbomb_act      (player *p, item *it, bool t);
-  int smokebomb        (player *p, item *it, bool t);
-  int smokebomb_act    (player *p, item *it, bool t);
-  int acidbomb         (player *p, item *it, bool t);
-  int arrow_flamable   (player *p, item *it, bool t);
-  int acidbomb_act     (player *p, item *it, bool t);
-  int molotov          (player *p, item *it, bool t);
-  int molotov_lit      (player *p, item *it, bool t);
-  int matchbomb        (player *p, item *it, bool t);
-  int matchbomb_act    (player *p, item *it, bool t);
-  int dynamite         (player *p, item *it, bool t);
-  int dynamite_act     (player *p, item *it, bool t);
-  int firecracker_pack (player *p, item *it, bool t);
-  int firecracker_pack_act (player *p, item *it, bool t);
-  int firecracker      (player *p, item *it, bool t);
-  int firecracker_act  (player *p, item *it, bool t);
-  int mininuke         (player *p, item *it, bool t);
-  int mininuke_act     (player *p, item *it, bool t);
-  int pheromone        (player *p, item *it, bool t);
-  int portal           (player *p, item *it, bool t);
-  int manhack          (player *p, item *it, bool t);
-  int turret           (player *p, item *it, bool t);
-  int turret_laser     (player *p, item *it, bool t);
-  int UPS_off          (player *p, item *it, bool t);
-  int UPS_on           (player *p, item *it, bool t);
-  int adv_UPS_off      (player *p, item *it, bool t);
-  int adv_UPS_on       (player *p, item *it, bool t);
-  int tazer            (player *p, item *it, bool t);
-  int tazer2           (player *p, item *it, bool t);
-  int shocktonfa_off   (player *p, item *it, bool t);
-  int shocktonfa_on    (player *p, item *it, bool t);
-  int mp3              (player *p, item *it, bool t);
-  int mp3_on           (player *p, item *it, bool t);
-  int portable_game    (player *p, item *it, bool t);
-  int vortex           (player *p, item *it, bool t);
-  int dog_whistle      (player *p, item *it, bool t);
-  int vacutainer       (player *p, item *it, bool t);
-  int knife            (player *p, item *it, bool t);
->>>>>>> e1d67d59
   static int cut_log_into_planks(player *p, item *it);
   int lumber           (player *, item *, bool);
   int hacksaw          (player *, item *, bool);
