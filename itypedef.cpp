#include "itype.h"
#include "game.h"
#include "setvector.h"
#include <fstream>

// Armor colors
#define C_SHOES  c_blue
#define C_PANTS  c_brown
#define C_BODY   c_yellow
#define C_TORSO  c_ltred
#define C_ARMS   c_blue
#define C_GLOVES c_ltblue
#define C_MOUTH  c_white
#define C_EYES   c_cyan
#define C_HAT    c_dkgray
#define C_STORE  c_green
#define C_DECOR  c_ltgreen

// Special function for setting melee techniques
#define TECH(id, t) itypes[id]->techniques = t

std::vector<std::string> unreal_itype_ids;
std::vector<std::string> martial_arts_itype_ids;
std::vector<std::string> artifact_itype_ids;
std::vector<std::string> standard_itype_ids;
std::vector<std::string> pseudo_itype_ids;

// GENERAL GUIDELINES
// When adding a new item, you MUST REMEMBER to insert it in the itype_id enum
//  at the top of itype.h!
//  Additionally, you should check mapitemsdef.cpp and insert the new item in
//  any appropriate lists.
void game::init_itypes ()
{
// First, the null object.  NOT REALLY AN OBJECT AT ALL.  More of a concept.
 itypes["null"]=
  new itype("null", 0, 0, "none", "", '#', c_white, MNULL, MNULL, PNULL, 0, 0, 0, 0, 0, 0);
// Corpse - a special item
 itypes["corpse"]=
  new itype("corpse", 0, 0, "corpse", "A dead body.", '%', c_white, MNULL, MNULL, PNULL, 0, 0,
            0, 0, 1, 0);
// Fire - only appears in crafting recipes
 itypes["fire"]=
  new itype("fire", 0, 0, "nearby fire",
            "Some fire - if you are reading this it's a bug!",
            '$', c_red, MNULL, MNULL, PNULL, 0, 0, 0, 0, 0, 0);
// Integrated toolset - ditto
 itypes["toolset"]=
  new itype("toolset", 0, 0, "integrated toolset",
            "A fake item. If you are reading this it's a bug!",
            '$', c_red, MNULL, MNULL, PNULL, 0, 0, 0, 0, 0, 0);
// For smoking crack or meth
 itypes["apparatus"]=
  new itype("apparatus", 0, 0, "something to smoke that from, and a lighter",
            "A fake item. If you are reading this it's a bug!",
            '$', c_red, MNULL, MNULL, PNULL, 0, 0, 0, 0, 0, 0);

// Drinks
// Stim should be -8 to 8.
// quench MAY be less than zero--salt water and liquor make you thirstier.
// Thirst goes up by 1 every 5 minutes; so a quench of 12 lasts for 1 hour

// Any foods with a nutrition of lower than 5 will never prompt a 'You are full, force yourself to eat that?' message

#define DRINK(id, name,rarity,price,color,container,quench,nutr,spoils,stim,\
healthy,addict,charges,fun,use_func,addict_func,des, item_flags) \
	itypes[id] = new it_comest(id,rarity,price,name,des,'~',\
color,MNULL,LIQUID,2,1,0,0,0,item_flags,quench,nutr,spoils,stim,healthy,addict,charges,\
fun,container,"null",use_func,addict_func,"DRINK");

//     NAME		RAR PRC	COLOR     CONTAINER
DRINK("water","water",		90, 50,	c_ltcyan, "bottle_plastic",
//	QUE NUT SPO STM HTH ADD CHG FUN use_func	addiction type
	40,  0,  0,  0,  0,  0,  1,  0,&iuse::none,	ADD_NULL, "\
Water, the stuff of life, the best thirst-quencher available.", 0);

//     NAME		RAR PRC	COLOR     CONTAINER
DRINK("water_clean","clean water",	90, 50,	c_ltcyan, "bottle_plastic",
//	QUE NUT SPO STM HTH ADD CHG FUN use_func	addiction type
	50,  0,  0,  0,  0,  0,  1,  0,&iuse::none,	ADD_NULL, "\
Fresh, clean water. Truly the best thing to quench your thirst.", 0);

DRINK("sewage","sewage sample",	 5,  5, c_ltgreen, "bottle_plastic",
	 5,  0,  0,  0,-10,  0,  1,-20,&iuse::sewage,	ADD_NULL, "\
A sample of sewage from a treatment plant. Gross.", 0);

DRINK("salt_water","salt water",	20,  5,	c_ltcyan, "bottle_plastic",
	-30, 0,  0,  0,  1,  0,  1, -1,&iuse::none,	ADD_NULL, "\
Water with salt added. Not good for drinking.", 0);

DRINK("oj","orange juice",	50, 38,	c_yellow, "bottle_plastic",
	35,  4,120,  0,  2,  0,  1,  3,&iuse::none,	ADD_NULL, "\
Freshly-squeezed from real oranges! Tasty and nutritious.", 0);

DRINK("apple_cider","apple cider",	50, 38, c_brown,  "bottle_plastic",
	35,  4,144,  0,  3,  0,  1,  2,&iuse::none,	ADD_NULL, "\
Pressed from fresh apples. Tasty and nutritious.", 0);

DRINK("energy_drink","energy drink",	55, 45,	c_magenta,"can_drink",
	15,  1,  0,  8, -2,  2,  1,  5,&iuse::caff,	ADD_CAFFEINE, "\
Popular among those who need to stay up late working.", 0);

//     NAME		RAR PRC	COLOR     CONTAINER
DRINK("cola", "cola",		70, 35,	c_brown,  "can_drink",
//	QUE NUT SPO STM HTH ADD CHG FUN use_func	addiction type
	18,  3,  0,  6, -1,  2,  1,  5,&iuse::caff,	ADD_CAFFEINE, "\
Things go better with cola. Sugar water with caffeine added.", 0);

DRINK("rootbeer","root beer",	65, 30,	c_brown,  "can_drink",
	18,  3,  0,  1, -1,  0,  1,  3,&iuse::none,	ADD_NULL, "\
Like cola, but without caffeine. Still not that healthy.", 0);

DRINK("milk","milk",		50, 35,	c_white,  "bottle_glass",
	25,  8,  8,  0,  1,  0,  1,  0,&iuse::none,	ADD_NULL, "\
Baby cow food, appropriated for adult humans. Spoils rapidly.", 0);

DRINK("V8","V8",		15, 35,	c_red,    "can_drink",
	 6, 28,240,  0,  1,  0,  1,  0,&iuse::none,	ADD_NULL, "\
Contains up to 8 vegetables! Nutritious and tasty.", 0);

//     NAME		RAR PRC	COLOR     CONTAINER
DRINK("broth","broth",		15, 35, c_yellow, "can_food",
//	QUE NUT SPO STM HTH ADD CHG FUN use_func	addiction type
	10, 15,160,  0,  0,  0,  1,  1,&iuse::none,	ADD_NULL, "\
Vegetable stock. Tasty and fairly nutritious.", mfb(IF_EATEN_HOT));

DRINK("soup_veggy","vegetable soup",		15, 60, c_red,    "can_food",
	10, 60,120,  0,  2,  0,  1,  2,&iuse::none,	ADD_NULL, "\
A nutritious and delicious hearty vegetable soup.", mfb(IF_EATEN_HOT));

DRINK("soup_meat","meat soup",		15, 60, c_red,    "can_food",
	10, 60,120,  0,  2,  0,  1,  2,&iuse::none,	ADD_NULL, "\
A nutritious and delicious hearty meat soup.", mfb(IF_EATEN_HOT));
itypes["soup_meat"]->m1 = FLESH;

DRINK("whiskey","whiskey",	16, 85,	c_brown,  "bottle_glass",
	-12, 4,  0,-12, -2,  5, 7, 15,&iuse::alcohol,	ADD_ALCOHOL, "\
Made from, by, and for real Southern colonels!", 0);

//     NAME		RAR PRC	COLOR     CONTAINER
DRINK("vodka","vodka",		20, 78,	c_ltcyan, "bottle_glass",
//	QUE NUT SPO STM HTH ADD CHG FUN use_func	addiction type
	-10, 2,  0,-12, -2,  5, 7, 15,&iuse::alcohol,	ADD_ALCOHOL, "\
In Soviet Russia, vodka drinks you!", 0);

DRINK("gin","gin",		20, 78,	c_ltcyan, "bottle_glass",
	-10, 2,  0,-12, -2,  5, 7, 15,&iuse::alcohol,	ADD_ALCOHOL, "\
Smells faintly of elderberries, but mostly booze.", 0);

DRINK("rum","rum",		14, 85,	c_ltcyan, "bottle_glass",
	-12, 2,  0,-10, -2,  5, 7, 15,&iuse::alcohol,	ADD_ALCOHOL, "\
Drinking this might make you feel like a pirate. Or not.", 0);

DRINK("tequila","tequila",	12, 88,	c_brown,  "bottle_glass",
	-12, 2,  0,-12, -2,  6, 7, 18,&iuse::alcohol,	ADD_ALCOHOL, "\
Don't eat the worm! Wait, there's no worm in this bottle.", 0);

DRINK("triple_sec","triple sec",	12, 55,	c_brown,  "bottle_glass",
	-8, 2,  0,-10, -2,  4, 7, 10,&iuse::alcohol,	ADD_ALCOHOL, "\
An orange flavored liquor used in many mixed drinks.", 0);

DRINK("long_island","long island iced tea",	8, 100,	c_brown,  "bottle_glass",
	-10, 2,  0,-10, -2,  5, 6, 20,&iuse::alcohol,	ADD_ALCOHOL, "\
A blend of incredibly strong-flavored liquors that somehow tastes\n\
like none of them.", 0);

DRINK("drink_screwdriver","Screwdriver", 8, 100, c_yellow, "bottle_glass",
   25, 6, 0, -12, 1, 4, 1, 20, &iuse::alcohol, ADD_ALCOHOL, "\
The surreptitious drunkard mechanic's drink of choice.", 0);

DRINK("drink_wild_apple","Wild Apple", 8, 100, c_brown, "bottle_glass",
   25, 6, 0, -12, 1, 4, 1, 20, &iuse::alcohol, ADD_ALCOHOL, "\
Like apple cider, only with vodka.", 0);

DRINK("beer","beer",           60, 35, c_brown,  "can_drink",
         16, 4,  0, -4, -1,  2,  1, 10, &iuse::alcohol_weak,   ADD_ALCOHOL, "\
Best served cold, in a glass, and with a lime - but you're not that lucky.", 0);

DRINK("bleach","bleach",		20, 18,	c_white,  "jug_plastic",
	-96, 0,  0,  0, -8,  0,  1,-30,&iuse::blech,	ADD_NULL, "\
Don't drink it. Mixing it with ammonia produces toxic gas.", 0);

//     NAME		RAR PRC	COLOR     CONTAINER
DRINK("ammonia","ammonia",	24, 30,	c_yellow, "jug_plastic",
//	QUE NUT SPO STM HTH ADD CHG FUN use_func	addiction type
	-96, 0,  0,  0, -2,  0,  1,-30,&iuse::blech,	ADD_NULL, "\
Don't drink it. Mixing it with bleach produces toxic gas.", 0);

DRINK("mutagen","mutagen",	 8,1000,c_magenta,"flask_glass",
	  0, 0,  0,  0, -2,  0,  1,  0,&iuse::mutagen_3,ADD_NULL, "\
A rare substance of uncertain origins. Causes you to mutate.", 0);

DRINK("purifier","purifier",	12, 6000,c_pink,  "flask_glass",
	  0, 0,  0,  0,  1,  0,  1,  0,&iuse::purifier,	ADD_NULL, "\
A rare stem-cell treatment that causes mutations and other genetic defects\n\
to fade away.", 0);

DRINK("tea","tea",		1, 50,	c_green, "bottle_plastic",
//	QUE NUT SPO STM HTH ADD CHG FUN use_func	addiction type
	40,  3,  0,  0,  0,  0,  1, 6,&iuse::none,	ADD_NULL, "\
Tea, the beverage of gentlemen everywhere.", mfb(IF_EATEN_HOT));

DRINK("coffee","coffee",		1, 50,	c_brown, "bottle_plastic",
	40,  3,  0,  12,  0,  0,  1, 6,&iuse::caff,	ADD_CAFFEINE, "\
Coffee. The morning ritual of the pre-apocalypse world.", mfb(IF_EATEN_HOT));

//     NAME		RAR PRC	COLOR     CONTAINER
DRINK("blood","blood",		 20,  0, c_red, "flask_glass",
//	QUE NUT SPO STM HTH ADD CHG FUN use_func	addiction type
	  5,  5,  0,  0, -8,  0,  1,-50,&iuse::none,	ADD_NULL, "\
Blood, possibly that of a human. Disgusting!", 0);

#define FOOD(id, name, rarity,price,color,mat1,container,volume,weight,quench,\
nutr,spoils,stim,healthy,addict,charges,fun,use_func,addict_func,des, item_flags) \
itypes[id]=new it_comest(id,rarity,price,name,des,'%',\
color,mat1,SOLID,volume,weight,0,0,0,item_flags, quench,nutr,spoils,stim,healthy,addict,charges,\
fun,container,"null",use_func,addict_func,"FOOD");
// FOOD

FOOD("bone", "bone",            50, 50, c_white,    FLESH, "null",
    1,  1,  0, 4,  0,   0, -1,  0, 1, 0,    &iuse::none, ADD_NULL, "\
A bone from some creature or other, could be eaten or used to make some\n\
stuff, like needles.",0);

FOOD("plant_sac", "fluid sac",            50, 50, c_white,    FLESH, "null",
    1,  1,  0, 4,  0,   0, -1,  0, 1, 0,    &iuse::none, ADD_NULL, "\
A fluid bladder from a plant based lifeform, not very nutritious, but\n\
fine to eat anyway.",0);

//   NAME		RAR PRC	COLOR		MAT1	CONTAINER
FOOD("meat", "chunk of meat",	50, 50,	c_red,		FLESH,  "null",
// VOL WGT QUE NUT SPO STM HTH ADD CHG FUN	 use_func    addiction type
    1,  2,  0, 20, 24,  0, -1,  0,  1,-10,	&iuse::none, ADD_NULL, "\
Freshly butchered meat. You could eat it raw, but cooking it is better.", 0);


FOOD("veggy", "plant marrow",	30, 60,	c_green,	VEGGY,	"null",
    1,  2,  0, 20, 80,  0,  1,  0,  1,  0,	&iuse::none, ADD_NULL, "\
A nutrient rich chunk of plant matter, could be eaten raw or cooked.", 0);

//   NAME		RAR PRC	COLOR		MAT1	CONTAINER
FOOD("human_flesh", "human flesh",	50, 50,	c_red,		HFLESH,  "null",
// VOL WGT QUE NUT SPO STM HTH ADD CHG FUN	 use_func    addiction type
    1,  2,  0, 20, 24,  0, -1,  0,  1, 0,	&iuse::none, ADD_NULL, "\
Freshly butchered from a human body.", 0);

FOOD("veggy_wild", "wild vegetables",	30, 60,	c_green,	VEGGY,	"null",
    1,  2,  0, 20, 80,  0,  1,  0,  1,  -10,	&iuse::none, ADD_NULL, "\
An assortment of edible-looking wild plants.  Most are quite bitter-tasting.", 0);

FOOD("meat_tainted", "tainted meat",	60,  4,	c_red,		FLESH,	"null",
    1,  2,  0, 20,  4,  0,  0,  0,  1,-10,	&iuse::poison, ADD_NULL, "\
Meat that's obviously unhealthy. You could eat it, but it will poison you.", 0);

FOOD("veggy_tainted", "tainted veggy",	35,  5,	c_green,	VEGGY,	"null",
    1,  2,  0, 20, 10,  0,  1,  0,  1,  0,	&iuse::poison, ADD_NULL, "\
Vegetable that looks poisonous. You could eat it, but it will poison you.", 0);

FOOD("meat_cooked", "cooked meat",	 0, 75, c_red,		FLESH,	"null",
    1,  2,  0, 50, 24,  0,  0,  0,  1,  8,	&iuse::none,	ADD_NULL, "\
Freshly cooked meat. Very nutritious.", mfb(IF_EATEN_HOT));

FOOD("veggy_cooked", "cooked plant marrow",	 0, 70, c_green,	VEGGY,	"null",
    1,  2,  0, 40, 50,  0,  1,  0,  1,  0,	&iuse::none,	ADD_NULL, "\
A freshly cooked chunk of plant matter, tasty and nutritious.", mfb(IF_EATEN_HOT));

FOOD("veggy_wild_cooked", "cooked wild vegetables",	0, 70,	c_green,	VEGGY,	"null",
    1,  2,  0, 40, 50,  0,  1,  0,  1,  0,	&iuse::none, ADD_NULL, "\
Cooked wild edible plants.  An interesting mix of flavours.", mfb(IF_EATEN_HOT));

//   NAME		RAR PRC	COLOR		MAT1	CONTAINER
FOOD("apple", "apple",		70, 16,	c_red,		VEGGY,  "null",
// VOL WGT QUE NUT SPO STM HTH ADD CHG FUN	 use_func    addiction type
    1,  1,  3, 16,160,  0,  4,  0,  1,  3,	&iuse::none, ADD_NULL, "\
An apple a day keeps the doctor away.", 0);

FOOD("orange", "orange",		65, 18,	c_yellow,	VEGGY,	"null",
    1,  1,  8, 14, 96,  0,  0,  0,  1,  3,	&iuse::none, ADD_NULL, "\
Sweet citrus fruit. Also comes in juice form.", 0);

FOOD("lemon", "lemon",		50, 12, c_yellow,	VEGGY,	"null",
    1,  1,  5,  5,180,  0,  0,  0,  1, -4,	&iuse::none, ADD_NULL, "\
Very sour citrus. Can be eaten if you really want.", 0);

FOOD("chips", "potato chips",	65, 12,	c_magenta,	VEGGY,	"bag_plastic",
    2,  1, -2,  8,  0,  0,  0,  0,  3,  6,	&iuse::none, ADD_NULL, "\
Betcha can't eat just one.", 0);

FOOD("chips2", "potato chips",	65, 12,	c_magenta,	VEGGY,	"bag_plastic",
    2,  1, -2,  8,  0,  0,  0,  0,  3,  3,	&iuse::none, ADD_NULL, "\
A bag of cheap, own-brand chips.", 0);

FOOD("chips3", "potato chips",	65, 12,	c_magenta,	VEGGY,	"bag_plastic",
    2,  1, -2,  8,  0,  0,  0,  0,  3,  12,	&iuse::none, ADD_NULL, "\
Oh man, you love these chips! Score!", 0);

FOOD("pretzels", "pretzels",	55, 13,	c_brown,	VEGGY,	"bag_plastic",
    2,  1, -2,  9,  0,  0,  0,  0,  3,  2,	&iuse::none, ADD_NULL, "\
A salty treat of a snack.", 0);


FOOD("chocolate", "chocolate bar",	50, 20,	c_brown,	VEGGY,	"wrapper",
    1,  1,  0,  8,  0,  1,  0,  0,  1,  8,	&iuse::none, ADD_NULL, "\
Chocolate isn't very healthy, but it does make a delicious treat.", 0);

FOOD("jerky", "beef jerky",	55, 24,	c_red,		FLESH,  "bag_plastic",
    1,  1, -3, 12,  0,  0, -1,  0,  3,  4,	&iuse::none, ADD_NULL, "\
Salty dried meat that never goes bad, but will make you thirsty.", 0);

//   NAME		RAR PRC	COLOR		MAT1	CONTAINER
FOOD("sandwich_t", "meat sandwich", 30, 60,	c_ltgray,	FLESH,	"wrapper",
// VOL WGT QUE NUT SPO STM HTH ADD CHG FUN	 use_func    addiction type
    1,  2,  0, 50, 36,  0,  0,  0,  1,  5,	&iuse::none, ADD_NULL, "\
Bread and turkey, that's it.", mfb(IF_EATEN_HOT));

FOOD("candy", "candy",		80, 14,	c_magenta,	VEGGY,	"bag_plastic",
    0, 0,  -1,  2,  0,  1, -2,  0,  3,  4,	&iuse::none, ADD_NULL, "\
A big bag of peanut butter cups... your favorite!", 0);

FOOD("mushroom", "mushroom",         4, 14,	c_brown,	VEGGY,	"null",
    1,  0,  0, 14,  0,  0,  1,  0,  1,  0,	&iuse::none, ADD_NULL, "\
Mushrooms are tasty, but be careful. Some can poison you, while others are\n\
hallucinogenic.", mfb(IF_EATEN_HOT));

FOOD("mushroom_poison", "mushroom",	 3, 14,	c_brown,	VEGGY,	"null",
    1,  0,  0, 10,  0,  0,  0,  0,  1,  0,	&iuse::poison, ADD_NULL, "\
Mushrooms are tasty, but be careful. Some can poison you, while others are\n\
hallucinogenic.", mfb(IF_EATEN_HOT));

FOOD("mushroom_magic", "mushroom",	 1, 14,	c_brown,	VEGGY,	"null",
    1,  0,  0, 10,  0, -4,  0,  0,  1,  6,	&iuse::hallu, ADD_NULL, "\
Mushrooms are tasty, but be careful. Some can poison you, while others are\n\
hallucinogenic.", mfb(IF_EATEN_HOT));

FOOD("blueberries", "blueberries",	 3, 20,	c_blue,		VEGGY,	"null",
    1,  1,  2, 16, 60,  0,  0,  0,  1,  0,	&iuse::none, ADD_NULL, "\
They're blue, but that doesn't mean they're sad.", 0);

FOOD("strawberries", "strawberries",	 2, 10,	c_red,		VEGGY,	"null",
    1,  1,  3, 18, 60,  0,  0,  0,  1,  0,	&iuse::none, ADD_NULL, "\
Tasty juicy berry, often found growing wild in fields.", 0);

//   NAME		RAR PRC	COLOR		MAT1	CONTAINER
FOOD("tomato", "tomato",		 9, 25,	c_red,		VEGGY,  "null",
// VOL WGT QUE NUT SPO STM HTH ADD CHG FUN	 use_func    addiction type
    1,  1,  3, 18, 90,  0,  0,  0,  1,  0,	&iuse::none, ADD_NULL, "\
Juicy red tomato. It gained popularity in Italy after being brought back\n\
from the New World.", 0);

FOOD("broccoli", "broccoli",	 9, 40,	c_green,	VEGGY,	"null",
    2,  2,  0, 30,160,  0,  1,  0,  1,  0,	&iuse::none, ADD_NULL, "\
It's a bit tough, but quite delicious.", mfb(IF_EATEN_HOT));

FOOD("zucchini", "zucchini",	 7, 30,	c_ltgreen,	VEGGY,	"null",
    2,  1,  0, 20,120,  0,  1,  0,  1,  0,	&iuse::none, ADD_NULL, "\
A tasty summer squash.", mfb(IF_EATEN_HOT));

FOOD("corn", "corn",	 7, 30,	c_ltgreen,	VEGGY,	"null",
    2,  1,  0, 20,120,  0,  1,  0,  1,  0,	&iuse::none, ADD_NULL, "\
Delicious golden kernels.", mfb(IF_EATEN_HOT));

FOOD("frozen_dinner", "frozen dinner",	50, 80,	c_magenta,	FLESH,	"box_small",
    5,  4, -2, 60, 60,  0, -2,  0,  1, -3,	&iuse::none, ADD_NULL, "\
Now with ONE POUND of meat and ONE POUND of carbs! Not as appetizing or\n\
nutritious as it would be if heated up.", 0);

FOOD("cooked_dinner", "cooked TV dinner", 0,  0, c_magenta,	FLESH,  "null",
    5,  4, -2, 72, 12,  0, -2,  0,  1,  5,	&iuse::none,	ADD_NULL, "\
Now with ONE POUND of meat and ONE POUND of carbs! Nice and heated up. It's\n\
tastier and more filling, but will also spoil quickly.", mfb(IF_EATEN_HOT));

FOOD("spaghetti_raw", "raw spaghetti",	40, 12,	c_yellow,	VEGGY,	"box_small",
    6,  2,  0,  6,  0,  0,  0,  0,  1, -8,	&iuse::none, ADD_NULL, "\
It could be eaten raw if you're desperate, but is much better cooked.", 0);

FOOD("spaghetti_cooked", "cooked spaghetti", 0, 28,	c_yellow,	VEGGY,	"box_small",
   10,  3,  0, 60, 20,  0,  0,  0,  1,  2,	&iuse::none, ADD_NULL, "\
Fresh wet noodles. Very tasty.", mfb(IF_EATEN_HOT));

//   NAME		RAR PRC	COLOR		MAT1	CONTAINER
FOOD("macaroni_raw", "raw macaroni",	40, 15,	c_yellow,	VEGGY,	"box_small",
// VOL WGT QUE NUT SPO STM HTH ADD CHG FUN	 use_func    addiction type
    3,  1,  0,  3,  0,  0,  0,  0,  1, -8,	&iuse::none, ADD_NULL, "\
It could be eaten raw if you're desperate, but is much better cooked.", 0);

FOOD("macaroni_cooked", "mac & cheese",	 0, 38,	c_yellow,	VEGGY,	"box_small",
    4,  2,  0, 60, 10,  0, -1,  0,  1,  3,	&iuse::none, ADD_NULL, "\
When the cheese starts flowing, Kraft gets your noodle going.", mfb(IF_EATEN_HOT));

FOOD("ravioli", "ravioli",		25, 75,	c_cyan,		FLESH,	"can_food",
    1,  2,  0, 48,  0,  0,  0,  0,  1,  0,	&iuse::none, ADD_NULL, "\
Meat encased in little dough satchels. Tastes fine raw.", mfb(IF_EATEN_HOT));

FOOD("sauce_red", "red sauce",	20, 24,	c_red,		VEGGY,	"can_food",
    2,  3,  0, 20,  0,  0,  0,  0,  1,  1,	&iuse::none, ADD_NULL, "\
Tomato sauce, yum yum.", mfb(IF_EATEN_HOT));

FOOD("sauce_pesto", "pesto",		15, 20,	c_ltgreen,	VEGGY,	"can_food",
    2,  3,  0, 18,  0,  0,  1,  0,  1,  4,	&iuse::none, ADD_NULL, "\
Olive oil, basil, garlic, pine nuts. Simple and delicious.", 0);

//   NAME		RAR PRC	COLOR		MAT1	CONTAINER
FOOD("can_beans", "beans",		40, 55,	c_cyan,		VEGGY,	"can_food",
// VOL WGT QUE NUT SPO STM HTH ADD CHG FUN	 use_func    addiction type
    1,  2,  0, 40,  0,  0,  0,  0,  1,  0,	&iuse::none, ADD_NULL, "\
Canned beans. A staple for hobos.", mfb(IF_EATEN_HOT));

FOOD("can_corn", "corn",		35, 40,	c_cyan,		VEGGY,	"can_food",
    1,  2,  5, 30,  0,  0,  0,  0,  1, -2,	&iuse::none, ADD_NULL, "\
Canned corn in water. Eat up!", mfb(IF_EATEN_HOT));

FOOD("can_spam", "SPAM",		30, 50,	c_cyan,		FLESH,	"can_food",
    1,  2, -3, 48,  0,  0,  0,  0,  1, -8,	&iuse::none, ADD_NULL, "\
Yuck, not very tasty, but it is quite filling.", mfb(IF_EATEN_HOT));

FOOD("can_pineapple", "pineapple",	30, 50,	c_cyan,		VEGGY,	"can_food",
    1,  2,  5, 26,  0,  0,  1,  0,  1,  7,	&iuse::none, ADD_NULL, "\
Canned pineapple rings in water. Quite tasty.", 0);

FOOD("can_coconut", "coconut milk",	10, 45,	c_cyan,		VEGGY,	"can_food",
    1,  2,  5, 30,  0,  0,  0,  0,  1,  0,	&iuse::none, ADD_NULL, "\
A dense, sweet creamy sauce, often used in curries.", 0);

FOOD("can_sardine", "sardines",	14, 25,	c_cyan,		FLESH,	"can_food",
    1,  1, -8, 14,  0,  0,  0,  0,  1,  0,	&iuse::none, ADD_NULL, "\
Salty little fish. They'll make you thirsty.", mfb(IF_EATEN_HOT));

//   NAME		RAR PRC	COLOR		MAT1	CONTAINER
FOOD("can_tuna", "tuna fish",	35, 35,	c_cyan,		FLESH,	"can_food",
// VOL WGT QUE NUT SPO STM HTH ADD CHG FUN	 use_func    addiction type
    1,  2,  0, 24,  0,  0,  0,  0,  1,  0,	&iuse::none, ADD_NULL, "\
Now with 95 percent less dolphins!", 0);

FOOD("can_catfood", "cat food",	20,  8,	c_cyan,		FLESH,	"can_food",
    1,  2,  0, 10,  0,  0, -1,  0,  1,-24,	&iuse::none, ADD_NULL, "\
Blech, so gross. Save it for when you're about to die of starvation.", 0);

FOOD("honeycomb", "honey comb",	10, 35,	c_yellow,	VEGGY,	"null",
    1,  1,  0, 20,  0,  0, -2,  0,  1,  9,	&iuse::honeycomb, ADD_NULL, "\
A large chunk of wax, filled with honey. Very tasty.", 0);

FOOD("wax", "wax",     	10, 35,	c_yellow,	VEGGY,	"null",
    1,  1,  0, 4,  0,  0, -2,  0,  1,  -5,	&iuse::none, ADD_NULL, "\
A large chunk of beeswax.\n\
Not very tasty or nourishing, but ok in an emergency.", 0);

FOOD("royal_jelly", "royal jelly",	 8,200,	c_magenta,	VEGGY,	"null",
    1,  1,  0, 10,  0,  0,  3,  0,  1,  7,	&iuse::royal_jelly, ADD_NULL, "\
A large chunk of wax, filled with dense, dark honey.  Useful for curing all\n\
sorts of afflictions.", 0);

FOOD("fetus", "misshapen fetus",	 1,150,	c_magenta,	HFLESH,	"null",
    4,  4,  0,  8,  0,  0, -8,  0,  1,-60,	&iuse::mutagen, ADD_NULL, "\
A deformed human fetus, eating this would be very nasty, and cause\n\
your DNA to mutate.", 0);

//   NAME		RAR PRC	COLOR		MAT1	CONTAINER
FOOD("arm", "mutated arm",		 4,250,	c_brown,	HFLESH,	"null",
// VOL WGT QUE NUT SPO STM HTH ADD CHG FUN	 use_func       addiction type
    8, 14,  0, 12,  0,  0, -8,  0,  1, -20,	&iuse::mutagen, ADD_NULL, "\
A misshapen human arm, eating this would be pretty disgusting\n\
and cause your DNA to mutate.", 0);

FOOD("leg", "mutated leg",		 4,250,	c_brown,	HFLESH,	"null",
   12, 24,  0, 16,  0,  0, -8,  0,  1, -20,	&iuse::mutagen, ADD_NULL, "\
A malformed human leg, this would be gross to eat, and cause\n\
mutations.", 0);

FOOD("ant_egg", "ant egg",		 5, 80,	c_white,	FLESH,	"null",
    4,  2, 10, 100, 0,  0, -1,  0,  1, -10,	&iuse::none,	ADD_NULL, "\
A large ant egg, the size of a softball. Extremely nutritious, but gross.", 0);

FOOD("marloss_berry", "marloss berry",	 2,600, c_pink,		VEGGY,	"null",
    1,  1, 20, 40,  0,  0,-10,  0,  1, 30,	&iuse::marloss,	ADD_NULL, "\
This looks like a blueberry the size of your fist, but pinkish in color. It\n\
has a strong but delicious aroma, but is clearly either mutated or of alien\n\
origin.", 0);

//   NAME		RAR PRC	COLOR		MAT1	CONTAINER
FOOD("flour", "flour",		20, 25, c_white,	POWDER, "box_small",
// VOL WGT QUE NUT SPO STM HTH ADD CHG FUN	 use_func       addiction type
    2,  4,  0,  1,  0,  0,  0,  0,  8, -5,	&iuse::none,	ADD_NULL, "\
This white flour is useful for baking.", 0);

FOOD("sugar", "sugar",		20, 25, c_white,	POWDER, "box_small",
    2,  3,  0,  3,  0,  4, -3,  0,  8,  1,	&iuse::none,	ADD_NULL, "\
Sweet, sweet sugar. Bad for your teeth and surprisingly not very tasty\n\
on its own.", 0);

FOOD("salt", "salt",		20, 18, c_white,	POWDER, "box_small",
    2,  2,-10,  0,  0,  0,  0,  0,  8, -8,	&iuse::none,	ADD_NULL, "\
Yuck, you surely wouldn't want to eat this. It's good for preserving meat\n\
and cooking with, though.", 0);

FOOD("potato_raw", "raw potato",	10, 10, c_brown,	VEGGY,  "null",
    1,  1,  0,  8,240,  0, -2,  0,  1, -3,	&iuse::none,	ADD_NULL, "\
Mildly toxic and not very tasty raw. When cooked, it is delicious.", 0);

//   NAME		RAR PRC	COLOR		MAT1	CONTAINER
FOOD("potato_baked", "baked potato",	 0, 30, c_brown,	VEGGY,  "null",
// VOL WGT QUE NUT SPO STM HTH ADD CHG FUN	 use_func       addiction type
    1,  1,  0, 20, 48,  0,  1,  0,  1,  3,	&iuse::none,	ADD_NULL, "\
A delicious baked potato. Got any sour cream?", mfb(IF_EATEN_HOT));

FOOD("bread", "bread",		14, 50, c_brown,	VEGGY,  "bag_plastic",
    4,  1,  0, 20,240,  0,  1,  0,  4,  1,	&iuse::none,	ADD_NULL, "\
Healthy and filling.", mfb(IF_EATEN_HOT));

FOOD("pie", "fruit pie",	20, 80, c_yellow,	VEGGY,  "box_small",
    6,  3,  5, 16, 72,  2,  1,  0,  6,  3,	&iuse::none,	ADD_NULL, "\
A delicious baked pie with a sweet fruit filling.", mfb(IF_EATEN_HOT));

//   NAME		RAR PRC	COLOR		MAT1	CONTAINER
FOOD("pizza", "pizza",		 8, 80, c_ltred,	VEGGY,	"box_small",
// VOL WGT QUE NUT SPO STM HTH ADD CHG FUN	 use_func       addiction type
    8,  4,  0, 18, 48,  0,  0,  0,  8,  6,	&iuse::none,	ADD_NULL, "\
A vegetarian pizza, with delicious tomato sauce and a fluffy crust.  Its\n\
smell brings back great memories.", mfb(IF_EATEN_HOT));

FOOD("mre_beef", "MRE - beef",		50,100, c_green,	FLESH,	"null",
    2,  1,  0, 50,  0,  0,  1,  0,  1, -4,	&iuse::none,	ADD_NULL, "\
Meal Ready to Eat. A military ration. Though not very tasty, it is very\n\
filling and will not spoil.", mfb(IF_EATEN_HOT));

FOOD("mre_veggy", "MRE - vegetable",		50,100, c_green,	VEGGY,	"null",
    2,  1,  0, 40,  0,  0,  1,  0,  1, -4,	&iuse::none,	ADD_NULL, "\
Meal Ready to Eat.  A military ration.  Though not very tasty, it is very\n\
filling and will not spoil.", mfb(IF_EATEN_HOT));

FOOD("tea_raw", "tea leaves",	10, 13,	c_green,	VEGGY,	"bag_plastic",
    2,  1, 0,  2,  0,  0,  0,  0,  5, -1,	&iuse::none, ADD_NULL, "\
Dried leaves of a tropical plant. You cam boil them into tea, or you\n\
can just eat them raw. They aren't too filling though.", 0);

FOOD("coffee_raw", "coffee powder",	15, 13,	c_brown,	VEGGY,	"bag_plastic",
    2,  1, 0,  0,  0,  8,  0,  0,  4, -5,	&iuse::caff, ADD_CAFFEINE, "\
Ground coffee beans. You can boil it into a mediocre stimulant,\n\
or swallow it raw for a lesser stimulative boost.", 0);

FOOD("jihelucake", "cake",            0, 0, c_white, VEGGY, "null",
// VOL WGT QUE NUT SPO STM HTH ADD CHG FUN	 use_func       addiction type
    2,  1,   0, 25, 0,  0,  0,  0,  1,  20, &iuse::none, ADD_NULL, "\
Delicious sponge cake with buttercream icing, it says happy birthday on it.", 0);

FOOD("meat_canned", "canned meat",	 0, 25, c_red,		FLESH,	"bottle_glass",
    1,  2,  0, 50, 40,  0,  0,  0,  1,  2,	&iuse::none,	ADD_NULL, "\
Low-sodium preserved meat.  It was boiled and canned.\n\
Contains all of the nutrition, but little of the savor of cooked meat.\n",0 );

FOOD("veggy_canned", "canned veggy",	 0, 150, c_green,		VEGGY,	"bottle_glass",
    1,  2,  0, 40, 60,  0,  1,  0,  1,  0,	&iuse::none,	ADD_NULL, "\
This mushy pile of vegetable matter was boiled and canned in an earlier life.\n\
Better eat it before it oozes through your fingers.", 0);

FOOD("apple_canned", "canned apple slices",	 0, 32, c_red,		VEGGY,	"bottle_glass",
    1,  1,  3, 16, 180,  0,  2,  0,  1,  1,	&iuse::none,	ADD_NULL, "\
Sealed glass jar containing preserved apples.  Bland, mushy and losing color.", 0);

// MEDS
#define MED(id, name,rarity,price,color,tool,mat,stim,healthy,addict,\
charges,fun,use_func,addict_func,des) \
itypes[id]=new it_comest(id,rarity,price,name,des,'!',\
color,mat,SOLID,1,1,0,0,0,0,0,0,0,stim,healthy,addict,charges,\
fun,"null",tool,use_func,addict_func,"MED");

//  NAME		RAR PRC	COLOR		TOOL
MED("bandages", "bandages",		50, 60,	c_white,	"null",
//	MATERIAL STM HTH ADD CHG FUN use_func		addiction type
	COTTON,   0,  0,  0,  3,  0,&iuse::bandage,	ADD_NULL, "\
Simple cloth bandages. Used for healing small amounts of damage.");

MED("1st_aid", "first aid",	35,350,	c_red,		"null",
	PLASTIC,  0,  0,  0,  2,  0,&iuse::firstaid,	ADD_NULL, "\
A full medical kit, with bandages, anti-biotics, and rapid healing agents.\n\
Used for healing large amounts of damage.");

MED("vitamins", "vitamins",		75, 45,	c_cyan,		"null",
	PLASTIC,  0,  3,  0, 20,  0,&iuse::none,	ADD_NULL, "\
Take frequently to improve your immune system.");

MED("aspirin", "aspirin",		85, 30,	c_cyan,		"null",
	PLASTIC,  0, -1,  0, 20,  0,&iuse::pkill_1,	ADD_NULL, "\
Low-grade painkiller. Best taken in pairs.");

MED("caffeine", "caffeine pills",	25, 60,	c_cyan,		"null",
	PLASTIC,  8,  0,  3, 10,  0,&iuse::caff,	ADD_CAFFEINE, "\
No-doz pills. Useful for staying up all night.");

//  NAME		RAR PRC	COLOR		TOOL
MED("pills_sleep", "sleeping pills",	15, 50,	c_cyan,		"null",
//	MATERIAL STM HTH ADD CHG FUN use_func		addiction type
	PLASTIC, -8,  0, 40, 10,  0,&iuse::sleep,	ADD_SLEEP, "\
Prescription sleep aids. Will make you very tired.");

MED("iodine", "iodine tablets",	 5,140, c_yellow,	"null",
	PLASTIC,  0, -1,  0, 10,  0,&iuse::iodine,	ADD_NULL, "\
Iodine tablets are used for recovering from irradiation. They are not\n\
spectacularly effective, but are better than nothing.");

MED("dayquil", "Dayquil",		70, 75,	c_yellow,	"null",
	PLASTIC,  0,  1,  0, 10,  0,&iuse::flumed,	ADD_NULL, "\
Daytime flu medication. Will halt all flu symptoms for a while.");

MED("nyquil", "Nyquil",		70, 85,	c_blue,		"null",
	PLASTIC, -7,  1, 20, 10,  0,&iuse::flusleep,	ADD_SLEEP, "\
Nighttime flu medication. Will halt all flu symptoms for a while, plus make\n\
you sleepy.");

MED("inhaler", "inhaler",		14,200,	c_ltblue,	"null",
	PLASTIC,  1,  0,  0, 20,  0,&iuse::inhaler,	ADD_NULL, "\
Vital medicine for those with asthma. Those without asthma can use it for a\n\
minor stimulant boost.");

//  NAME		RAR PRC	COLOR		TOOL
MED("codeine", "codeine",		15,400,	c_cyan,		"null",
//	MATERIAL STM HTH ADD CHG FUN use_func		addiction type
	PLASTIC, -2,  0, 10, 10, 10,&iuse::pkill_2,	ADD_PKILLER, "\
A weak opiate, prescribed for light to moderate pain.");

MED("oxycodone", "oxycodone",	 7,900,	c_cyan,		"null",
	PLASTIC, -4, -1, 16, 10, 18,&iuse::pkill_3,	ADD_PKILLER, "\
A strong opiate, prescribed for moderate to intense pain.");

MED("tramadol", "tramadol",		11,300,	c_cyan,		"null",
	PLASTIC,  0,  0,  6, 10,  6,&iuse::pkill_l,	ADD_PKILLER, "\
A long-lasting opiate, prescribed for moderate pain. Its painkiller effects\n\
last for several hours, but are not as strong as oxycodone.");

MED("xanax", "Xanax",		10,600,	c_cyan,		"null",
	PLASTIC, -4,  0,  0, 10, 20,&iuse::xanax,	ADD_NULL, "\
Anti-anxiety medication. It will reduce your stimulant level steadily, and\n\
will temporarily cancel the effects of anxiety, like the Hoarder trait.");

//  NAME		RAR PRC	COLOR		TOOL
MED("adderall", "Adderall",		10,450,	c_cyan,		"null",
//	MATERIAL STM HTH ADD CHG FUN use_func		addiction type
	PLASTIC, 24,  0, 10, 10, 10,&iuse::none,	ADD_SPEED, "\
A strong stimulant prescribed for ADD. It will greatly increase your\n\
stimulant level, but is quite addictive.");

MED("thorazine", "Thorazine",	 7,500,	c_cyan,		"null",
	PLASTIC,  0,  0,  0, 10,  0,&iuse::thorazine,	ADD_NULL, "\
Anti-psychotic medication. Used to control the symptoms of schizophrenia and\n\
similar ailments. Also popular as a way to come down from a bad trip.");

MED("prozac", "Prozac",		10,650,	c_cyan,		"null",
	PLASTIC, -4,  0,  0, 15,  0,&iuse::prozac,	ADD_NULL, "\
A strong anti-depressant. Useful if your morale level is very low.");

MED("cig", "cigarettes",	90,120,	c_dkgray,	"null",
	VEGGY,    1, -1, 40, 10,  5,&iuse::cig,		ADD_CIG, "\
These will boost your dexterity, intelligence, and perception for a short\n\
time. They are quite addictive.");

//  NAME		RAR PRC	COLOR
MED("weed", "marijuana",	20,250,	c_green,	"null",
//	MATERIAL STM HTH ADD CHG FUN use_func		addiction type
	VEGGY,   -8,  0,  0,  5, 18,&iuse::weed,	ADD_NULL, "\
Really useful only for relaxing. Will reduce your attributes and reflexes.");

MED("coke", "cocaine",		 8,420,	c_white,	"null",
	POWDER,  20, -2, 30,  8, 25,&iuse::coke,	ADD_COKE, "\
A strong, illegal stimulant. Highly addictive.");

MED("meth", "methamphetamine",	 2,800, c_ltcyan,	"null",
	POWDER,  10, -4, 50,  6, 30,&iuse::meth,	ADD_SPEED, "\
A very strong illegal stimulant. Extremely addictive and bad for you, but\n\
also extremely effective in boosting your alertness.");

//  NAME		RAR PRC	COLOR
MED("heroin", "heroin",		 1,1000,c_brown,	"syringe",
//	MATERIAL STM HTH ADD CHG FUN use_func		addiction type
	POWDER, -10, -3, 60,  4, 45,&iuse::pkill_4,	ADD_PKILLER, "\
A very strong illegal opiate. Unless you have an opiate tolerance, avoid\n\
heroin, as it will be too strong for you.");

MED("cigar", "cigars",		 5,120,	c_dkgray,	"null",
	VEGGY,    1, -1, 40, 10, 15,&iuse::cig,		ADD_CIG, "\
A gentleman's vice. Cigars are what separates a gentleman from a savage.");

MED("antibiotics", "antibiotics",	25,900, c_pink,		"null",
	PLASTIC,   0, -2,  0, 15,  0,&iuse::antibiotic,	ADD_NULL, "\
Medication designed to stop the spread of, and kill, bacterial infections.");

MED("poppy_sleep", "Poppy Sleep",	25,900, c_pink,		"null",
	PLASTIC,   0, -2,  0, 5,  0,&iuse::sleep,	ADD_NULL, "\
Sleeping pills made by refining mutated poppy seeds.");

MED("poppy_pain", "Poppy Painkillers",25,900, c_pink,		"null",
	PLASTIC,   0, -2,  0, 10,  0,&iuse::pkill_2,	ADD_NULL, "\
Painkillers made by refining mutated poppy seeds..");

MED("crack", "crack",		 8,420,	c_white,	"apparatus",
	POWDER,  40, -2, 80,  4, 50,&iuse::crack,	ADD_CRACK, "\
Refined cocaine, incredibly addictive.");

/*MED("grack", "Grack Cocaine",      8,420, c_white,        "apparatus",
        POWDER,  200, -2, 80,  4, 50,&iuse::grack,       ADD_CRACK, "\
Grack Cocaine, the strongest substance known to the multiverse\n\
this potent substance is refined from the sweat of the legendary\n\
gracken");
*/

// MELEE WEAPONS
// Only use secondary material if it will have a major impact.
// dam is a somewhat rigid bonus--anything above 30, tops, is ridiculous
// cut is even MORE rigid, and should be kept lower still
// to_hit (affects chances of hitting) should be kept small, -5 to +5
// Note that do-nothing objects (e.g. superglue) belong here too!
#define MELEE(id, name,rarity,price,sym,color,mat1,mat2,volume,wgt,dam,cut,to_hit,\
              flags, des)\
itypes[id]=new itype(id,rarity,price,name,des,sym,\
color,mat1,mat2,SOLID,volume,wgt,dam,cut,to_hit,flags);

//    NAME		RAR PRC SYM  COLOR	MAT1	MAT2
MELEE("wrapper", "paper wrapper",	50,  1, ',', c_ltgray,	PAPER,	MNULL,
//	VOL WGT DAM CUT HIT FLAGS
	 1,  0, -8,  0, -2, 0, "\
Just a piece of butcher's paper. Good for starting fires.");

//    NAME		RAR PRC SYM  COLOR	MAT1	MAT2
MELEE("withered", "withered plant",	70,  1, 't', c_ltgray,	PAPER,	MNULL,
//	VOL WGT DAM CUT HIT FLAGS
	 1,  0, -8,  0, -2, 0, "\
A dead plant. Good for starting fires.");

MELEE("syringe", "syringe",	 8, 25, ',', c_ltcyan,	PLASTIC,MNULL,
	 1,  0, -4,  6, -2, mfb(IF_SPEAR), "\
A medical syringe. Used for administering heroin and other drugs.");

MELEE("fur", "fur pelt",	 0, 10, ',', c_brown,	FUR,	LEATHER,
	 1,  1, -8,  0,  0, 0, "\
A small bolt of fur from an animal. Can be made into warm clothing.");

MELEE("leather", "leather patch",	 0, 20, ',', c_red,	LEATHER, FLESH,
	 2,  1, -2,  0, -1, 0, "\
A smallish patch of leather, could be used to make tough clothing.");

//    NAME		RAR PRC SYM  COLOR	MAT1	MAT2
MELEE("superglue", "superglue",	30, 18, ',', c_white,	PLASTIC,MNULL,
//	VOL WGT DAM CUT HIT FLAGS
	 1,  0, -2,  0, -2, 0, "\
A tube of strong glue. Used in many crafting recipes.");

MELEE("id_science", "science ID card", 2,600, ',', c_pink,	PLASTIC,MNULL,
	 0,  0, -8,  1, -3, 0, "\
This ID card once belonged to a scientist of some sort. It has a magnetic\n\
stripe on the back; perhaps it can be used on a control panel.");

MELEE("id_military", "military ID card",3,1200,',', c_pink,	PLASTIC,MNULL,
	 0,  0, -8,  1, -3, 0, "\
This ID card once belonged to a military officer with high-level clearance.\n\
It has a magnetic stripe on the back; perhaps it can be used on a control\n\
panel.");

MELEE("electrohack", "electrohack",	 3,400, ',', c_green,	PLASTIC,STEEL,
	 2,  2,  5,  0,  1, 0, "\
This device has many ports attached, allowing to to connect to almost any\n\
control panel or other electronic machine (but not computers). With a little\n\
skill, it can be used to crack passwords and more.");

MELEE("string_6", "string - 6 in",	 2,  5, ',', c_ltgray,	COTTON,	MNULL,
	 0,  0,-20,  0,  1, 0, "\
A small piece of cotton string.");

MELEE("string_36", "string - 3 ft",	40, 30, ',', c_ltgray,	COTTON,	MNULL,
	 1,  0, -5,  0,  1, 0, "\
A long piece of cotton string. Use scissors on it to cut it into smaller\n\
pieces.");

//    NAME		RAR PRC SYM COLOR	MAT1	MAT2
MELEE("rope_6", "rope - 6 ft",	 4, 45, ',', c_yellow,	WOOD,	MNULL,
//	VOL WGT DAM CUT HIT FLAGS
	 2,  4,  1,  0,  1, mfb(IF_WRAP), "\
A short piece of nylon rope. Too small to be of much use.");

MELEE("rope_30", "rope - 30 ft",	35,100, ',', c_yellow,	WOOD,	MNULL,
	10, 20,  1,  0, -10, 0, "\
A long nylon rope. Useful for keeping yourself safe from falls.");

MELEE("chain", "steel chain",	20, 80, '/', c_cyan,	STEEL,	MNULL,
	 4,  8, 12,  0,  2, mfb(IF_WRAP), "\
A heavy steel chain. Useful as a weapon, or for crafting. It has a chance\n\
to wrap around your target, allowing for a bonus unarmed attack.");
TECH("chain", mfb(TEC_GRAB) );

MELEE("processor", "processor board",15,120, ',', c_ltcyan,	IRON,	PLASTIC,
	 1,  0, -3,  0, -1, 0, "\
A central processor unit, useful in advanced electronics crafting.");

MELEE("RAM", "RAM",		22, 90, ',', c_ltcyan,	IRON,	PLASTIC,
	 1,  0, -5,  0, -1, 0, "\
A stick of memory. Useful in advanced electronics crafting.");

MELEE("power_supply", "power converter",16,170, ',', c_ltcyan,	IRON,	PLASTIC,
	 4,  2,  5,  0, -1, 0, "\
A power supply unit. Useful in lots of electronics recipes.");

//    NAME		RAR PRC SYM COLOR	MAT1	MAT2
MELEE("amplifier", "amplifier circuit",8,200,',', c_ltcyan,	IRON,	PLASTIC,
//	VOL WGT DAM CUT HIT FLAGS
	 1,  0, -5,  0, -1, 0, "\
A circuit designed to amplify the strength of a signal. Useful in lots of\n\
electronics recipes.");

MELEE("transponder", "transponder circuit",5,240,',',c_ltcyan,	IRON,	PLASTIC,
	 1,  0, -5,  0, -1, 0, "\
A circuit designed to repeat a signal. Useful for crafting communications\n\
equipment.");

MELEE("receiver", "signal receiver",10,135, ',', c_ltcyan,	IRON,	PLASTIC,
	 1,  0, -4,  0, -1, 0, "\
A module designed to receive many forms of signals. Useful for crafting\n\
communications equipment.");

MELEE("burnt_out_bionic", "burnt out bionic",10,135, ',', c_ltred,	STEEL,	PLASTIC,
	 1,  0, -4,  0, -1, 0, "\
Once a valuable bionic implants, it's not held up well under repeated\n\
use. This object has been destroyed by excessive electric current and\n\
is now useless.");

MELEE("antenna", "antenna",	18, 80, ',', c_ltcyan,	STEEL,	MNULL,
	 1,  0, -6,  0,  2, 0, "\
A simple thin aluminum shaft. Useful in lots of electronics recipes.");

//    NAME		RAR PRC SYM COLOR	MAT1	MAT2
MELEE("steel_chunk", "chunk of steel", 30, 10, ',', c_ltblue,	STEEL,	MNULL,
//	VOL WGT DAM CUT HIT FLAGS
	 2,  6, 12,  0, -2, 0, "\
A misshapen chunk of steel. Makes a decent weapon in a pinch, and is also\n\
useful for some crafting recipes.");

//    NAME      RAR PRC SYM COLOR   MAT1    MAT2
MELEE("steel_lump", "lump of steel", 30, 20, ',', c_ltblue,  STEEL,  MNULL,
//  VOL WGT DAM CUT HIT FLAGS
     2,  80, 18,  0, -4, 0, "\
A misshapen heavy piece of steel. Useful for some crafting recipes.");

//    NAME		RAR PRC SYM COLOR	MAT1	MAT2
MELEE("scrap", "scrap metal", 30, 10, ',', c_ltblue,	STEEL,	MNULL,
//	VOL WGT DAM CUT HIT FLAGS
	 1,  1,  0,  0, -2, 0, "\
An assortment of small bits of metal and scrap\n\
useful in all kinds of crafting");

MELEE("hose", "rubber hose",	15, 80, ',', c_green,	PLASTIC,MNULL,
	 3,  2,  4,  0,  3, mfb(IF_WRAP), "\
A flexible rubber hose. Useful for crafting.");

MELEE("glass_sheet", "sheet of glass",	 5,135, ']', c_ltcyan,	GLASS,	MNULL,
	50, 20, 16,  0, -5, 0, "\
A large sheet of glass. Easily shattered. Useful for re-paning windows.");

MELEE("manhole_cover", "manhole cover",	 1, 20, ']', c_dkgray,	IRON,	MNULL,
	45,250, 20,  0,-10, 0, "\
A heavy iron disc that typically covers a ladder into the sewers. Lifting\n\
it from the manhole is impossible without a crowbar.");

MELEE("stick", "heavy stick",	95,  0, '/', c_brown,	WOOD,	MNULL,
	 6, 10, 12,  0,  3, 0, "\
A sturdy, heavy stick. Makes a decent melee weapon, and can be cut into two\n\
by fours for crafting.");

MELEE("broom", "broom",		30, 24, '/', c_blue,	PLASTIC,MNULL,
	10,  8,  6,  0,  1, 0, "\
A long-handled broom. Makes a terrible weapon unless you're chasing cats.");
TECH("broom", mfb(TEC_WBLOCK_1) );

MELEE("hammer_sledge", "sledge hammer",	 6, 120,'/', c_brown,	WOOD,	IRON,
	18, 38, 40,  0,  0, 0, "\
A large, heavy hammer. Makes a good melee weapon for the very strong, but is\n\
nearly useless in the hands of the weak.");
TECH("hammer_sledge", mfb(TEC_BRUTAL)|mfb(TEC_WIDE) );

MELEE("hatchet", "hatchet",	10,  95,';', c_ltgray,	IRON,	WOOD,
	 6,  7, 12, 12,  1, 0, "\
A one-handed hatchet. Makes a great melee weapon, and is useful both for\n\
cutting wood, and for use as a hammer.");

MELEE("nailboard", "nail board",	 5,  80,'/', c_ltred,	WOOD,	MNULL,
	 6,  6, 16,  6,  1, mfb(IF_STAB), "\
A long piece of wood with several nails through one end; essentially a simple\n\
mace. Makes a great melee weapon.");
TECH("nailboard", mfb(TEC_WBLOCK_1) );

MELEE("nailbat", "nail bat",	60, 160,'/', c_ltred,	WOOD,	MNULL,
	12, 10, 28,  6,  3, mfb(IF_STAB), "\
A baseball bat with several nails driven through it, an excellent melee weapon.");
TECH("nailbat", mfb(TEC_WBLOCK_1) );

MELEE("pot", "pot",		25,  45,')', c_ltgray,	IRON,	MNULL,
	 8,  6,  9,  0,  1, 0, "\
Useful for boiling water when cooking spaghetti and more.");

MELEE("pan", "frying pan",	25,  50,')', c_ltgray,	IRON,	MNULL,
	 6,  6, 14,  0,  2, 0, "\
A cast-iron pan. Makes a decent melee weapon, and is used for cooking.");

//    NAME		RAR PRC SYM COLOR	MAT1	MAT2
MELEE("knife_butter", "butter knife",	90,  15,';', c_ltcyan,	STEEL, 	MNULL,
//	VOL WGT DAM CUT HIT FLAGS
	 1,  2,  2,  1, -2, 0, "\
A dull knife, absolutely worthless in combat.");

MELEE("2x4", "two by four", 	60,  80,'/', c_ltred,	WOOD,	MNULL,
	 6,  6, 14,  0,  1, 0, "\
A plank of wood. Makes a decent melee weapon, and can be used to board up\n\
doors and windows if you have a hammer and nails.");
TECH("2x4", mfb(TEC_WBLOCK_1) );

MELEE("muffler", "muffler",	30,  30,'/', c_ltgray,	IRON,	MNULL,
	20, 20, 19,  0, -3, 0, "\
A muffler from a car. Very unwieldy as a weapon. Useful in a few crafting\n\
recipes.");
TECH("muffler", mfb(TEC_WBLOCK_2) );

MELEE("pipe", "pipe",		20,  75,'/', c_dkgray,	STEEL,	MNULL,
	 4, 10, 13,  0,  3, 0, "\
A steel pipe, makes a good melee weapon. Useful in a few crafting recipes.");
TECH("pipe", mfb(TEC_WBLOCK_1) );

MELEE("bat", "baseball bat",	60, 160,'/', c_ltred,	WOOD,	MNULL,
	12, 10, 28,  0,  3, 0, "\
A sturdy wood bat. Makes a great melee weapon.");
TECH("bat", mfb(TEC_WBLOCK_1) );

MELEE("bat_metal", "aluminium bat",	60, 160,'/', c_ltred,	STEEL,	MNULL,
	10, 6, 24,  0,  3, 0, "\
An aluminium baseball bat, smaller and lighter than a wooden bat\n\
and a little less damaging as a result.");
TECH("bat_metal", mfb(TEC_WBLOCK_1) );

MELEE("pointy_stick", "pointy stick",	 5,  40,'/', c_ltred,	WOOD,	MNULL,
	 5,  3,  4, 10,  1, mfb(IF_SPEAR), "\
A simple wood pole with one end sharpened.");
TECH("pointy_stick", mfb(TEC_WBLOCK_1) | mfb(TEC_RAPID) );

MELEE("spear_wood", "wood spear",	 5,  40,'/', c_ltred,	WOOD,	MNULL,
	 5,  3,  4, 18,  1, mfb(IF_SPEAR), "\
A stout pole with an improvised grip and a fire-hardened point.");
TECH("spear_wood", mfb(TEC_WBLOCK_1) | mfb(TEC_RAPID) );

MELEE("baton", "expandable baton",8, 175,'/', c_blue,	STEEL,	MNULL,
	 1,  4, 12,  0,  2, 0, "\
A telescoping baton that collapses for easy storage. Makes an excellent\n\
melee weapon.");
TECH("baton", mfb(TEC_WBLOCK_1) );

MELEE("bee_sting", "bee sting",	 5,  70,',', c_dkgray,	FLESH,	MNULL,
	 1,  0,  0, 18, -1, mfb(IF_SPEAR), "\
A six-inch stinger from a giant bee. Makes a good melee weapon.");
TECH("bee_sting", mfb(TEC_PRECISE) );

MELEE("wasp_sting", "wasp sting",	 5,  90,',', c_dkgray,	FLESH,	MNULL,
	 1,  0,  0, 22, -1, mfb(IF_SPEAR), "\
A six-inch stinger from a giant wasp. Makes a good melee weapon.");
TECH("wasp_sting", mfb(TEC_PRECISE) );

//    NAME		RAR PRC SYM COLOR	MAT1	MAT2
MELEE("chitin_piece", "chunk of chitin",10,  15,',', c_red,	FLESH,	MNULL,
//	VOL WGT DAM CUT HIT FLAGS
	 1,  0,  1,  0, -2, 0, "\
A piece of an insect's exoskeleton. It is light and very durable.");

MELEE("biollante_bud", "biollante bud",   1, 400,',', c_magenta,	VEGGY,	MNULL,
	 1,  0, -8,  0, -3, 0, "\
An unopened biollante flower, brilliant purple in color. It may still have\n\
its sap-producing organ intact.");

MELEE("canister_empty", "empty canister",  5,  20,'*', c_ltgray,	STEEL,	MNULL,
	 1,  1,  2,  0, -1, 0, "\
An empty canister, which may have once held tear gas or other substances.");

MELEE("gold", "gold bar",	10,3000,'/', c_yellow,	STEEL,	MNULL,
	 2, 60, 14,  0, -1, 0, "\
A large bar of gold. Before the apocalypse, this would've been worth a small\n\
fortune; now its value is greatly diminished.");

//    NAME		RAR PRC SYM COLOR	MAT1	MAT2
MELEE("coal", "coal pallet",	20, 600,'/', c_dkgray,	STONE,	MNULL,
//	VOL WGT DAM CUT HIT FLAGS
	 72,100, 8,  0, -5, 0, "\
A large block of semi-processed coal.");

MELEE("petrified_eye", "petrified eye",   1,2000,'*', c_dkgray,	STONE,	MNULL,
	 2,  8, 10,  0, -1, 0, "\
A fist-sized eyeball with a cross-shaped pupil. It seems to be made of\n\
stone, but doesn't look like it was carved.");

MELEE("spiral_stone", "spiral stone",   20, 200,'*', c_pink,	STONE,	MNULL,
	 1,  3, 14,  0, -1, 0, "\
A rock the size of your fist. It is covered with intricate spirals; it is\n\
impossible to tell whether they are carved, naturally formed, or some kind of\n\
fossil.");

//    NAME		RAR PRC SYM COLOR	MAT1	MAT2
MELEE("cane", "walking cane",   10, 160,'/', c_ltred,	WOOD,	MNULL,
//	VOL WGT DAM CUT HIT FLAGS
	  8,  7, 10,  0,  2, 0, "\
Handicapped or not, you always walk in style. Consisting of a metal\n\
headpiece and a wooden body, this makes a great bashing weapon in a pinch.");
TECH("cane", mfb(TEC_WBLOCK_1) );

MELEE("binoculars", "binoculars",	20, 300,';', c_ltgray,	PLASTIC,GLASS,
	  2,  3,  6,  0, -1, 0, "\
A tool useful for seeing long distances. Simply carrying this item in your\n\
inventory will double the distance that is mapped around you during your\n\
travels.");

MELEE("usb_drive", "USB drive",	 5, 100,',', c_white,	PLASTIC,MNULL,
	  0,  0,  0,  0,  0, 0, "\
A USB thumb drive. Useful for holding software.");

MELEE("mace", "mace",		20,1000,'/',c_dkgray,	IRON,	WOOD,
	10, 18, 36,  0,  1, 0, "\
A medieval weapon consisting of a wood handle with a heavy iron end. It\n\
is heavy and slow, but its crushing damage is devastating.");
TECH("mace", mfb(TEC_SWEEP) );

MELEE("morningstar", "morningstar",	10,1200,'/',c_dkgray, 	IRON,	WOOD,
	11, 20, 32,  4,  1, mfb(IF_SPEAR), "\
A medieval weapon consisting of a wood handle with a heavy, spiked iron\n\
ball on the end. It deals devastating crushing damage, with a small\n\
amount of piercing to boot.");
TECH("morningstar", mfb(TEC_SWEEP) );

//    NAME		RAR PRC SYM COLOR	MAT1	MAT2
MELEE("pool_cue", "pool cue",	 4, 80,'/', c_red,	WOOD,	MNULL,
//	VOL WGT DAM CUT HIT FLAGS
	14,  5, 12,  0,  3, 0, "\
A hard-wood stick designed for hitting colorful balls around a felt\n\
table. Truly, the coolest of sports.");
TECH("pool_cue", mfb(TEC_WBLOCK_1) );

MELEE("pool_ball", "pool ball",	40, 30,'*', c_blue,	STONE,	MNULL,
	 1,  3, 12,  0, -3, 0, "\
A colorful, hard ball. Essentially a rock.");

MELEE("candlestick", "candlestick",	20,100,'/', c_yellow,	SILVER,	MNULL,
	 1,  5, 12,  0,  1,  0, "\
A gold candlestick.");

MELEE("spike", "spike",           0, 0,';',  c_cyan,     STEEL,  MNULL,
	 2,  2,  2, 10, -2, mfb(IF_STAB),"\
A large and slightly misshapen spike, could do some damage\n\
mounted on a vehicle.");

//    NAME		RAR PRC SYM COLOR	MAT1	MAT2
MELEE("blade", "blade",	 5, 280,'/', c_blue,	IRON,	MNULL,
//	VOL WGT DAM CUT HIT FLAGS
	 8, 10,  6, 10, -2, 0, "\
A large, relatively sharp blade. Could be used to make\n\
bladed weaponry, or attached to a car.");

MELEE("wire", "wire",   50, 200,';', c_blue,    STEEL,  MNULL,
         4,  2,  0,  0, -2, 0, "\
A length of thin, relatively stiff, steel wire. Like the\n\
the sort you find in wire fences.");

MELEE("wire_barbed", "barbed wire",   20, 200,';', c_blue,    STEEL,  MNULL,
         4,  2,  0,  0, -2, 0, "\
A length of stiff wire, covered in sharp barbs.");

MELEE("rebar", "rebar",		20,  75,'/', c_ltred,	IRON,	MNULL,
	 6, 10, 13,  0,  2, 0, "\
A length of rebar, makes a nice melee weapon, and could be\n\
handy in constructing tougher walls and such.");

MELEE("log", "log",                    20,  100,'/', c_brown,  WOOD,   MNULL,
         40, 20, 10, 0, -10, 0, "\
A large log, cut from a tree. (a)ctivate a wood ax or wood\n\
saw to cut it into planks");

MELEE("splinter", "splintered wood", 	60,  80,'/', c_ltred,	WOOD,	MNULL,
	 6,  6, 9,  0,  1, 0, "\
A splintered piece of wood, useless as anything but kindling");

MELEE("skewer", "skewer",                 10,  10,',', c_brown,   WOOD,   MNULL,
         0,  0, 0,  0,  -10, 0, "\
A thin wooden skewer. Squirrel on a stick, anyone?");

MELEE("crackpipe", "crack pipe",             37,  35, ',',c_ltcyan,  GLASS,  MNULL,
         1,  1, 0,  0,  -10, 0, "\
A fine glass pipe, with a bulb on the end, used for partaking of\n\
certain illicit substances.");

MELEE("torch_done", "burnt out torch",	95,  0, '/', c_brown,	WOOD,	MNULL,
	 6, 10, 12,  0,  3, 0, "\
A torch that has consumed all its fuel; it can be recrafted\n\
into another torch");

MELEE("spring", "spring", 50, 10, ',', c_ltgray,  STEEL,  MNULL,
         3,  0, -1,  0,  0, 0, "\
A large, heavy-duty spring. Expands with significant force\n\
when compressed.");

MELEE("lawnmower", "lawnmower", 25, 100, ';', c_red, STEEL,  IRON,
         25, 40, -3, 10, 0, 0, "\
A motorized pushmower that seems to be broken. You could\n\
take it apart if you had a wrench.");

MELEE("sheet", "sheet",           0, 100, ';', c_dkgray, COTTON, MNULL,
         20, 2, 0, 0,    -1, 0, "\
A large fabric sheet, could be used as a curtain or bedsheets;\n\
or cut up for a bunch of rags.");

//  NAME        RAR PRC SYM  COLOR  MAT1    MAT
MELEE("broketent", "damaged tent",17, 65, ';', c_green,	IRON,	MNULL,
	 10,  20,  4,  0, -3, 0, "\
A small tent, just big enough to fit a person comfortably.\n\
This tent is broken and cannot be deployed");

MELEE("element", "heating element", 20, 10, ',', c_cyan,   IRON,   MNULL,
         0,   1,   0,  0,  0, 0, "\
A heating element, like the ones used in hotplates or kettles.");

MELEE("television", "television",      40, 0,  ';', c_dkgray,   PLASTIC, GLASS,
        10,  12,  5, 0, -5, 0, "\
A large cathode ray tube television, full of delicious\n\
electronics.");

MELEE("pilot_light", "pilot light", 20, 10, ',', c_cyan,   IRON,   PLASTIC,
         0,   1,   0,  0,  0, 0, "\
A pilot light from a gas-burning device, this particular one\n\
is a simple piezo electric igniter.");

MELEE("toaster", "toaster", 50, 10, ',', c_cyan, IRON, PLASTIC,
         2,   1,   0,  0,  0, 0, "\
A small two slice toaster, not much use as anything but spare parts");

MELEE("microwave", "microwave", 50, 10, ',', c_cyan, IRON, PLASTIC,
         8,   5,   0,  0,  0, 0, "\
A home microwave, has probably seen its share of baked beans.\n\
Good for scrap parts.");

MELEE("laptop", "laptop computer", 50, 10, ',', c_cyan, IRON, PLASTIC,
         3,   2,   0,  0,  0, 0, "\
A broken laptop, basically a paperweight now");

MELEE("fan", "desk fan", 50, 10, ',', c_cyan, IRON, PLASTIC,
         4,   1,   0,  0,  0, 0, "\
A small fan, used to propel air around a room.");

MELEE("ceramic_plate", "ceramic plate", 50, 10, ',', c_cyan, GLASS, MNULL,
         1,   1,   1,  0,  0, 0, "\
A ceramic dinner plate, you could probably play frisbee with it");

MELEE("ceramic_bowl", "ceramic bowl", 50, 10, ',', c_cyan, GLASS, MNULL,
         1,   1,   1,  0,  0, 0, "\
A shallow dessert bowl, not a lot of use for it really.");

MELEE("ceramic_cup", "ceramic cup", 50, 10, ',', c_cyan, GLASS, MNULL,
         1,   1,   1,  0,  0, 0, "\
A ceramic teacup, pinky out!");

MELEE("glass_plate", "glass plate", 50, 10, ',', c_cyan, GLASS, MNULL,
         1,   1,   1,  0,  0, 0, "\
A glass dinner plate, you could probably play frisbee with it");

MELEE("glass_bowl", "glass bowl", 50, 10, ',', c_cyan, GLASS, MNULL,
         1,   1,   1,  0,  0, 0, "\
A glass dessert bowl, not a lot of use for it really.");

MELEE("glass", "glass", 50, 10, ',', c_cyan, GLASS, MNULL,
         1,   1,   1,  0,  0, 0, "\
A tall glass, just begging for a frosty one!");

MELEE("tin_plate", "tin plate", 50, 10, ',', c_cyan, STEEL, MNULL,
         1,   0,   0,  0,  0, 0, "\
A tin dinner plate, you could probably play frisbee with it");

//    NAME		RAR PRC SYM COLOR	MAT1	MAT2
MELEE("fork", "fork",	90,  15,';', c_ltcyan,	STEEL, 	MNULL,
//	VOL WGT DAM CUT HIT FLAGS
	 1,  2,  2,  1, -2, 0, "\
A fork, if you stab something with it you eat it right away\n\
Wait.. nevermind.");

//    NAME		RAR PRC SYM COLOR	MAT1	MAT2
MELEE("spork", "spork",	90,  15,';', c_ltcyan,	STEEL, 	MNULL,
//	VOL WGT DAM CUT HIT FLAGS
	 1,  2,  2,  1, -2, 0, "\
Foons are for scrubs, real men use sporks.");

//    NAME		RAR PRC SYM COLOR	MAT1	MAT2
MELEE("foon", "foon",	90,  15,';', c_ltcyan,	STEEL, 	MNULL,
//	VOL WGT DAM CUT HIT FLAGS
	 1,  2,  2,  1, -2, 0, "\
Clearly the superior instrument. Sporks are just imitators.");

MELEE("rag_bloody", "blood soaked rag",    1, 0,  ',', c_red, COTTON,   MNULL,
         0, 0, 0, 0, 0, 0, "\
A large rag, drenched in blood. It could be cleaned with\n\
boiling water.");

MELEE("clock", "clock",               60, 0, ';', c_ltcyan, PLASTIC, IRON,
         1, 2, 0, 0, 0, 0, "\
A small mechanical clock, it's stopped at 10:10.");

MELEE("clockworks", "clockworks",          30, 0, ';', c_ltcyan, IRON, MNULL,
         1, 1, 0, 0, 0, 0, "\
A small assortment of gears and other clockwork gubbins.");

MELEE("javelin", "wooden javelin",	 5,  40,'/', c_ltred,	WOOD,	MNULL,
//	VOL WGT DAM CUT HIT FLAGS
	 5,  3,  6,  22,  2, mfb(IF_SPEAR), "\
A wooden spear, honed to a sharper point and fire hardened\n\
for toughness. The grip area has also be carved and covered\n\
for better grip.");
TECH("javelin", mfb(TEC_WBLOCK_1) | mfb(TEC_RAPID) );

MELEE("rock_pot", "stone pot", 0, 0, ';', c_dkgray, STONE, MNULL,
     9, 3,  4, 0, -1, 0, "\
A large stone, roughly hollowed out into a pot.");

//      NAME           RAR PRC SYM COLOR        MAT1    MAT2
MELEE("frame", "steel frame",  20, 55, ']', c_cyan,  STEEL,   MNULL,
//  VOL WGT DAM CUT HIT FLAGS
    60,  240,  20,  0,  -5, 0, "\
A large frame made of steel. Useful for crafting.");
TECH("frame", mfb(TEC_DEF_DISARM) );

#define VAR_VEH_PART(id, name,rarity,price,sym,color,mat1,mat2,volume,wgt,dam,cut,to_hit,\
              flags, bigmin, bigmax, bigaspect, des)\
itypes[id]=new it_var_veh_part(id,rarity,price,name,des,sym,\
color,mat1,mat2,volume,wgt,dam,cut,to_hit,flags, bigmin, bigmax, bigaspect)

//"wheel", "wheel_wide", "wheel_bicycle", "wheel_motorbike", "wheel_small",
//           NAME     RAR PRC  SYM COLOR        MAT1    MAT2
VAR_VEH_PART("wheel", "wheel", 10, 100, ']', c_dkgray,  STEEL,   PLASTIC,
//  VOL WGT DAM CUT HIT FLAGS BIGNESS_MIN BIGNESS_MAX  BIGNESS_ASPECT
    40,  140, 12,  0,  -1, 0,       13,         20,  BIGNESS_WHEEL_DIAMETER,  "\
A car wheel");
//           NAME         RAR PRC  SYM COLOR        MAT1    MAT2
VAR_VEH_PART("wheel_wide", "wide wheel", 4, 340, ']', c_dkgray,  STEEL,   PLASTIC,
//  VOL WGT  DAM CUT HIT FLAGS BIGNESS_MIN BIGNESS_MAX   ASPECT
    70,  260, 17,  0,  -1, 0,       17,         36,  BIGNESS_WHEEL_DIAMETER,  "\
A wide wheel. \\o/ This wide.");
//           NAME            RAR  PRC  SYM COLOR        MAT1    MAT2
VAR_VEH_PART("wheel_bicycle", "bicycle wheel", 18, 40,  ']', c_dkgray,  STEEL,   PLASTIC,
//  VOL WGT  DAM CUT HIT FLAGS BIGNESS_MIN BIGNESS_MAX    ASPECT
    28,  45,  8,  0,  -1, 0,       9,         18,  BIGNESS_WHEEL_DIAMETER,  "\
A bicycle wheel");
//           NAME              RAR  PRC   SYM COLOR        MAT1    MAT2
VAR_VEH_PART("wheel_motorbike", "motorbike wheel", 13, 140,  ']', c_dkgray,  STEEL,   PLASTIC,
//  VOL WGT  DAM CUT HIT FLAGS BIGNESS_MIN BIGNESS_MAX    ASPECT
    33,  85,  10,  0,  -1, 0,       9,         14,  BIGNESS_WHEEL_DIAMETER,  "\
A motorbike wheel");
//           NAME              RAR  PRC   SYM COLOR        MAT1    MAT2
VAR_VEH_PART("wheel_small", "small wheel",    5, 140,  ']', c_dkgray,  STEEL,   PLASTIC,
//  VOL WGT  DAM CUT HIT FLAGS BIGNESS_MIN BIGNESS_MAX    ASPECT
    9,  42,  10,  0,  -1, 0,       6,         14,   BIGNESS_WHEEL_DIAMETER,  "\
A pretty small wheel. Probably from one of those segway things.\
It is not very menacing.");

//      NAME           RAR PRC SYM COLOR        MAT1    MAT2
MELEE("seat", "seat",  8, 250, '0', c_red,  PLASTIC,   MNULL,
//  VOL WGT DAM CUT HIT FLAGS
    30,  80,  4,  0,  -4, 0, "\
A soft car seat covered with leather.");

//      NAME           RAR PRC SYM COLOR        MAT1    MAT2
MELEE("vehicle_controls", "vehicle controls",  3, 400, '$', c_ltcyan,  PLASTIC,   STEEL,
//  VOL WGT DAM CUT HIT FLAGS
    12,  30,  2,  0,  -4, 0, "\
A set of various vehicle controls. Useful for crafting.");

//                                 NAME           RAR PRC SYM COLOR        MAT1    MAT2
VAR_VEH_PART("1cyl_combustion", "1-cylinder engine",  3, 100, ':', c_ltcyan,  IRON,   MNULL,
//  VOL WGT DAM CUT HIT FLAGS 0BIGNESS_MIN BIGNESS_MAX   ASPECT
    6,  70,  4,  0,  -1, 0,       28,         75,   BIGNESS_ENGINE_DISPLACEMENT, "\
A single-cylinder 4-stroke combustion engine.");

//                              NAME           RAR PRC SYM COLOR        MAT1    MAT2
VAR_VEH_PART("v2_combustion", "V-twin engine",  2, 100, ':', c_ltcyan,  IRON,   MNULL,
//  VOL WGT DAM CUT HIT FLAGS BIGNESS_MIN BIGNESS_MAX ASPECT
    6,  70,  4,  0,  -1, 0,       65,        260, BIGNESS_ENGINE_DISPLACEMENT, "\
A 2-cylinder 4-stroke combustion engine.");

//                                NAME           RAR PRC SYM COLOR        MAT1    MAT2
VAR_VEH_PART("i4_combustion", "Inline-4 engine",  6, 150, ':', c_ltcyan,  IRON,   MNULL,
//  VOL WGT DAM CUT HIT FLAGS BIGNESS_MIN BIGNESS_MAX ASPECT
    6,  160,  8,  0,  -2, 0,       220,       350, BIGNESS_ENGINE_DISPLACEMENT, "\
A small, yet powerful 4-cylinder combustion engine.");

//                          NAME           RAR PRC SYM COLOR        MAT1    MAT2
VAR_VEH_PART("v6_combustion", "V6 engine",  3, 180, ':', c_ltcyan,  IRON,   MNULL,
//  VOL WGT DAM CUT HIT FLAGS BIGNESS_MIN BIGNESS_MAX ASPECT
    14,  400,  12,  0,  -3, 0,    250,        520, BIGNESS_ENGINE_DISPLACEMENT, "\
A powerful 6-cylinder combustion engine.");

//                          NAME           RAR PRC SYM COLOR        MAT1    MAT2
VAR_VEH_PART("v8_combustion", "V8 engine",  2, 250, ':', c_ltcyan,  IRON,   MNULL,
//  VOL WGT DAM CUT HIT FLAGS BIGNESS_MIN BIGNESS_MAX ASPECT
    25,  600,  15,  0,  -5, 0,    380,     700, BIGNESS_ENGINE_DISPLACEMENT, "\
A large and very powerful 8-cylinder combustion engine.");

//      NAME           RAR PRC SYM COLOR        MAT1    MAT2
MELEE("motor", "electric motor",  2,120, ',', c_ltcyan,  IRON,   MNULL,
//  VOL WGT DAM CUT HIT FLAGS
    6,  80,  4,  0,  0, 0, "\
A powerful electric motor. Useful for crafting.");

//      NAME           RAR PRC SYM COLOR        MAT1    MAT2
MELEE("motor_large", "large electric motor",  1,220, ':', c_ltcyan,  IRON,   MNULL,
//  VOL WGT DAM CUT HIT FLAGS
    15,  650,  9,  0,  -3, 0, "\
A large and very powerful electric motor. Useful for crafting.");

//      NAME           RAR PRC SYM COLOR        MAT1    MAT2
MELEE("plasma_engine", "plasma engine",  1, 900, ':', c_ltcyan,  STEEL,   MNULL,
//  VOL WGT DAM CUT HIT FLAGS
    12,  350,  7,  0,  -2, 0, "\
High technology engine, working on hydrgen fuel.");

//      NAME           RAR PRC SYM COLOR        MAT1    MAT2
MELEE("foot_crank", "foot crank",  10, 90, ':', c_ltgray,  IRON,   MNULL,
//  VOL WGT DAM CUT HIT FLAGS
    2,  10,  10,  0,  -1, 0, "\
The pedal and gear assembly from a bicycle.");

//      NAME           RAR PRC SYM COLOR        MAT1    MAT2
MELEE("metal_tank", "metal tank",  10, 40, '}', c_ltcyan,  STEEL,   MNULL,
//  VOL WGT DAM CUT HIT FLAGS
    18,  25,  3,  0,  -2, 0, "\
A metal tank for holding liquids. Useful for crafting.");

//      NAME           RAR PRC SYM COLOR        MAT1    MAT2
MELEE("storage_battery", "storage battery",  6, 80, ':', c_ltcyan,  IRON,   MNULL,
//  VOL WGT DAM CUT HIT FLAGS
    8,  220,  6,  0,  -2, 0, "\
A large storage battery. Useful for crafting.");

//      NAME           RAR PRC SYM COLOR        MAT1    MAT2
MELEE("minireactor", "minireactor",  1, 900, ':', c_ltcyan,  STEEL,   MNULL,
//  VOL WGT DAM CUT HIT FLAGS
    6,  250,  11,  0,  -4, 0, "\
A small portable plutonium reactor. Handle with great care!");

//      NAME          RAR PRC SYM COLOR        MAT1    MAT2
MELEE("solar_panel", "solar panel",  3, 900, ']', c_yellow,  GLASS,   MNULL,
//  VOL WGT DAM CUT HIT FLAGS
    12,  4,  1,  0,  -4, 0, "\
Electronic device that can convert solar radiation into electric\n\
power. Useful for crafting.");

MELEE("sheet_metal", "sheet metal",  30, 60, ']', c_ltcyan,  STEEL,   MNULL,
//  VOL WGT DAM CUT HIT FLAGS
    4,  20,  5,  0,  -2, 0, "\
A thin sheet of metal.");

//      NAME           RAR PRC SYM COLOR        MAT1    MAT2
MELEE("steel_plate", "steel plating",  30, 120, ']', c_ltcyan,  STEEL,   MNULL,
//  VOL WGT DAM CUT HIT FLAGS
    12,  600,  6,  0,  -1, 0, "\
A piece of armor plating made of steel.");

//      NAME           RAR PRC SYM COLOR        MAT1    MAT2
MELEE("alloy_plate", "superalloy plating",  10, 185, ']', c_ltcyan,  STEEL,   MNULL,
//  VOL WGT DAM CUT HIT FLAGS
    12,  350,  6,  0,  -1, 0, "\
A piece of armor plating made of sturdy superalloy.");

//      NAME           RAR PRC SYM COLOR        MAT1    MAT2
MELEE("spiked_plate", "spiked plating",  15, 185, ']', c_ltcyan,  STEEL,   MNULL,
//  VOL WGT DAM CUT HIT FLAGS
    14,  600,  6,  3,  -1, 0, "\
A piece of armor plating made of steel. It is covered by menacing\n\
spikes.");

//      NAME           RAR PRC SYM COLOR        MAT1    MAT2
MELEE("hard_plate", "hard plating",  30, 160, ']', c_ltcyan,  STEEL,   MNULL,
//  VOL WGT DAM CUT HIT FLAGS
    12,  1800,  6,  0,  -1, 0, "\
A piece of very thick armor plating made of steel.");

MELEE("kitchen_unit", "RV kitchen unit", 20, 400, '&', c_ltcyan, STEEL, MNULL,
    80, 900, 0, 0, -2, 0, "\
A vehicle mountable electric range and sink unit with integrated\n\
tool storage for cooking utensils.");

// ARMOR
#define ARMOR(id, name, rarity,price,color,mat1,mat2,volume,wgt,dam,to_hit,\
encumber,dmg_resist,cut_resist,env,warmth,storage,covers,des,item_flags)\
itypes[id]=new it_armor(id, rarity,price,name,des,'[',\
color,mat1,mat2,volume,wgt,dam,0,to_hit,item_flags,covers,encumber,dmg_resist,cut_resist,\
env,warmth,storage)

//     NAME		RAR PRC	COLOR		MAT1		MAT2
ARMOR("socks", "socks",	70, 100,C_SHOES,	COTTON,	MNULL,
// VOL WGT DAM HIT ENC RES CUT ENV WRM STO	COVERS
    1,  1, -5,  0,  0,  0,  0,  0,  10,  0,	mfb(bp_feet), "\
Socks. Put 'em on your feet.", 0);

ARMOR("socks_wool", "wool socks",		30, 120,C_SHOES,	WOOL,	MNULL,
    2,  1, -5,  0,  0,  0,  0,  0,  20,  0,	mfb(bp_feet), "\
Warm socks made of wool.", 0);

ARMOR("sneakers", "sneakers",	80, 100,C_SHOES,	LEATHER,	MNULL,
    5,  4, -2,  0,  0,  0,  2,  0,  20,  0,	mfb(bp_feet), "\
Guaranteed to make you run faster and jump higher!", mfb(IF_VARSIZE));

ARMOR("boots", "boots",		70, 120,C_SHOES,	LEATHER,	MNULL,
    7,  6,  1, -1,  1,  1,  4,  2,  50,  0,	mfb(bp_feet), "\
Tough leather boots. Very durable.", mfb(IF_VARSIZE));

ARMOR("boots_steel", "steeltoed boots",50, 135,C_SHOES,	LEATHER,	STEEL,
    7,  9,  4, -1,  1,  4,  4,  3,  50,  0,	mfb(bp_feet), "\
Leather boots with a steel toe. Extremely durable.", mfb(IF_VARSIZE));

ARMOR("boots_winter", "winter boots",	60, 140,C_SHOES,	WOOL,	PLASTIC,
    8,  7,  0, -1,  2,  0,  2,  1,  80,  0,	mfb(bp_feet), "\
Cumbersome boots designed for warmth.", mfb(IF_VARSIZE));

ARMOR("mocassins", "mocassins",	 5,  80,C_SHOES,	FUR,	LEATHER,
    2,  1, -3,  0,  0,  0,  1,  0,  40,  0,	mfb(bp_feet), "\
Simple shoes made from animal pelts.", 0);

//     NAME		RAR PRC	COLOR		MAT1		MAT2
ARMOR("flip_flops", "flip-flops",	35,  25,C_SHOES,	PLASTIC,	MNULL,
// VOL WGT DAM HIT ENC RES CUT ENV WRM STO	COVERS
    1,  1, -4, -2,  3,  0,  0,  0,  0,  0,	mfb(bp_feet), "\
Simple sandals. Very difficult to run in.", mfb(IF_VARSIZE));

ARMOR("dress_shoes", "dress shoes",	50,  45,C_SHOES,	LEATHER,	MNULL,
    5,  3,  1,  1,  1,  0,  3,  0,  10,  0,	mfb(bp_feet), "\
Fancy patent leather shoes. Not designed for running in.", mfb(IF_VARSIZE));

ARMOR("heels", "heels",		50,  50,C_SHOES,	LEATHER,	MNULL,
    4,  2,  6, -2,  4,  0,  0,  0,  0,  0,	mfb(bp_feet), "\
A pair of high heels. Difficult to even walk in.", mfb(IF_VARSIZE));

ARMOR("boots_chitin", "chitinous boots",50, 135,C_SHOES,	LEATHER,	STEEL,
    7,  9,  4, -1,  1,  4,  4,  3,  50,  0,	mfb(bp_feet), "\
Boots made from the exoskeletons of insects. Light and durable.", 0);

ARMOR("shorts", "shorts",		70, 180,C_PANTS,	COTTON,		MNULL,
    4,  2, -4,  1,  0,  0,  1,  0,  0,  4,	mfb(bp_legs), "\
A pair of khaki shorts.", mfb(IF_VARSIZE));

ARMOR("shorts_cargo", "cargo shorts",		50, 180,C_PANTS,	COTTON,		MNULL,
    4,  2, -4,  1,  0,  0,  1,  0,  0,  8,	mfb(bp_legs), "\
A pair of shorts lined with pockets, offering decent storage.", mfb(IF_VARSIZE));

ARMOR("jeans", "jeans",		90, 180,C_PANTS,	COTTON,		MNULL,
    5,  4, -4,  1,  1,  0,  1,  0,  10,  2,	mfb(bp_legs), "\
A pair of blue jeans with two deep pockets.", mfb(IF_VARSIZE));

//     NAME		RAR PRC	COLOR		MAT1		MAT2
ARMOR("pants", "pants",		75, 185,C_PANTS,	COTTON,		MNULL,
// VOL WGT DAM HIT ENC RES CUT ENV WRM STO	COVERS
    5,  5, -4,  1,  1,  0,  1,  0,  20,  4,	mfb(bp_legs), "\
A pair of khaki pants. Slightly warmer than jeans.", mfb(IF_VARSIZE));

ARMOR("pants_leather", "leather pants",	60, 210,C_PANTS,	LEATHER,	MNULL,
    6,  8, -2,  1,  2,  1,  7,  0,  50,  2,	mfb(bp_legs), "\
A pair of black leather pants. Very tough, but cumbersome and without much\n\
storage.", mfb(IF_VARSIZE));

ARMOR("pants_cargo", "cargo pants",	70, 280,C_PANTS,	COTTON,		MNULL,
    6,  6, -3,  0,  1,  0,  2,  0,  20, 12,	mfb(bp_legs), "\
A pair of pants lined with pockets, offering lots of storage.", mfb(IF_VARSIZE));

ARMOR("pants_army", "army pants",	30, 315,C_PANTS,	COTTON,		MNULL,
    6,  7, -2,  0,  1,  0,  3,  0,  40, 14,	mfb(bp_legs), "\
A tough pair of pants lined with pockets. Favored by the military.", mfb(IF_VARSIZE));

ARMOR("pants_ski", "ski pants",	60, 300,C_PANTS,	COTTON,		MNULL,
    10,  6, -3,  0,  2,  2,  0,  3,  80, 4,	mfb(bp_legs), "\
A pair of pants meant for alpine skiing.", mfb(IF_VARSIZE));

ARMOR("long_underpants", "long underwear",	40, 200,C_PANTS,	COTTON,		MNULL,
    4,  2, -3,  0,  0,  0,  0,  0,  30,  0,	mfb(bp_legs), "\
A pair of long underwear that help to maintain body temperature.", mfb(IF_VARSIZE));

ARMOR("skirt", "skirt",		75, 120,C_PANTS,	COTTON,		MNULL,
    2,  2, -5,  0, -1,  0,  0,  0,  0,  1,	mfb(bp_legs), "\
A short, breezy cotton skirt. Easy to move in, but only has a single small\n\
pocket.", mfb(IF_VARSIZE));

//     NAME		RAR PRC	COLOR		MAT1		MAT2
ARMOR("jumpsuit", "jumpsuit",	20, 200,C_BODY,		COTTON,		PLASTIC,
// VOL WGT DAM HIT ENC RES CUT ENV WRM STO	COVERS
    6,  6, -3, -3,  0,  0,  1,  0,  10, 8,	mfb(bp_legs)|mfb(bp_torso), "\
A thin, short-sleeved jumpsuit; similar to those\n\
worn by prisoners. Provides decent storage and is\n\
not very encumbering.", mfb(IF_VARSIZE));

ARMOR("dress", "dress",		70, 180,C_BODY,		COTTON,		MNULL,
    8,  6, -5, -5,  3,  0,  1,  0,  20,  0,	mfb(bp_legs)|mfb(bp_torso), "\
A long cotton dress. Difficult to move in and lacks any storage space.", mfb(IF_VARSIZE));

ARMOR("armor_chitin", "chitinous armor", 1,1200,C_BODY,		FLESH,		MNULL,
   70, 10,  2, -5,  2,  8, 14,  0,  10,  0,	mfb(bp_legs)|mfb(bp_torso), "\
Leg and body armor made from the exoskeletons of insects. Light and durable.", 0);

ARMOR("suit", "suit",		60, 180,C_BODY,		COTTON,		MNULL,
   10,  7, -5, -5,  1,  0,  1,  0,  25,  10,	mfb(bp_legs)|mfb(bp_torso)|mfb(bp_arms), "\
A full-body cotton suit. Makes the apocalypse a truly gentlemanly\n\
experience.", mfb(IF_VARSIZE));

ARMOR("hazmat_suit", "hazmat suit",	10,1000,C_BODY,		PLASTIC,	MNULL,
   20, 8, -5,  -8,  4,  0,  0, 10,  20, 12,	mfb(bp_legs)|mfb(bp_torso)|mfb(bp_arms), "\
A hazardous materials suit. Though quite bulky and cumbersome, wearing it\n\
will provide excellent protection against ambient radiation.", mfb(IF_VARSIZE));

ARMOR("armor_plate", "plate mail",	 2, 700,C_BODY,		IRON,		MNULL,
   70,140,  8, -5,  5, 16, 20,  0,  20,  0,	mfb(bp_torso)|mfb(bp_legs)|mfb(bp_arms), "\
An extremely heavy ornamental suit of armor.", mfb(IF_VARSIZE));

//     NAME		RAR PRC	COLOR		MAT1		MAT2
ARMOR("tshirt", "t shirt",	80,  80,C_TORSO,	COTTON,		MNULL,
// VOL WGT DAM HIT ENC RES CUT ENV WRM STO	COVERS
    3,  2, -5,  0,  1,  0,  0,  0,  10,  0,	mfb(bp_torso), "\
A short-sleeved cotton shirt.", mfb(IF_VARSIZE));

ARMOR("polo_shirt", "polo shirt",	65,  95,C_TORSO,	COTTON,		MNULL,
    3,  2, -5,  0,  1,  0,  1,  0,  20,  0,	mfb(bp_torso), "\
A short-sleeved cotton shirt, slightly thicker than a t-shirt.", mfb(IF_VARSIZE));

ARMOR("dress_shirt", "dress shirt",	60, 115,C_TORSO,	COTTON,		MNULL,
    3,  3, -5,  0,  1,  0,  1,  0,  10,  1,	mfb(bp_torso)|mfb(bp_arms), "\
A white button-down shirt with long sleeves. Looks professional!", mfb(IF_VARSIZE));

ARMOR("tank_top", "tank top",	50,  75,C_TORSO,	COTTON,		MNULL,
    1,  1, -5,  0,  0,  0,  0,  0,  0,  0,	mfb(bp_torso), "\
A sleeveless cotton shirt. Very easy to move in.", mfb(IF_VARSIZE));

ARMOR("sweatshirt", "sweatshirt",	75, 110,C_TORSO,	COTTON,		MNULL,
    9,  5, -5,  0,  1,  1,  2,  0,  30,  0,	mfb(bp_torso)|mfb(bp_arms), "\
A thick cotton shirt. Provides warmth and a bit of padding.", mfb(IF_VARSIZE));

//     NAME		RAR PRC	COLOR		MAT1		MAT2
ARMOR("sweater", "sweater",	75, 105,C_TORSO,	WOOL,		MNULL,
// VOL WGT DAM HIT ENC RES CUT ENV WRM STO	COVERS
    8,  5, -5,  0,  1,  1,  0,  0,  40,  0,	mfb(bp_torso)|mfb(bp_arms), "\
A wool shirt. Provides warmth.", mfb(IF_VARSIZE));

ARMOR("hoodie", "hoodie",		65, 130,C_TORSO,	COTTON,		MNULL,
   10,  5, -5,  0,  1,  1,  1,  0,  30,  9,	mfb(bp_torso)|mfb(bp_arms), "\
A sweatshirt with a hood and a \"kangaroo pocket\" in front for storage.", mfb(IF_VARSIZE));

ARMOR("under_armor", "under armor", 20, 200,C_TORSO,	COTTON,		MNULL,
   2,  2, -5,  0, 0,  0,  0,  0,  20,  0,	mfb(bp_torso), "\
Sports wear that clings to your chest to maintain body temperature.", mfb(IF_VARSIZE));

ARMOR("jacket_light", "light jacket",	50, 105,C_TORSO,	COTTON,		MNULL,
    6,  4, -5,  0,  1,  0,  2,  0,  20,  4,	mfb(bp_torso)|mfb(bp_arms), "\
A thin cotton jacket. Good for brisk weather.", mfb(IF_VARSIZE));

ARMOR("jacket_jean", "jean jacket",	35, 120,C_TORSO,	COTTON,		MNULL,
    7,  5, -3,  0,  1,  0,  4,  0,  20,  3,	mfb(bp_torso)|mfb(bp_arms), "\
A jacket made from denim. Provides decent protection from cuts.", mfb(IF_VARSIZE));

//     NAME		RAR PRC	COLOR		MAT1		MAT2
ARMOR("blazer", "blazer",		35, 120,C_TORSO,	WOOL,		MNULL,
// VOL WGT DAM HIT ENC RES CUT ENV WRM STO	COVERS
   10,  6, -4,  0,  2,  0,  3,  0,  30,  2,	mfb(bp_torso)|mfb(bp_arms), "\
A professional-looking wool blazer. Quite cumbersome.", mfb(IF_VARSIZE));

ARMOR("jacket_leather", "leather jacket",	30, 150,C_TORSO,	LEATHER,	MNULL,
   14, 14, -2,  1,  2,  1,  9,  1,  40,  4,	mfb(bp_torso)|mfb(bp_arms), "\
A jacket made from thick leather. Cumbersome, but offers excellent\n\
protection from cuts.", mfb(IF_VARSIZE));

ARMOR("kevlar", "kevlar vest",	30, 800,C_TORSO,	KEVLAR,		MNULL,
   24, 24,  6, -3,  2,  4, 22,  0,  20,  4,	mfb(bp_torso), "\
A heavy bulletproof vest. The best protection from cuts and bullets.", mfb(IF_VARSIZE));

ARMOR("coat_rain", "rain coat",	50, 100,C_TORSO,	COTTON,	PLASTIC,
    9,  8, -4,  0,  2,  0,  3,  1,  20,  7,	mfb(bp_torso)|mfb(bp_arms), "\
A plastic coat with two very large pockets. Provides protection from rain.", mfb(IF_VARSIZE));

ARMOR("poncho", "wool poncho",	15, 120,C_TORSO,	WOOL,		MNULL,
    7,  3, -5, -1,  0,  1,  2,  1,  35,  0,	mfb(bp_torso), "\
A simple wool garment worn over the torso. Provides a bit of protection.", mfb(IF_VARSIZE));

//     NAME		RARE	COLOR		MAT1		MAT2
ARMOR("trenchcoat", "trenchcoat",	25, 225,C_TORSO,	COTTON,		MNULL,
// VOL WGT DAM HIT ENC RES CUT ENV WRM STO	COVERS
   10,  6, -5, -1,  1,  0,  1,  1,  20, 24,	mfb(bp_torso)|mfb(bp_arms), "\
A thin cotton trenchcoat, lined with pockets. Great for storage.", mfb(IF_VARSIZE));

//     NAME		RARE	COLOR		MAT1		MAT2
ARMOR("trenchcoat_leather", "leather trenchcoat",	25, 225,C_TORSO,	LEATHER,		MNULL,
// VOL WGT DAM HIT ENC RES CUT ENV WRM STO	COVERS
   16,  10, -5, -1,  2,  1,  9,  1,  50, 24,	mfb(bp_torso)|mfb(bp_arms), "\
A thick leather trenchcoat, lined with pockets. Great for storage.", mfb(IF_VARSIZE));

ARMOR("coat_winter", "winter coat",	50, 160,C_TORSO,	COTTON,		MNULL,
   12,  6, -5, -2,  3,  3,  1,  1,  70, 12,	mfb(bp_torso)|mfb(bp_arms), "\
A padded coat with deep pockets. Very warm.", mfb(IF_VARSIZE));

ARMOR("coat_fur", "fur coat",	 5, 550,C_TORSO,	FUR,		LEATHER,
   18, 12, -5, -5,  2,  4,  2,  2, 80,  4,	mfb(bp_torso)|mfb(bp_arms), "\
A fur coat with a couple small pockets. Extremely warm.", mfb(IF_VARSIZE));

ARMOR("peacoat", "peacoat",	30, 180,C_TORSO,	COTTON,		MNULL,
   16, 10, -4, -3,  2,  1,  2,  0,  70, 10,	mfb(bp_torso)|mfb(bp_arms), "\
A heavy cotton coat. Cumbersome, but warm and with deep pockets.", mfb(IF_VARSIZE));

ARMOR("vest", "utility vest",	15, 200,C_TORSO,	COTTON,		MNULL,
    4,  3, -3,  0,  0,  0,  1,  0,  5, 14,	mfb(bp_torso), "\
A light vest covered in pockets and straps for storage.", 0);

ARMOR("beltrig", "belt rig",	10, 200,C_TORSO,	COTTON,		MNULL,
    4,  4, -3,  0,  0,  0,  1,  0,  5, 18,	mfb(bp_torso), "\
A light vest covered in webbing, pockets and straps.\n\
This variety is favoured by the military.", 0);

ARMOR("coat_lab", "lab coat",	20, 155,C_TORSO,	COTTON,		MNULL,
   11,  7, -3, -2,  1,  1,  2,  0,  10, 14,	mfb(bp_torso)|mfb(bp_arms), "\
A long white coat with several large pockets.", 0);

// arm guards
//     NAME		RAR PRC	COLOR		MAT1		MAT2
ARMOR("armguard_soft", "soft arm sleeves",	40,  65,C_ARMS,	COTTON,		MNULL,
// VOL WGT DAM HIT ENC RES CUT ENV WRM STO	COVERS
    0,  0, -5,  1,  0,  1,  1,  1,  30,  0,	mfb(bp_arms), "\
A pair of soft neoprene arm sleeves, often used in contact sports.", 0);

ARMOR("armguard_hard", "hard arm guards",	20,  130,C_ARMS,	COTTON,		PLASTIC,
    1,  0, -5,  1,  1,  2,  2,  1,  20,  0,	mfb(bp_arms), "\
A pair of neoprene arm sleeves covered with molded plastic sheaths.", 0);

ARMOR("armguard_chitin", "chitin arm guards",	10,  200,C_ARMS,	FLESH,		MNULL,
    2,  0, -5,  1,  1,  3,  3,  2,  10,  0,	mfb(bp_arms), "\
A pair of arm guards made from the exoskeletons of insects. Light and durable.", 0);

ARMOR("armguard_metal", "metal arm guards",	10,  400,C_ARMS,	IRON,		MNULL,
    1,  1, -5,  1,  1,  4,  4,  1,  0,  0,	mfb(bp_arms), "\
A pair of arm guards hammered out from metal. Very stylish.", 0);

//     NAME		RAR PRC	COLOR		MAT1		MAT2
ARMOR("gloves_liner", "glove liners",	25,  100,C_GLOVES,	COTTON,		MNULL,
// VOL WGT DAM HIT ENC RES CUT ENV WRM STO	COVERS
    0,  0, -5,  1,  0,  0,  0,  0,  10,  0,	mfb(bp_hands), "\
A pair of thin cotton gloves. Often used as a liner beneath other gloves.", mfb(IF_VARSIZE));

ARMOR("gloves_light", "light gloves",	35,  65,C_GLOVES,	COTTON,		MNULL,
    1,  0, -5,  1,  1,  0,  0,  0,  30,  0,	mfb(bp_hands), "\
A pair of cotton gloves.", 0);

ARMOR("mittens", "mittens",	30,  40,C_GLOVES,	WOOL,		MNULL,
    2,  0, -5,  1,  8,  0,  1,  0,  90,  0,	mfb(bp_hands), "\
A pair of warm mittens. They are extremely cumbersome.", 0);

ARMOR("gloves_wool", "wool gloves",	33,  50,C_GLOVES,	WOOL,		MNULL,
    1,  0, -5,  1,  3,  0,  1,  0,  60,  0,	mfb(bp_hands), "\
A thick pair of wool gloves. Cumbersome but warm.", 0);

ARMOR("gloves_winter", "winter gloves",	40,  65,C_GLOVES,	COTTON,		MNULL,
    2,  0, -5,  1,  5,  1,  1,  0,  70,  0,	mfb(bp_hands), "\
A pair of padded gloves. Cumbersome but warm.", 0);

ARMOR("gloves_leather", "leather gloves",	45,  85,C_GLOVES,	LEATHER,	MNULL,
    1,  1, -3,  2,  1,  0,  3,  0,  40,  0,	mfb(bp_hands), "\
A thin pair of leather gloves. Good for doing manual labor.", 0);

//     NAME		RAR PRC	COLOR		MAT1		MAT2
ARMOR("gloves_fingerless", "fingerless gloves",20,90,C_GLOVES,	LEATHER,	MNULL,
// VOL WGT DAM HIT ENC RES CUT ENV WRM STO	COVERS
    1,  0, -3,  2,  0,  0,  2,  0,  5,  0,	mfb(bp_hands), "\
A pair of leather gloves with no fingers, allowing greater manual dexterity.", 0);

ARMOR("gloves_rubber", "rubber gloves",	20,  30,C_GLOVES,	PLASTIC,	MNULL,
    1,  1, -3,  2,  3,  0,  1,  2,  5,  0,	mfb(bp_hands), "\
A pair of rubber gloves, often used while cleaning with caustic materials.", 0);

ARMOR("gloves_medical", "medical gloves",	70,  10,C_GLOVES,	PLASTIC,	MNULL,
    0,  0, -5,  1,  0,  0,  0,  1,  0,  0,	mfb(bp_hands), "\
A pair of thin latex gloves, designed to limit the spread of disease.", 0);

ARMOR("fire_gauntlets", "fire gauntlets",	 5,  95,C_GLOVES,	LEATHER,	MNULL,
    3,  5, -2,  2,  6,  1,  2,  5,  40,  0,	mfb(bp_hands), "\
A heavy pair of leather gloves, used by firefighters for heat protection.", 0);

ARMOR("gauntlets_chitin", "chitinous gauntlets", 1, 380,C_GLOVES,		FLESH,		MNULL,
// VOL WGT DAM HIT ENC RES CUT ENV WRM STO	COVERS
   4,   1,  2, -2,  1,  5, 7,   4,  20,  0,	mfb(bp_hands), "\
Gauntlets made from the exoskeletons of insects. Very light and durable.", 0);

//     NAME		RAR PRC	COLOR		MAT1		MAT2
ARMOR("mask_dust", "dust mask",	65,  20,C_MOUTH,	COTTON,		IRON,
// VOL WGT DAM HIT ENC RES CUT ENV WRM STO	COVERS
    0,  0, -5, -3,  1,  0,  0,  2,  10,  0,	mfb(bp_mouth), "\
A simple piece of cotton that straps over the mouth. Provides a small amount\n\
of protection from air-borne illness and dust.", 0);

ARMOR("bandana", "bandana",	35,  28,C_MOUTH,	COTTON, 	MNULL,
    1,  0, -4, -1,  0,  0,  0,  1,  30,  0,	mfb(bp_mouth), "\
A cotton bandana, worn over the mouth for warmth and minor protection from\n\
dust and other contaminants.", 0);

ARMOR("scarf", "scarf",		45,  40,C_MOUTH,	WOOL,   	MNULL,
    2,  3, -5, -3,  1,  1,  0,  2,  60,  0,	mfb(bp_mouth), "\
A long wool scarf, worn over the mouth for warmth.", 0);

ARMOR("mask_filter", "filter mask",	30,  80,C_MOUTH,	PLASTIC,	MNULL,
    3,  6,  1,  1,  2,  1,  1,  7,  20,  0,	mfb(bp_mouth), "\
A mask that straps over your mouth and nose and filters air. Protects from\n\
smoke, dust, and other contaminants quite well.", 0);

ARMOR("mask_gas", "gas mask",	10, 240,C_MOUTH,	PLASTIC,	MNULL,
    6,  8,  0, -3,  4,  1,  2, 16,  40,  0,	mfb(bp_mouth)|mfb(bp_eyes), "\
A full gas mask that covers the face and eyes. Provides excellent protection\n\
from smoke, teargas, and other contaminants.", 0);

// Eyewear - Encumberment is its effect on your eyesight.
// Environment is the defense to your eyes from noxious fumes etc.


//     NAME		RAR PRC	COLOR		MAT1		MAT2
ARMOR("glasses_eye", "eyeglasses",	90, 150,C_EYES,		GLASS,		PLASTIC,
// VOL WGT DAM HIT ENC RES CUT ENV WRM STO	COVERS
    1,  0, -3, -2,  0,  0,  1,  1,  0,  0,	mfb(bp_eyes), "\
A pair of glasses for the near-sighted. Useless for anyone else.", 0);

ARMOR("glasses_reading", "reading glasses",90,  80,C_EYES,		GLASS,		PLASTIC,
    1,  0, -3, -2,  0,  0,  1,  1,  0,  0,	mfb(bp_eyes), "\
A pair of glasses for the far-sighted. Useless for anyone else.", 0);

ARMOR("glasses_safety", "safety glasses", 40, 100,C_EYES,		PLASTIC,	MNULL,
    1,  0, -5, -2,  0,  2,  4,  1,  0,  0,	mfb(bp_eyes), "\
A pair of plastic glasses, used in workshops, sports, chemistry labs, and\n\
many other places. Provides great protection from damage.", 0);

ARMOR("goggles_swim", "swim goggles",	50, 110,C_EYES,		PLASTIC,	MNULL,
    1,  0, -5, -2,  2,  1,  2,  4,  10,  0,	mfb(bp_eyes), "\
A small pair of goggles. Distorts vision above water, but allows you to see\n\
much further under water.", 0);

ARMOR("goggles_ski", "ski goggles",	30, 175,C_EYES,		PLASTIC,	MNULL,
    2,  1, -4, -2,  1,  1,  2,  6,  60,  0,	mfb(bp_eyes), "\
A large pair of goggles that completely seal off your eyes. Excellent\n\
protection from environmental dangers.", 0);

//     NAME		RAR PRC	COLOR		MAT1		MAT2
ARMOR("goggles_welding", "welding goggles", 70, 240,C_EYES,		GLASS,  	STEEL,
// VOL WGT DAM HIT ENC RES CUT ENV WRM STO	COVERS
    2,  4, -1, -3,  6,  2,  5,  6,  10,  0,	mfb(bp_eyes), "\
A dark pair of goggles. They make seeing very difficult, but protect you\n\
from bright flashes.", 0);

ARMOR("goggles_nv", "light amp goggles",1,920,C_EYES,		STEEL,		GLASS,
    3,  6,  1, -2,  2,  2,  3,  6,  20,  0,	mfb(bp_eyes), "\
A pair of goggles that amplify ambient light, allowing you to see in the\n\
dark.  You must be carrying a powered-on unified power supply, or UPS, to use\n\
them.", 0);

ARMOR("glasses_monocle", "monocle",	 2, 200,C_EYES,		GLASS,		PLASTIC,
// VOL WGT DAM HIT ENC RES CUT ENV WRM STO	COVERS
    1,  0, -3, -2,  0,  0,  1,  1,  0,  0,	mfb(bp_eyes), "\
An essential article of the gentleman's apparel. Also negates near-sight.", 0);

//     NAME		RAR PRC	COLOR		MAT1		MAT2
ARMOR("sunglasses", "sunglasses",	90, 150,C_EYES,		GLASS,		PLASTIC,
// VOL WGT DAM HIT ENC RES CUT ENV WRM STO	COVERS
    1,  0, -3, -2,  0,  0,  1,  1,  0,  0,	mfb(bp_eyes), "\
A pair of sunglasses, good for keeping the glare out of your eyes.", 0);

// Headwear encumberment should ONLY be 0 if it's ok to wear with another
// Headwear environmental protection (ENV) drops through to eyes

//     NAME		RAR PRC	COLOR		MAT1		MAT2
ARMOR("hat_ball", "baseball cap",	30,  35,C_HAT,		COTTON,		MNULL,
// VOL WGT DAM HIT ENC RES CUT ENV WRM STO	COVERS
    2,  1, -5,  0,  0,  0,  0,  2,  10,  0,	mfb(bp_head), "\
A Red Sox cap. It provides a little bit of warmth.", 0);

ARMOR("hat_boonie", "boonie hat",	10,  55,C_HAT,		PLASTIC,	MNULL,
    2,  1, -5,  0,  0,  0,  1,  2,  20,  0,	mfb(bp_head), "\
Also called a \"bucket hat.\" Often used in the military.", 0);

ARMOR("hat_cotton", "cotton hat",	45,  40,C_HAT,		COTTON,		MNULL,
    2,  1, -5,  0,  0,  0,  0,  0,  30,  0,	mfb(bp_head), "\
A snug-fitting cotton hat. Quite warm.", 0);

ARMOR("hat_knit", "knit hat",	25,  50,C_HAT,		WOOL,		MNULL,
    2,  1, -5,  0,  0,  1,  0,  0,  40,  0,	mfb(bp_head), "\
A snug-fitting wool hat. Very warm.", 0);

ARMOR("hat_hunting", "hunting cap",	20,  80,C_HAT,		WOOL,		MNULL,
    3,  2, -5,  0,  0,  0,  1,  2,  60,  0,	mfb(bp_head), "\
A red plaid hunting cap with ear flaps. Notably warm.", 0);

ARMOR("hat_fur", "fur hat",	15, 120,C_HAT,		FUR,		LEATHER,
    4,  2, -5,  0,  1,  2,  2,  0,  80,  0,	mfb(bp_head), "\
A hat made from the pelts of animals. Extremely warm.", 0);

ARMOR("balclava", "balaclava",	15, 100,C_HAT,		COTTON,		MNULL,
    4,  2, -5,  0,  0,  0,  0,  0,  30,  0,	mfb(bp_head)|mfb(bp_mouth), "\
A warm covering that protects the head and face from cold.", 0);

//     NAME		RAR PRC	COLOR		MAT1		MAT2
ARMOR("hat_hard", "hard hat",	50, 125,C_HAT,		PLASTIC,	MNULL,
// VOL WGT DAM HIT ENC RES CUT ENV WRM STO	COVERS
    8,  4,  6,  0,  1,  4,  5,  0,  10,  0,	mfb(bp_head), "\
A hard plastic hat worn in constructions sites. Excellent protection from\n\
cuts and percussion.", 0);
TECH("hat_hard", mfb(TEC_WBLOCK_1) );

ARMOR("helmet_bike", "bike helmet",	35, 140,C_HAT,		PLASTIC,	MNULL,
   12,  2,  4,  0,  1,  8,  2,  0,  20,  0,	mfb(bp_head), "\
A thick foam helmet. Designed to protect against concussion.", 0);
TECH("hat_hard", mfb(TEC_WBLOCK_1) );

ARMOR("helmet_skid", "skid lid",	30, 190,C_HAT,		PLASTIC,	IRON,
   10,  5,  8,  0,  2,  6, 16,  0,  10,  0,	mfb(bp_head), "\
A small metal helmet that covers the head and protects against cuts and\n\
percussion.", 0);
TECH("helmet_skid", mfb(TEC_WBLOCK_1) );

ARMOR("helmet_ball", "baseball helmet",45, 195,C_HAT,		PLASTIC,	IRON,
   14,  6,  7, -1,  2, 10, 10,  1,  15,  0,	mfb(bp_head), "\
A hard plastic helmet that covers the head and ears. Designed to protect\n\
against a baseball to the head.", 0);
TECH("helmet_ball", mfb(TEC_WBLOCK_1) );

ARMOR("helmet_army", "army helmet",	40, 480,C_HAT,		PLASTIC,	IRON,
   16,  8, 10, -1,  2, 12, 28,  0,  25,  0,	mfb(bp_head), "\
A heavy helmet that provides excellent protection from all sorts of damage.", 0);
TECH("helmet_army", mfb(TEC_WBLOCK_1) );

//     NAME		RAR PRC	COLOR		MAT1		MAT2
ARMOR("helmet_riot", "riot helmet",	25, 420,C_HAT,		PLASTIC,	IRON,
// VOL WGT DAM HIT ENC RES CUT ENV WRM STO	COVERS
   20,  7,  8, -1,  2,  6, 28,  2,  20,  0,	mfb(bp_head)|mfb(bp_eyes)|
						mfb(bp_mouth), "\
A helmet with a plastic shield that covers your entire face.", 0);
TECH("helmet_riot", mfb(TEC_WBLOCK_1) );

ARMOR("helmet_motor", "motorcycle helmet",40,325,C_HAT,		PLASTIC,	IRON,
   24,  8,  7, -1,  3,  8, 20,  1,  30,  0,	mfb(bp_head)|mfb(bp_mouth), "\
A helmet with covers for your head and chin, leaving space in-between for you\n\
to wear goggles.", 0);
TECH("helmet_motor", mfb(TEC_WBLOCK_1) );

ARMOR("helmet_chitin", "chitinous helmet", 1, 380,C_HAT,		FLESH,		MNULL,
   22,  1,  2, -2,  1, 10, 14,  4,  20,  0,	mfb(bp_head)|mfb(bp_eyes)|
						mfb(bp_mouth), "\
A helmet made from the exoskeletons of insects. Covers the entire head; very\n\
light and durable.", 0);

//     NAME		RAR PRC	COLOR		MAT1		MAT2
ARMOR("helmet_plate", "great helm",	  1,400,C_HAT,		IRON,		MNULL,
// VOL WGT DAM HIT ENC RES CUT ENV WRM STO	COVERS
    20, 15, 10,  0,  4, 10, 15,  1,  10,  0,	mfb(bp_head)|mfb(bp_eyes)|
						mfb(bp_mouth), "\
A medieval helmet that provides excellent protection to the entire head, at\n\
the cost of great encumbrance.", 0);
TECH("helmet_plate", mfb(TEC_WBLOCK_1) );

ARMOR("tophat", "top hat",	10,  55,C_HAT,		PLASTIC,	MNULL,
    2,  1, -5,  0,  0,  0,  1,  1,  10,  0,	mfb(bp_head), "\
The only hat for a gentleman. Look exquisite while laughing in the face\n\
of danger!", 0);

ARMOR("backpack", "backpack",	38, 210,C_STORE,	PLASTIC,	MNULL,
   10,  2, -4,  0,  1,  0,  0,  0,  0, 40,	mfb(bp_torso), "\
A small backpack, good storage for a little encumbrance.", 0);

ARMOR("rucksack", "military rucksack",	20, 210,C_STORE,	PLASTIC,	MNULL,
   14,  3, -4,  0,  2,  0,  0,  0,  0, 80,	mfb(bp_torso), "\
A huge military rucksack, provides a lot of storage.", 0);

//     NAME		RAR PRC	COLOR		MAT1		MAT2
ARMOR("purse", "purse",		40,  75,C_STORE,	LEATHER,	MNULL,
// VOL WGT DAM HIT ENC RES CUT ENV WRM STO	COVERS
   10,  3,  2,  2,  1,  0,  0,  0,  0, 20,	mfb(bp_torso), "\
A bit cumbersome to wear, but provides some storage", 0);

ARMOR("mbag", "messenger bag",	20, 110,C_STORE,	PLASTIC,	MNULL,
// VOL WGT DAM HIT ENC RES CUT ENV WRM STO	COVERS
    8,  2,  1,  1,  0,  0,  0,  0,  0, 20,	mfb(bp_torso), "\
Light and easy to wear, but doesn't offer much storage.", 0);

ARMOR("fanny", "fanny pack", 	10, 100,C_STORE,	PLASTIC,	MNULL,
    3,  1,  1,  2,  0,  0,  0,  0,  0,  6,	0, "\
Provides a bit of extra storage without encumbering you at all.", 0);

ARMOR("holster", "holster",	 8,  90,C_STORE,	LEATHER,	MNULL,
    2,  2,  2, -1,  0,  0,  0,  0,  0,  3,	0, "\
Provides a bit of extra storage without encumbering you at all.", 0);

//     NAME		RAR PRC	COLOR		MAT1		MAT2
ARMOR("bootstrap", "bootstrap",	 3,  80,C_STORE, 	LEATHER,	MNULL,
// VOL WGT DAM HIT ENC RES CUT ENV WRM STO	COVERS
    1,  1, -1, -1,  0,  0,  0,  0,  1,  2,	mfb(bp_legs), "\
A small holster worn on the ankle.", 0);

ARMOR("ragpouch", "pouch",	20, 110,C_STORE,	COTTON,	MNULL,
// VOL WGT DAM HIT ENC RES CUT ENV WRM STO	COVERS
    5,  2,  1,  1,  1,  0,  0,  0,  0, 12,	mfb(bp_torso), "\
A makeshift bag, cobbled together from rags. Really gets in the way, but\n\
provides a decent amount of storage.", 0);

ARMOR("leather_pouch", "leather pouch",	20, 110,C_STORE,	LEATHER,	MNULL,
// VOL WGT DAM HIT ENC RES CUT ENV WRM STO	COVERS
    5,  2,  1,  1,  0,  0,  0,  0,  0, 12,	mfb(bp_torso), "\
A bag stitched together from leather scraps. Doesn't hold an awful lot\n\
but is easy to wear.", 0);

ARMOR("ring", "gold ring",	12, 600,C_DECOR,	SILVER,		MNULL,
    0,  0,  0,  0,  0,  0,  0,  0,  0,  0,	0,	"\
A flashy gold ring. You can wear it if you like, but it won't provide\n\
any effects.", 0);

ARMOR("necklace", "silver necklace",14, 500,C_DECOR,	SILVER,		MNULL,
    0,  0,  0,  0,  0,  0,  0,  0,  0,  0,	0,	"\
A nice silver necklace. You can wear it if you like, but it won't provide\n\
any effects.", 0);

#define POWER_ARMOR(id, name,rarity,price,color,mat1,mat2,volume,wgt,dam,to_hit,\
encumber,dmg_resist,cut_resist,env,warmth,storage,covers,des)\
itypes[id] = new it_armor(id,rarity,price,name,des,'[',\
  color,mat1,mat2,volume,wgt,dam,0,to_hit,0,covers,encumber,dmg_resist,cut_resist,\
  env,warmth,storage,true)

POWER_ARMOR("power_armor_basic", "basic power armor", 5, 1000, C_BODY, STEEL, MNULL,
// VOL WGT DAM HIT ENC RES CUT ENV WRM STO	COVERS
<<<<<<< HEAD
   40, 80, 1, 1, 5, 32, 50, 10, 90, 0, mfb(bp_torso)|mfb(bp_arms)|mfb(bp_hands)|mfb(bp_legs)|mfb(bp_feet), "\
A heavy suit of basic power armor, offering very good protection against attacks, but hard to move in.");

POWER_ARMOR("power_armor_helmet_basic", "basic power armor helmet", 6, 500, C_HAT, STEEL, MNULL,
   10, 24, 1, 1, 5, 32, 50, 10, 90, 0, mfb(bp_head)|mfb(bp_eyes)|mfb(bp_mouth), "\
=======
   40, 60, 1, 1, 5, 32, 50, 10, 90, 0, mfb(bp_torso)|mfb(bp_arms)|mfb(bp_hands)|mfb(bp_legs)|mfb(bp_feet), "\
A heavy suit of basic power armor, offering very good protection against attacks, but hard to move in.");

POWER_ARMOR("power_armor_helmet_basic", "basic power armor helmet", 6, 500, C_HAT, STEEL, MNULL,
   10, 18, 1, 1, 5, 32, 50, 10, 90, 0, mfb(bp_head)|mfb(bp_eyes)|mfb(bp_mouth), "\
>>>>>>> 59283dfd
A basic helmet, designed for use with power armor. Offers excellent protection from both attacks and environmental hazards.");

POWER_ARMOR("power_armor_frame", "power armor hauling frame", 4, 1000, C_STORE, STEEL, MNULL,
    8, 12, 1, 1, 4, 0, 0, 0, 0, 120, 0, "\
A heavy duty hauling frame designed to interface with power armor.");

// AMMUNITION
// Material should be the wrapper--even though shot is made of iron, because
//   it can survive a dip in water and be okay, its material here is PLASTIC.
// dmg is damage done, in an average hit.  Note that the average human has
//   80 health.  Headshots do 8x damage; vital hits do 2x-4x; glances do 0x-1x.
// Weight and price is per 100 rounds.
// AP is a reduction in the armor of the target.
// Accuracy is in quarter-degrees, and measures the maximum this ammo will
//   contribute to the angle of difference.  HIGH ACC IS BAD.
// Recoil is cumulative between shots.  4 recoil = 1 accuracy.
// IMPORTANT: If adding a new AT_*** ammotype, add it to the ammo_name function
//   at the end of this file.
#define AMMO(id, name,rarity,price,ammo_type,color,mat,volume,wgt,dmg,AP,range,\
accuracy,recoil,count,des,effects) \
itypes[id]=new it_ammo(id,rarity,price,name,des,'=',\
color,mat,SOLID,volume,wgt,1,0,0,effects,ammo_type,dmg,AP,accuracy,recoil,range,count);

//  NAME		RAR PRC TYPE		COLOR		MAT
AMMO("battery", "batteries",	50, 120,AT_BATT,	c_magenta,	IRON,
//	VOL WGT DMG  AP RNG ACC REC COUNT
	 1,  1,  0,  0,  0,  0,  0, 100, "\
A set of universal batteries. Used to charge almost any electronic device.",
0);

AMMO("thread", "thread",          40, 50, AT_THREAD,      c_magenta,      COTTON,
         1,  1,  0,  0,  0,  0,  0, 50, "\
A small quantity of thread that could be used to refill a sewing kit.",
0);

//  NAME		RAR PRC TYPE		COLOR		MAT
AMMO("sinew", "sinew",	50, 120,AT_THREAD,	c_red,	   FLESH,
//	VOL WGT DMG  AP RNG ACC REC COUNT
	 1,  1,  0,  0,  0,  0,  0,  10, "\
A tough sinew cut from a corpse, useable as thread.",
0);

//  NAME		RAR PRC TYPE		COLOR		MAT
AMMO("plant_fibre", "plant fibre",	50, 120,AT_THREAD,	c_green,	   VEGGY,
//	VOL WGT DMG  AP RNG ACC REC COUNT
	 1,  1,  1,  0,  0,  0,  0,  10, "\
Tough thin fibres, taken from a plant. Can be used as thread.",
0);
AMMO("duct_tape", "duct tape",       60, 20, AT_NULL,    c_ltgray,       PLASTIC,
         2,  2,  0,  0,  0,  0,  0, 200, "\
A roll of incredibly strong tape. Its uses are innumerable.",
0);

AMMO("cable", "copper wire",       60, 20, AT_NULL,    c_ltgray,       PLASTIC,
         2,  2,  0,  0,  0,  0,  0, 200, "\
Plastic jacketed copper cable of the type used in small electronics.",
0);

AMMO("plut_cell", "plutonium cell",	10,1500,AT_PLUT,	c_ltgreen,	STEEL,
	 1,  1,  0,  0,  0,  0,  0, 5, "\
A nuclear-powered battery. Used to charge advanced and rare electronics.",
0);

AMMO("nail", "nails",		35,  60,AT_NAIL,	c_cyan,		IRON,
         1,  8,  4,  3,  3, 40,  4, 100, "\
A box of nails, mainly useful with a hammer.",
0);

AMMO("bb", "BB",		 8,  50,AT_BB,		c_pink,		STEEL,
	 1,  6,  2,  0, 12, 20,  0, 200, "\
A box of small steel balls. They deal virtually no damage.",
0);

//  NAME		RAR PRC TYPE		COLOR		MAT
AMMO("arrow_wood", "wood arrow",       7,100,AT_ARROW,        c_green,        WOOD,
//	VOL WGT DMG  AP RNG ACC REC COUNT
         2, 60,  8,  1, 10, 18,  0,  10, "\
A sharpened arrow carved from wood. It's light-weight, does little damage,\n\
and is so-so on accuracy. Stands a good chance of remaining intact once\n\
fired.",
0);

AMMO("arrow_cf", "carbon fiber arrow",5,300,AT_ARROW,       c_green,        PLASTIC,
         2, 30, 12,  2, 15, 14,  0,   8, "\
High-tech carbon fiber shafts and 100 grain broadheads. Very light weight,\n\
fast, and notoriously fragile.",
0);

AMMO("bolt_wood", "wood crossbow bolt",8,100,AT_BOLT,	c_green,	WOOD,
	 1, 40, 10,  1, 10, 16,  0,  15, "\
A sharpened bolt carved from wood. It's lighter than a steel bolt, but does\n\
less damage and is less accurate. Stands a good chance of remaining intact\n\
once fired.",
0);

//  NAME		RAR PRC TYPE		COLOR		MAT
AMMO("bolt_steel", "steel crossbow bolt",7,400,AT_BOLT,	c_green,	STEEL,
//	VOL WGT DMG  AP RNG ACC REC COUNT
	 1, 90, 20,  3, 14, 12,  0,  10, "\
A sharp bolt made from steel. Deadly in skilled hands. Stands an excellent\n\
chance of remaining intact once fired.",
0);

AMMO("shot_bird", "birdshot",	 8, 500,AT_SHOT,	c_red,		PLASTIC,
	 2, 25, 18,  0,  5,  2, 18,  25, "\
Weak shotgun ammunition. Designed for hunting birds and other small game, its\n\
applications in combat are very limited.",
mfb(AMMO_COOKOFF));

AMMO("shot_00", "00 shot",		 8, 800,AT_SHOT,	c_red,		PLASTIC,
	 2, 28, 50,  0,  6,  1, 26,  25, "\
A shell filled with iron pellets. Extremely damaging, plus the spread makes\n\
it very accurate at short range. Favored by SWAT forces.",
mfb(AMMO_COOKOFF));

//  NAME		RAR PRC TYPE		COLOR		MAT
AMMO("shot_slug", "shotgun slug",	 6, 900,AT_SHOT,	c_red,		PLASTIC,
//	VOL WGT DMG  AP RNG ACC REC COUNT
	 2, 34, 50,  8, 12, 10, 28,  25, "\
A heavy metal slug used with shotguns to give them the range capabilities of\n\
a rifle. Extremely damaging but rather innaccurate. Works best in a shotgun\n\
with a rifled barrel.",
mfb(AMMO_COOKOFF));

AMMO("shot_he", "explosive slug",   0,1200,AT_SHOT,	c_red,		PLASTIC,
	 2, 30, 10,  0, 12, 12, 20,   5, "\
A shotgun slug loaded with concussive explosives. While the slug itself will\n\
not do much damage to its target, it will explode on contact.",
mfb(AMMO_EXPLOSIVE));

//  NAME		RAR PRC TYPE		COLOR		MAT
AMMO("22_lr", ".22 LR",		 9, 250,AT_22,		c_ltblue,	STEEL,
//	VOL WGT DMG  AP RNG ACC REC COUNT
	 2,  2, 11,  0, 13, 14,  6, 100, "\
One of the smallest calibers available, the .22 Long Rifle cartridge has\n\
maintained popularity for nearly two centuries. Its minimal recoil, low cost\n\
and low noise are offset by its paltry damage.",
mfb(AMMO_COOKOFF));

AMMO("22_cb", ".22 CB",		 8, 180,AT_22,		c_ltblue,	STEEL,
	 2,  2,  5,  0, 10, 16,  4, 100, "\
Conical Ball .22 is a variety of .22 ammunition with a very small propellant\n\
charge, generally with no gunpowder, resulting in a subsonic round. It is\n\
nearly silent, but is so weak as to be nearly useless.",
mfb(AMMO_COOKOFF));

AMMO("22_ratshot", ".22 rat-shot",	 2, 230,AT_22,		c_ltblue,	STEEL,
	 2,  2,  4,  0,  3,  2,  4, 100, "\
Rat-shot is extremely weak ammunition, designed for killing rats, snakes, or\n\
other small vermin while being unable to damage walls. It has an extremely\n\
short range and is unable to injure all but the smallest creatures.",
mfb(AMMO_COOKOFF));

//  NAME		RAR PRC TYPE		COLOR		MAT
AMMO("9mm", "9mm",		 8, 300,AT_9MM,		c_ltblue,	STEEL,
//	VOL WGT DMG  AP RNG ACC REC COUNT
	 2,  7, 18,  2, 14, 16, 13,  50, "\
9 millimeter parabellum is generally regarded as the most popular handgun\n\
cartridge, used by the majority of US police forces. It is also a very\n\
popular round in sub-machine guns.",
mfb(AMMO_COOKOFF));

AMMO("9mmP", "9mm +P",		 8, 380,AT_9MM,		c_ltblue,	STEEL,
	 1,  7, 20,  4, 14, 15, 14,  25, "\
Attempts to improve the ballistics of 9mm ammunition lead to high-pressure\n\
rounds. Increased velocity resullts in superior accuracy and damage.",
mfb(AMMO_COOKOFF));

//  NAME		RAR PRC TYPE		COLOR		MAT
AMMO("9mmP2", "9mm +P+",		 8, 440,AT_9MM,		c_ltblue,	STEEL,
//	VOL WGT DMG  AP RNG ACC REC COUNT
	 1,  7, 22, 12, 16, 14, 15,  10, "\
A step beyond the high-pressure 9mm +P round, the +P+ has an even higher\n\
internal pressure that offers a degree of armor-penetrating ability.",
mfb(AMMO_COOKOFF));

//  NAME		RAR PRC TYPE		COLOR		MAT
AMMO("762_25", "7.62mm Type P",8, 300, AT_762x25,	c_ltblue,	STEEL,
//	VOL WGT DMG  AP RNG ACC REC COUNT
	 2,  7, 15,  4,  12, 14, 10,  200, "\
This small caliber pistol round offers quite good armor penetration at the\n\
cost of slightly less damage. It is rarely used outside of the Chinese army.",
mfb(AMMO_COOKOFF));

AMMO("38_special", ".38 Special",	 7, 400,AT_38,		c_ltblue,	STEEL,
	 2, 10, 20,  0, 14, 16, 12,  50, "\
The .38 Smith & Wesson Special enjoyed popularity among US police forces\n\
throughout the 20th century. It is most commonly used in revolvers.",
mfb(AMMO_COOKOFF));

AMMO("38_super", ".38 Super",	 7, 450,AT_38,		c_ltblue,	STEEL,
	 1,  9, 25,  4, 16, 14, 14,  25, "\
The .38 Super is a high-pressure load of the .38 Special caliber. It is a\n\
popular choice in pistol competions for its high accuracy, while its stopping\n\
power keeps it popular for self-defense.",
mfb(AMMO_COOKOFF));

AMMO("10mm", "10mm Auto",	 4, 420,AT_40,		c_blue,		STEEL,
	 2,  9, 26, 10, 14, 18, 20,  50, "\
Originally used by the FBI, the organization eventually abandoned the round\n\
due to its high recoil. Although respected for its versatility and power, it\n\
has largely been supplanted by the downgraded .40 S&W.",
mfb(AMMO_COOKOFF));

//  NAME		RAR PRC TYPE		COLOR		MAT
AMMO("40sw", ".40 S&W",		 7, 450,AT_40,		c_blue,		STEEL,
//	VOL WGT DMG  AP RNG ACC REC COUNT
	 2,  9, 22,  2, 14, 15, 16,  50, "\
The .40 Smith & Wesson round was developed as an alternative to 10mm Auto for\n\
the FBI after they complained of high recoil. It is as accurate as 9mm, but\n\
has greater stopping power, leading to widespread use in law enforcement.",
mfb(AMMO_COOKOFF));

AMMO("44magnum", ".44 Magnum",	 7, 580,AT_44,		c_blue,		STEEL,
	 2, 15, 36,  2, 16, 16, 22,  50, "\
Described (in 1971) by Dirty Harry as \"the most powerful handgun in the\n\
world,\" the .44 Magnum gained widespead popularity due to its depictions in\n\
the media. In reality, its intense recoil makes it unsuitable in most cases.",
mfb(AMMO_COOKOFF));

AMMO("45_acp", ".45 ACP",		 7, 470,AT_45,		c_blue,		STEEL,
	 2, 10, 32,  2, 16, 18, 18,  50, "\
The .45 round was one of the most popular and powerful handgun rounds through\n\
the 20th century. It features very good accuracy and stopping power, but\n\
suffers from moderate recoil and poor armor penetration.",
mfb(AMMO_COOKOFF));

AMMO("45_jhp", ".45 FMJ",		 4, 480,AT_45,		c_blue,		STEEL,
	 1, 13, 26, 20, 16, 18, 18,  25, "\
Full Metal Jacket .45 rounds are designed to overcome the poor armor\n\
penetration of the standard ACP round. However, they are less likely to\n\
expand upon impact, resulting in reduced damage overall.",
mfb(AMMO_COOKOFF));

//  NAME		RAR PRC TYPE		COLOR		MAT
AMMO("45_super", ".45 Super",	 5, 520,AT_45,		c_blue,		STEEL,
//	VOL WGT DMG  AP RNG ACC REC COUNT
	 1, 11, 34,  8, 18, 16, 20,  10, "\
The .45 Super round is an updated variant of .45 ACP. It is overloaded,\n\
resulting in a great increase in muzzle velocity. This translates to higher\n\
accuracy and range, a minor armor piercing capability, and greater recoil.",
mfb(AMMO_COOKOFF));

AMMO("57mm", "5.7x28mm",	 3, 500,AT_57,		c_dkgray,	STEEL,
	 3,  2, 14, 30, 14, 12,  6, 100, "\
The 5.7x28mm round is a proprietary round developed by FN Hestal for use in\n\
their P90 SMG. While it is a very small round, comparable in power to .22,\n\
it features incredible armor-piercing capabilities and very low recoil.",
mfb(AMMO_COOKOFF));

AMMO("46mm", "4.6x30mm",	 2, 520,AT_46,		c_dkgray,	STEEL,
	 3,  1, 13, 35, 14, 12,  6, 100, "\
Designed by Heckler & Koch to compete with the 5.7x28mm round, 4.6x30mm is,\n\
like the 5.7, designed to minimize weight and recoil while increasing\n\
penetration of body armor. Its low recoil makes it ideal for automatic fire.",
mfb(AMMO_COOKOFF));

//  NAME		RAR PRC TYPE		COLOR		MAT
AMMO("762_m43", "7.62x39mm M43",	 6, 500,AT_762,		c_dkgray,	STEEL,
//	VOL WGT DMG  AP RNG ACC REC COUNT
	 3,  7, 25,  8, 30, 19, 24,  80, "\
Designed during World War II by the Soviet Union, the popularity of the AK-47\n\
and the SKS contributed to the widespread adaption of the 7.62x39mm rifle\n\
round. However, due to its lack of yaw, this round deals less damage than most."
,
mfb(AMMO_COOKOFF));

AMMO("762_m87", "7.62x39mm M67",	 7, 650,AT_762,		c_dkgray,	STEEL,
	 3,  8, 28, 10, 30, 17, 25,  80, "\
The M67 variant of the popular 7.62x39mm rifle round was designed to improve\n\
yaw. This causes the round to tumble inside a target, causing significantly\n\
more damage. It is still outdone by shattering rounds.",
mfb(AMMO_COOKOFF));

AMMO("223", ".223 Remington",	 8, 620,AT_223,		c_dkgray,	STEEL,
	 2,  2, 36,  2, 36, 13, 30,  40, "\
The .223 rifle round is a civilian variant of the 5.56 NATO round. It is\n\
designed to tumble or fragment inside a target, dealing devastating damage.\n\
The lower pressure of the .223 compared to the 5.56 results in lower accuracy."
,
mfb(AMMO_COOKOFF));

//  NAME		RAR PRC TYPE		COLOR		MAT
AMMO("556", "5.56 NATO",	 6, 650,AT_223,		c_dkgray,	STEEL,
//	VOL WGT DMG  AP RNG ACC REC COUNT
	 2,  4, 40,  8, 38, 10, 32,  40, "\
This rifle round has enjoyed widespread use in NATO countries, thanks to its\n\
very light weight and high damage. It is designed to shatter inside a\n\
target, inflicting massive damage.",
mfb(AMMO_COOKOFF));

AMMO("556_incendiary", "5.56 incendiary",	 2, 840,AT_223,		c_dkgray,	STEEL,
	 2,  4, 28, 18, 36, 11, 32, 30, "\
A variant of the widely-used 5.56 NATO round, incendiary rounds are designed\n\
to burn hotly upon impact, piercing armor and igniting flammable substances.",
mfb(AMMO_INCENDIARY));

AMMO("270", ".270 Winchester",	 8, 600,AT_3006,	c_dkgray,	STEEL,
	 1,  7, 42,  4, 80,  6, 34,  20, "\
Based off the military .30-03 round, the .270 rifle round is compatible with\n\
most guns that fire .30-06 rounds. However, it is designed for hunting, and\n\
is less powerful than the military rounds, with nearly no armor penetration.",
mfb(AMMO_COOKOFF));

//  NAME		RAR PRC TYPE		COLOR		MAT
AMMO("3006", ".30-06 AP",	 4, 650,AT_3006,	c_dkgray,	STEEL,
//	VOL WGT DMG  AP RNG ACC REC COUNT
	 1, 12, 50, 30, 90,  7, 36,  10, "\
The .30-06 is a very powerful rifle round designed for long-range use. Its\n\
stupendous accuracy and armor piercing capabilities make it one of the most\n\
deadly rounds available, offset only by its drastic recoil and noise.",
mfb(AMMO_COOKOFF));

AMMO("3006_incendiary", ".30-06 incendiary", 1, 780,AT_3006,	c_dkgray,	STEEL,
	  1, 12, 35, 50, 90,  8, 35,  5, "\
A variant of the powerful .30-06 sniper round, incendiary rounds are designed\n\
to burn hotly upon impact, piercing armor and igniting flammable substances.",
mfb(AMMO_INCENDIARY));

AMMO("308", ".308 Winchester",	 7, 620,AT_308,		c_dkgray,	STEEL,
	 1,  9, 36,  2, 65,  7, 33,  20, "\
The .308 Winchester is a rifle round, the commercial equivalent of the\n\
military 7.62x51mm round. Its high accuracy and phenominal damage have made\n\
it the most poplar hunting round in the world.",
mfb(AMMO_COOKOFF));

AMMO("762_51", "7.62x51mm",	 6, 680,AT_308,		c_dkgray,	STEEL,
	 1,  9, 44,  8, 75,  6, 34,  20, "\
The 7.62x51mm largely replaced the .30-06 round as the standard military\n\
rifle round. It is lighter, but offers similar velocities, resulting in\n\
greater accuracy and reduced recoil.",
mfb(AMMO_COOKOFF));

//  NAME		   RAR PRC TYPE		COLOR		MAT
AMMO("762_51_incendiary", "7.62x51mm incendiary",6, 740,AT_308,	c_dkgray,	STEEL,
//	VOL WGT DMG  AP RNG ACC REC COUNT
	  1,  9, 30, 25, 75,  6, 32,  10, "\
A variant of the powerful 7.62x51mm round, incendiary rounds are designed\n\
to burn hotly upon impact, piercing armor and igniting flammable substances.",
mfb(AMMO_INCENDIARY));

AMMO("laser_pack", "fusion pack",	 2, 800,AT_FUSION,	c_ltgreen,	PLASTIC,
	 1,  2, 12, 15, 30,  4,  0,  20, "\
In the middle of the 21st Century, military powers began to look towards\n\
energy based weapons. The result was the standard fusion pack, capable of\n\
delivering bolts of superheated gas at near light speed with no recoil.",
mfb(AMMO_INCENDIARY));

AMMO("40mm_concussive", "40mm concussive",     10,400,AT_40MM,	c_ltred,	STEEL,
	  1,200,  5,  0, 40,  8, 15,  4, "\
A 40mm grenade with a concussive explosion.",
mfb(AMMO_EXPLOSIVE));

//  NAME		   RAR PRC TYPE		COLOR		MAT
AMMO("40mm_frag", "40mm frag",           8, 450,AT_40MM,	c_ltred,	STEEL,
//	VOL WGT DMG  AP RNG ACC REC COUNT
	  1,220,  5,  0, 40,  8, 15,  4, "\
A 40mm grenade with a small explosion and a high number of damaging fragments.",
mfb(AMMO_FRAG));

AMMO("40mm_incendiary", "40mm incendiary",     6, 500,AT_40MM,	c_ltred,	STEEL,
	  1,200,  5,  0, 40,  8, 15,  4, "\
A 40mm grenade with a small napalm load, designed to create a burst of flame.",
mfb(AMMO_NAPALM));

AMMO("40mm_teargas", "40mm teargas",        5, 450,AT_40MM,	c_ltred,	STEEL,
	  1,210,  5,  0, 40,  8, 15,  4, "\
A 40mm grenade with a teargas load. It will burst in a cloud of highly\n\
incapacitating gas.",
mfb(AMMO_TEARGAS));

AMMO("40mm_smoke", "40mm smoke cover",    4, 350,AT_40MM,	c_ltred,	STEEL,
	  1,210,  5,  0, 40,  8, 15,  6, "\
A 40mm grenade with a smoke load. It will burst in a cloud of harmless gas,\n\
and will also leave a streak of smoke cover in its wake.",
mfb(AMMO_SMOKE)|mfb(AMMO_TRAIL));

//  NAME		   RAR PRC TYPE		COLOR		MAT
AMMO("40mm_flashbang", "40mm flashbang",      8, 400,AT_40MM,	c_ltred,	STEEL,
//	VOL WGT DMG  AP RNG ACC REC COUNT
	  1,210,  5,  0, 40,  8, 15,  6, "\
A 40mm grenade with a flashbang load. It will detonate with a blast of light\n\
and sound, designed to blind, deafen, and disorient anyone nearby.",
mfb(AMMO_FLASHBANG));

AMMO("66mm_HEAT", "66mm HEAT",0, 0, AT_66MM,        c_red,  STEEL,
//	VOL WGT DMG  AP  RNG ACC REC COUNT
     1,  1,  5,  20,  80,  8, 15, 1, "\
A 60mm High Explosive Anti Tank round. They can blow through up to two feet of concrete.",
mfb(AMMO_EXPLOSIVE_BIG)|mfb(AMMO_TRAIL));

AMMO("12mm", "H&K 12mm",	 2, 500,AT_12MM,		c_red,	STEEL,
	 1,  10, 25, 12, 70,  9, 7,  20, "\
The Heckler & Koch 12mm projectiles are used in H&K railguns. It's made of a\n\
ferromagnetic metal, probably cobalt.",
mfb(AMMO_COOKOFF));

AMMO("plasma", "hydrogen",	 8, 800,AT_PLASMA,	c_green,	STEEL,
	 10,  25, 35, 14,12,  4,  0,  25, "\
A canister of hydrogen. With proper equipment, it could be heated to plasma.",
mfb(AMMO_INCENDIARY));

// The following ammo type is charger rounds and subject to change wildly
//  NAME		   RAR PRC TYPE		COLOR		MAT
AMMO("charge_shot", "charge",	     0,  0,AT_NULL,	c_red,		MNULL,
//	VOL WGT DMG  AP RNG ACC REC COUNT
	  0,  0,  5,  0, 30,  8,  0, 1, "\
A weak plasma charge.",
0);

AMMO("shot_hull", "shotgun hull",		 10, 80,AT_NULL,	c_red,		PLASTIC,
	 0, 0, 0,  0,  0, 0,  0, 200, "\
An empty hull from a shotgun round.",
0);

AMMO("9mm_casing", "9mm casing",		 10, 30,AT_NULL,		c_ltblue,	STEEL,
//	VOL WGT DMG  AP RNG ACC REC COUNT
	 0,  0,  0,  0, 0,  0,  0,  100, "\
An empty casing from a 9mm round.",
0);

AMMO("22_casing", ".22 casing",	 10, 40,AT_NULL,		c_ltblue,	STEEL,
	 0, 0, 0,  0, 0, 0, 0, 200, "\
An empty casing from a .22 round.",
0);

AMMO("38_casing", ".38 casing",	 10, 40,AT_NULL,		c_ltblue,	STEEL,
	 0, 0, 0,  0, 0, 0, 0, 200, "\
An empty casing from a .38 round.",
0);

AMMO("40_casing", ".40 casing",		 10, 45,AT_NULL,		c_blue,		STEEL,
//	VOL WGT DMG  AP RNG ACC REC COUNT
	 0, 0, 0,  0, 0, 0, 0, 200, "\
An empty casing from a .40 round.",
0);

AMMO("44_casing", ".44 casing",	 10, 58,AT_NULL,		c_blue,		STEEL,
	 0, 0, 0,  0, 0, 0, 0, 200, "\
An empty casing from a .44 round.",
0);

AMMO("45_casing", ".45 casing",		 10, 47,AT_NULL,		c_blue,		STEEL,
	 0, 0, 0,  0, 0, 0, 0, 200, "\
An empty casing from a .45 round.",
0);

AMMO("57mm_casing", "5.7x28mm casing",	 10, 50,AT_NULL,		c_dkgray,	STEEL,
	 0, 0, 0, 0, 0,  0, 0, 200, "\
An empty casing from a 5.7x28mm round.",
0);

AMMO("46mm_casing", "4.6x30mm casing",	 10, 52,AT_NULL,		c_dkgray,	STEEL,
	 0, 0, 0, 0, 0,  0, 0, 200, "\
An empty casing from a 4.6x30mm round.",
0);

AMMO("762_casing", "7.62x39mm casing",	 10, 50,AT_NULL,		c_dkgray,	STEEL,
//	VOL WGT DMG  AP RNG ACC REC COUNT
	 0, 0, 0, 0, 0, 0, 0, 200, "\
An empty casing from a 7.62x39mm round.",
0);

AMMO("223_casing", ".223 casing",	 10, 72,AT_NULL,		c_dkgray,	STEEL,
	 0,  0, 0,  0, 0, 0, 0, 200, "\
An empty casing from a .223 round.",
0);

AMMO("3006_casing", ".30-06 casing",	 10, 90,AT_NULL,	c_dkgray,	STEEL,
	 0,  0, 0, 0, 0, 0, 0, 200, "\
An empty casing from a .30-06 round.",
0);

AMMO("308_casing", ".308 casing",	 10, 92,AT_NULL,		c_dkgray,	STEEL,
	 0,  0, 0,  0,  0, 0, 0, 200, "\
An empty casing from a .308 round.",
0);

AMMO("40mm_casing", "40mm canister",	 10, 92,AT_NULL,		c_dkgray,	STEEL,
	 0,  0, 0,  0,  0, 0, 0, 20, "\
A large canister from a spent 40mm grenade.",
0);

AMMO("gunpowder", "gunpowder",	 10, 30,AT_NULL,		c_dkgray,	POWDER,
	 0,  0, 0,  0,  0, 0, 0, 200, "\
Firearm quality gunpowder.",
mfb(AMMO_COOKOFF));

AMMO("shotgun_primer", "shotgun primer",	 10, 30,AT_NULL,		c_dkgray,	STEEL,
	 0,  0, 0, 0,  0, 0, 0, 200, "\
Primer from a shotgun round.",
mfb(AMMO_COOKOFF));

AMMO("smpistol_primer", "small pistol primer",	 15, 40,AT_NULL,		c_dkgray,	STEEL,
	 0,  0, 0, 0,  0, 0, 0, 200, "\
Primer from a small caliber  round.",
mfb(AMMO_COOKOFF));

AMMO("lgpistol_primer", "large pistol primer",	 15, 60,AT_NULL,		c_dkgray,	STEEL,
	 0,  0, 0,  0,  0, 0, 0, 200, "\
Primer from a large caliber pistol round.",
mfb(AMMO_COOKOFF));

AMMO("smrifle_primer", "small rifle primer",	 10, 60,AT_NULL,		c_dkgray,	STEEL,
	 0,  0,  0, 0,  0, 0, 0, 200, "\
Primer from a small caliber rifle round.",
mfb(AMMO_COOKOFF));

AMMO("lgrifle_primer", "large rifle primer",	 10, 80,AT_NULL,		c_dkgray,	STEEL,
	 0,  0,  0, 0,  0, 0, 0, 200, "\
Primer from a large caliber rifle round.",
mfb(AMMO_COOKOFF));

AMMO("lead", "lead",	 10, 50,AT_NULL,		c_dkgray,	STEEL,
	 0,  0,  0, 0,  0, 0, 0, 200, "\
Assorted bullet materials, useful in constructing a variety of ammunition.",
0);

AMMO("incendiary", "incendiary",	 0, 100,AT_NULL,		c_dkgray,	STEEL,
	 0,  0,  0, 0,  0, 0, 0, 200, "\
Material from an incendiary round, useful in constructing incendiary\n\
ammunition.",
mfb(AMMO_COOKOFF));


// FUEL
// Fuel is just a special type of ammo; liquid
#define FUEL(id, name,rarity,price,ammo_type,color,dmg,AP,range,accuracy,recoil,\
             count,des,effects) \
itypes[id]=new it_ammo(id,rarity,price,name,des,'~',\
color,MNULL,LIQUID,1,1,0,0,0,effects,ammo_type,dmg,AP,accuracy,recoil,range,count)
FUEL("gasoline","gasoline",	0,  50,   AT_GAS,	c_ltred,
//	DMG  AP RNG ACC REC COUNT
	 5,  5,  4,  0,  0,  200, "\
Gasoline is a highly flammable liquid. When under pressure, it has the\n\
potential for violent explosion.",
mfb(AMMO_FLAME)|mfb(AMMO_STREAM));

// GUNS
// ammo_type matches one of the ammo_types above.
// dmg is ADDED to the damage of the corresponding ammo.  +/-, should be small.
// aim affects chances of hitting; low for handguns, hi for rifles, etc, small.
// Durability is rated 1-10; 10 near perfect, 1 it breaks every few shots
// Burst is the # of rounds fired, 0 if no burst ability.
// clip is how many shots we get before reloading.

#define GUN(id,name,rarity,price,color,mat1,mat2,skill,ammo,volume,wgt,melee_dam,\
to_hit,dmg,accuracy,recoil,durability,burst,clip,reload_time,des,flags) \
itypes[id]=new it_gun(id,rarity,price,name,des,'(',\
color,mat1,mat2,volume,wgt,melee_dam,0,to_hit,flags,skill,ammo,dmg,accuracy,\
recoil,durability,burst,clip,reload_time)

// GUN MODS
// Accuracy is inverted from guns; high values are a bonus, low values a penalty
// The clip modification is a percentage of the original clip size.
// The final variable is a bitfield of acceptible ammo types.  Using 0 means
//   that any ammo type is acceptable (so long as the mod works on the class of
//   gun)
#define GUNMOD(id, name, rare, value, color, mat1, mat2, volume, weight, meleedam,\
               meleecut, meleehit, acc, damage, loudness, clip, recoil, burst,\
               newtype, pistol, shotgun, smg, rifle, a_a_t, des, flags)\
  itypes[id]=new it_gunmod(id, rare, value, name, des, ':',\
                            color, mat1, mat2, volume, weight, meleedam,\
                            meleecut, meleehit, flags, acc, damage, loudness,\
                            clip, recoil, burst, newtype, a_a_t, pistol,\
                            shotgun, smg, rifle)


// BOOKS
// Try to keep colors consistant among types of books.
// TYPE is the skill type required to read, or trained via reading; see skill.h
// LEV is the skill level you can be brought to by this book; if your skill is
//  already at LEV or higher, you may enjoy the book but won't learn anything.
// REQ is the skill level required to read this book, at all. If you lack the
//  required skill level, you'll waste 10 (?) turns then quit.
// FUN is the fun had by reading;
// INT is an intelligence requirement.
// TIME is the time, in minutes (10 turns), taken to gain the fun/skill bonus.
#define BOOK(id, name,rarity,price,color,mat1,mat2,volume,wgt,melee_dam,to_hit,\
type,level,req,fun,intel,time,des) \
itypes[id]=new it_book(id,rarity,price,name,des,'?',\
color,mat1,mat2,volume,wgt,melee_dam,0,to_hit,0,type,level,req,fun,intel,time)
//	NAME			RAR PRC	COLOR		MAT1	MAT2

// CONTAINERS
// These are containers you hold in your hand--ones you wear are _armor_!
// These only have two attributes; contains, which is the volume it holds, and
//  the flags. There are only three flags, con_rigid, con_wtight and con_seals.
// con_rigid is used if the item's total volume is constant.
//  Otherwise, its volume is calculated as VOL + volume of the contents
// con_wtight is used if you can store liquids in this container
// con_seals is used if it seals--this has many implications
//  * Won't spill
//  * Can be used as an icebox
//  * Others??
#define CONT(id, name,rarity,price,color,mat1,mat2,volume,wgt,melee_dam,to_hit,\
contains,flags,des) \
itypes[id]=new it_container(id,rarity,price,name,des,\
')',color,mat1,mat2,volume,wgt,melee_dam,0,to_hit,0,contains,flags)
// NAME		RAR PRC	COLOR		MAT1	MAT2

/* TOOLS
 * MAX is the maximum number of charges help.
 * DEF is the default number of charges--items will be generated with this
 *  many charges.
 * USE is how many charges are used up when 'a'pplying the object.
 * SEC is how many turns will pass before a charge is drained if the item is
 *  active; generally only used in the "<whatever> (on)" forms
 * FUEL is the type of charge the tool uses; set to AT_NULL if the item is
 *  unable to be recharged.
 * REVERT is the item type that the tool will revert to once its charges are
 *  drained
 * FUNCTION is a function called when the tool is 'a'pplied, or called once per
 *  turn if the tool is active.  The same function can be used for both.  See
 *  iuse.h and iuse.cpp for functions.
 */
#define TOOL(id, name,rarity,price,sym,color,mat1,mat2,volume,wgt,melee_dam,\
melee_cut,to_hit,max_charge,def_charge,charge_per_use,charge_per_sec,fuel,\
revert,func,flags,des) \
itypes[id]=new it_tool(id,rarity,price,name,des,sym,\
color,mat1,mat2,SOLID,volume,wgt,melee_dam,melee_cut,to_hit,flags,max_charge,\
def_charge,charge_per_use,charge_per_sec,fuel,revert,func)

//  NAME		RAR PRC COLOR		MAT1	MAT2
GUN("nailgun", "nail gun",		12, 100,c_ltblue,	IRON,	MNULL,
//	SKILL		AMMO	VOL WGT MDG HIT DMG ACC REC DUR BST CLIP RELOAD
    "pistol",	AT_NAIL, 4, 22, 12,  1,  0, 20,  0,  8,  5, 100, 450, "\
A tool used to drive nails into wood or other material. It could also be\n\
used as a ad-hoc weapon, or to practice your handgun skill up to level 1.",
mfb(IF_MODE_BURST));

GUN("bbgun", "BB gun",		10, 100,c_ltblue,	IRON,	WOOD,
	"rifle",	AT_BB,	 8, 16,  9,  2,  0,  6, -5,  7,  0, 20, 500, "\
Popular among children. It's fairly accurate, but BBs deal nearly no damage.\n\
It could be used to practice your rifle skill up to level 1.",
0);

GUN("crossbow", "crossbow",		 2,1000,c_green,	IRON,	WOOD,
	"archery",	AT_BOLT, 6,  9, 11,  1,  0, 18,  0,  6,  0,  1, 800, "\
A slow-loading hand weapon that launches bolts. Stronger people can reload\n\
it much faster. Bolts fired from this weapon have a good chance of remaining\n\
intact for re-use.",
mfb(IF_STR_RELOAD));

//  NAME		RAR PRC COLOR		MAT1	MAT2
GUN("compbow", "compound bow",      2,1400,c_yellow,       STEEL,  PLASTIC,
//	SKILL		AMMO	VOL WGT MDG HIT DMG ACC REC DUR BST CLIP RELOAD
        "archery",     AT_ARROW,12, 8,  8,  1,  0, 20,  0,  6,  0,  1, 100, "\
A bow with wheels that fires high velocity arrows. Weaker people can use\n\
compound bows more easily. Arrows fired from this weapon have a good chance\n\
of remaining intact for re-use. It requires 8 strength to fire",
mfb(IF_STR8_DRAW)|mfb(IF_RELOAD_AND_SHOOT));

GUN("longbow", "longbow",           5, 800,c_yellow,       WOOD,   MNULL,
        "archery",     AT_ARROW,8, 4, 10,  0,  0, 12,  0,  6,  0,  1,  80, "\
A six-foot wooden bow that fires feathered arrows. This takes a fair amount\n\
of strength to draw. Arrows fired from this weapon have a good chance of\n\
remaining intact for re-use. It requires 10 strength to fire",
mfb(IF_STR10_DRAW)|mfb(IF_RELOAD_AND_SHOOT));

GUN("rifle_22", "pipe rifle: .22",	0,  800,c_ltblue,	IRON,	WOOD,
"rifle",	AT_22,	 9, 13, 10,  2, -2, 15,  2,  6,  0,  1, 250, "\
A home-made rifle. It is simply a pipe attached to a stock, with a hammer to\n\
strike the single round it holds.",
0);

//  NAME		RAR PRC COLOR		MAT1	MAT2
GUN("rifle_9mm", "pipe rifle: 9mm",	0,  900,c_ltblue,	IRON,	WOOD,
//	SKILL		AMMO	VOL WGT MDG HIT DMG ACC REC DUR BST CLIP RELOAD
	"rifle",	AT_9MM,	10, 16, 10,  2, -2, 15,  2,  6,  0,  1, 250, "\
A home-made rifle. It is simply a pipe attached to a stock, with a hammer to\n\
strike the single round it holds.",
0);

GUN("smg_9mm", "pipe SMG: 9mm",	0, 1050,c_ltblue,	IRON,	WOOD,
	"smg",		AT_9MM,  5,  8,  6, -1,  0, 30,  6,  5,  4, 10, 400, "\
A home-made machine pistol. It features a rudimentary blowback system, which\n\
allows for small bursts.",
mfb(IF_MODE_BURST));

GUN("smg_45", "pipe SMG: .45",	0, 1150,c_ltblue,	IRON,	WOOD,
	"smg",		AT_45,	 6,  9,  7, -1,  0, 30,  6,  5,  3,  8, 400, "\
A home-made machine pistol. It features a rudimentary blowback system, which\n\
allows for small bursts.",
mfb(IF_MODE_BURST));

GUN("sig_mosquito", "SIG Mosquito",	 5,1200,c_dkgray,	STEEL,	PLASTIC,
	"pistol",	AT_22,	 1,  6,  9,  1,  1, 28,  4,  8,  0, 10, 350, "\
A popular, very small .22 pistol. \"Ergonomically designed to give the best\n\
shooting experience.\" --SIG Sauer official website",
0);

//  NAME		RAR PRC COLOR	MAT1	MAT2
GUN("sw_22", "S&W 22A",		 5,1250,c_dkgray,	STEEL,	PLASTIC,
//	SKILL		AMMO	VOL WGT MDG HIT DMG ACC REC DUR BST CLIP
	"pistol",	AT_22,	 1, 10,  9,  1,  1, 25,  5,  7,  0, 10, 300, "\
A popular .22 pistol. \"Ideal for competitive target shooting or recreational\n\
shooting.\" --Smith & Wesson official website",
0);

GUN("glock_19", "Glock 19",		 7,1400,c_dkgray,	STEEL,	PLASTIC,
	"pistol",	AT_9MM,	 2,  5,  8,  1,  0, 24,  6,  6,  0, 15, 300, "\
Possibly the most popular pistol in existance. The Glock 19 is often derided\n\
for its plastic contruction, but it is easy to shoot.",
0);

GUN("usp_9mm", "USP 9mm",		 6,1450,c_dkgray,	STEEL,	PLASTIC,
	"pistol",	AT_9MM,	 2,  6,  8,  1, -1, 25,  5,  9,  0, 15, 350, "\
A popular 9mm pistol, widely used among law enforcement. Extensively tested\n\
for durability, it has been found to stay accurate even after subjected to\n\
extreme abuse.",
0);

//  NAME		RAR PRC COLOR	MAT1	MAT2
GUN("sw_619", "S&W 619",		 4,1450,c_dkgray,	STEEL,	PLASTIC,
//	SKILL		AMMO	VOL WGT MDG HIT DMG ACC REC DUR BST CLIP
	"pistol",	AT_38,	 2,  9,  9,  1,  2, 23,  4,  8,  0,  7, 75, "\
A seven-round .38 revolver sold by Smith & Wesson. It features a fixed rear\n\
sight and a reinforced frame.",
mfb(IF_RELOAD_ONE));

GUN("taurus_38", "Taurus Pro .38",	 4,1500,c_dkgray,	STEEL,	PLASTIC,
	"pistol",	AT_38,	 2,  6,  8,  1,  1, 22,  6,  7,  0, 10, 350, "\
A popular .38 pistol. Designed with numerous safety features and built from\n\
high-quality, durable materials.",
0);

GUN("sig_40", "SIG Pro .40",	 4,1500,c_dkgray,	STEEL,	PLASTIC,
	"pistol",	AT_40,	 2,  6,  8,  1,  1, 22,  8,  7,  0, 12, 350, "\
Originally marketed as a lightweight and compact alternative to older SIG\n\
handguns, the Pro .40 is popular among European police forces.",
0);

GUN("sw_610", "S&W 610",		 2,1460,c_dkgray,	STEEL,	WOOD,
	"pistol",	AT_40,	 2, 10, 10,  1,  2, 23,  6,  8,  0,  6, 60, "\
The Smith and Wesson 610 is a classic six-shooter revolver chambered for 10mm\n\
rounds, or for S&W's own .40 round.",
mfb(IF_RELOAD_ONE));

//  NAME		RAR PRC COLOR	MAT1	MAT2
GUN("ruger_redhawk", "Ruger Redhawk",	 3,1560,c_dkgray,	STEEL,	WOOD,
//	SKILL		AMMO	VOL WGT MDG HIT DMG ACC REC DUR BST CLIP
	"pistol",	AT_44,	 2, 12, 10,  1,  2, 21,  6,  8,  0,  6, 80, "\
One of the most powerful handguns in the world when it was released in 1979,\n\
the Redhawk offers very sturdy contruction, with an appearance that is\n\
reminiscent of \"Wild West\" revolvers.",
mfb(IF_RELOAD_ONE));

GUN("deagle_44", "Desert Eagle .44",	 2,1750,c_dkgray,	STEEL,	PLASTIC,
	"pistol",	AT_44,	 4, 17, 14,  1,  4, 35,  3,  7,  0, 10, 400, "\
One of the most recognizable handguns due to its popularity in movies, the\n\
\"Deagle\" is better known for its menacing appearance than its performace.\n\
It's highly innaccurate, but its heavy weight reduces recoil.",
0);

GUN("usp_45", "USP .45",		 6,1600,c_dkgray,	STEEL,	PLASTIC,
	"pistol",	AT_45,	 2,  7,  9,  1,  1, 25,  8,  9,  0, 12, 350, "\
A popular .45 pistol, widely used among law enforcement. Extensively tested\n\
for durability, it has been found to stay accurate even after subjected to\n\
extreme abuse.",
0);

GUN("m1911", "M1911",		 5,1680,c_ltgray,	STEEL,	PLASTIC,
	"pistol",	AT_45,	 3, 10, 12,  1,  6, 25,  9,  7,  0,  7, 300, "\
The M1911 was the standard-issue sidearm from the US Military for most of the\n\
20th Century. It remains one of the most popular .45 pistols today.",
0);

//  NAME		RAR PRC COLOR	MAT1	MAT2
GUN("fn57", "FN Five-Seven",	 2,1550,c_ltgray,	STEEL,	PLASTIC,
//	SKILL		AMMO	VOL WGT MDG HIT DMG ACC REC DUR BST CLIP
	"pistol",	AT_57,	 2,  5,  6,  0,  2, 13,  6,  8,  0, 20, 300, "\
Designed to work with FN's proprietary 5.7x28mm round, the Five-Seven is a\n\
lightweight pistol with a very high capacity, best used against armored\n\
opponents.",
0);

GUN("hk_ucp", "H&K UCP",		 2,1500,c_ltgray,	STEEL,	PLASTIC,
	"pistol",	AT_46,	 2,  5,  6,  0,  2, 12,  6,  8,  0, 20, 300, "\
Designed to work with H&K's proprietary 4.6x30mm round, the UCP is a small\n\
pistol with a very high capacity, best used against armored opponents.",
0);

GUN("tokarev", "Tokarev TT-30",		 7,1400,c_dkgray,	STEEL,	PLASTIC,
//	SKILL		AMMO	    VOL WGT MDG HIT DMG ACC REC DUR BST CLIP
	"pistol",	AT_762x25,	 2,  12,  10,1,  0, 23,  4,  6,  0, 8, 300, "\
The Norinco manufactured Tokarev TT-30 is the standard sidearm of the\n\
Chinese military, it does not see extensive use outside of China.",
0);

GUN("shotgun_sawn", "sawn-off shotgun",	 1, 700,c_red,	IRON,	WOOD,
//	SKILL		AMMO	VOL WGT MDG HIT DMG ACC REC DUR BST CLIP
	"shotgun",	AT_SHOT, 6, 10, 14, 2,  4,  40, 15, 4,   0,   2, 100, "\
The barrels of shotguns are often sawed in half to make it more maneuverable\n\
and concealable. This has the added effect of reducing accuracy greatly.",
mfb(IF_RELOAD_ONE));

GUN("saiga_sawn", "sawn-off Saiga 12",	 1, 700,c_red,	IRON,	WOOD,
//	SKILL		AMMO	VOL WGT MDG HIT DMG ACC REC DUR BST CLIP
	"shotgun",	AT_SHOT, 6, 10, 14,  2,  4, 40, 15,  4,  0,  10, 100, "\
The Saiga-12 shotgun is designed on the same Kalishnikov pattern as the AK47\n\
rifle. It reloads with a magazine, rather than one shell at a time like most\n\
shotguns. This one has had the barrel cut short, vastly reducing accuracy\n\
but making it more portable",
mfb(IF_MODE_BURST));

//  NAME		RAR PRC COLOR	MAT1	MAT2
GUN("shotgun_s", "single barrel shotgun",1,600,c_red,IRON,	WOOD,
//	SKILL		AMMO	VOL WGT MDG HIT DMG ACC REC DUR BST CLIP
	"shotgun",	AT_SHOT,12, 20, 14,  3,  0,  6,  5,  6,  0,  1, 100, "\
An old shotgun, possibly antique. It is little more than a barrel, a wood\n\
stock, and a hammer to strike the cartridge. Its simple design keeps it both\n\
light and accurate.",
0);

GUN("shotgun_d", "double barrel shotgun",2,1050,c_red,IRON,	WOOD,
	"shotgun",	AT_SHOT,12, 26, 15,  3,  0,  7,  4,  7,  2,  2, 100, "\
An old shotgun, possibly antique. It is little more than a pair of barrels,\n\
a wood stock, and a hammer to strike the cartridges.",
mfb(IF_RELOAD_ONE)|mfb(IF_MODE_BURST));

GUN("remington_870", "Remington 870",	 9,2200,c_red,	STEEL,	PLASTIC,
	"shotgun",	AT_SHOT,16, 30, 17,  3,  5, 10,  0,  8,  3,  6, 100, "\
One of the most popular shotguns on the market, the Remington 870 is used by\n\
hunters and law enforcement agencies alike thanks to its high accuracy and\n\
muzzle velocity.",
mfb(IF_RELOAD_ONE)|mfb(IF_MODE_BURST));

GUN("mossberg_500", "Mossberg 500",	 5,2250,c_red,	STEEL,	PLASTIC,
	"shotgun",	AT_SHOT,15, 30, 17,  3,  0, 13, -2,  9,  3,  8, 80, "\
The Mossberg 500 is a popular series of pump-action shotguns, often acquired\n\
for military use. It is noted for its high durability and low recoil.",
mfb(IF_RELOAD_ONE)|mfb(IF_MODE_BURST));

//  NAME		RAR PRC COLOR	MAT1	MAT2
GUN("saiga_12", "Saiga-12",		 3,2300,c_red,	STEEL,	PLASTIC,
//	SKILL		AMMO	VOL WGT MDG HIT DMG ACC REC DUR BST CLIP
	"shotgun",	AT_SHOT,15, 36, 17,  3,  0, 17,  2,  7,  4, 10, 500, "\
The Saiga-12 shotgun is designed on the same Kalishnikov pattern as the AK47\n\
rifle. It reloads with a magazine, rather than one shell at a time like most\n\
shotguns.",
mfb(IF_MODE_BURST));

GUN("american_180", "American-180",	 2,1600,c_cyan, STEEL,	MNULL,
	"smg",		AT_22,  12, 23, 11,  0,  2, 20,  0,  6, 30,165, 500, "\
The American-180 is a submachine gun developed in the 1960's that fires .22\n\
LR, unusual for an SMG. Though the round is low-powered, the high rate of\n\
fire and large magazine makes the 180 a formidable weapon.",
mfb(IF_MODE_BURST));

GUN("uzi", "Uzi 9mm",		 8,2080,c_cyan,	STEEL,	MNULL,
	"smg",		AT_9MM,	 6, 29, 10,  1,  0, 25, -2,  7, 12, 32, 450, "\
The Uzi 9mm has enjoyed immense popularity, selling more units than any other\n\
submachine gun. It is widely used as a personal defense weapon, or as a\n\
primary weapon by elite frontline forces.",
mfb(IF_MODE_BURST));

//  NAME		RAR PRC COLOR	MAT1	MAT2
GUN("tec9", "TEC-9",		10,1750,c_cyan,	STEEL,	MNULL,
//	SKILL		AMMO	VOL WGT MDG HIT DMG ACC REC DUR BST CLIP
	"smg",		AT_9MM,	 5, 12,  9,  1,  3, 24,  0,  6,  8, 32, 400, "\
The TEC-9 is a machine pistol made of cheap polymers and machine stamped\n\
parts. Its rise in popularity among criminals is largely due to its\n\
intimidating looks and low price.",
mfb(IF_MODE_BURST));

GUN("calico", "Calico M960",	 6,2400,c_cyan,	STEEL,	MNULL,
	"smg",		AT_9MM,	 7, 19,  9,  1, -3, 28, -4,  6, 20, 50, 500, "\
The Calico M960 is an automatic carbine with a unique circular magazine that\n\
allows for high capacities and reduced recoil.",
mfb(IF_MODE_BURST));

//  NAME		RAR PRC COLOR	MAT1	MAT2
GUN("hk_mp5", "H&K MP5",		12,2800,c_cyan,	STEEL,	PLASTIC,
//	SKILL		AMMO	VOL WGT MDG HIT DMG ACC REC DUR BST CLIP
	"smg",		AT_9MM,	12, 26, 10,  2,  1, 18, -3,  8,  8, 30, 400, "\
The Heckler & Koch MP5 is one of the most widely-used submachine guns in the\n\
world, and has been adopted by special police forces and militaries alike.\n\
Its high degree of accuracy and low recoil are universally praised.",
mfb(IF_MODE_BURST));

GUN("mac_10", "MAC-10",		14,1800,c_cyan,	STEEL,	MNULL,
	"smg",		AT_45,	 4, 25,  8,  1, -4, 28,  0,  7, 30, 30, 450, "\
The MAC-10 is a popular machine pistol originally designed for military use.\n\
For many years they were the most inexpensive automatic weapon in the US, and\n\
enjoyed great popularity among criminals less concerned with quality firearms."
,
mfb(IF_MODE_BURST));

GUN("hk_ump45", "H&K UMP45",	12,3000,c_cyan,	STEEL,	PLASTIC,
	"smg",		AT_45,	13, 20, 11,  1,  0, 13, -3,  8,  4, 25, 450, "\
Developed as a successor to the MP5 submachine gun, the UMP45 retains the\n\
earlier model's supreme accuracy and low recoil, but in the higher .45 caliber."
,
mfb(IF_MODE_BURST));

//  NAME		RAR PRC COLOR	MAT1	MAT2
GUN("TDI", "TDI Vector",	 4,4200,c_cyan,	STEEL,	PLASTIC,
//	SKILL		AMMO	VOL WGT MDG HIT DMG ACC REC DUR BST CLIP
	"smg",		AT_45,	13, 20,  9,  0, -2, 15,-14,  7,  8, 30, 450, "\
The TDI Vector is a submachine gun with a unique, in-line design that makes\n\
recoil very managable, even in the powerful .45 caliber.",
mfb(IF_MODE_BURST));

GUN("fn_p90", "FN P90",		 7,4000,c_cyan,	STEEL,	PLASTIC,
	"smg",		AT_57,	14, 22, 10,  1,  0, 22, -8,  8, 20, 50, 500, "\
The first in a new genre of guns, termed \"personal defense weapons.\"  FN\n\
designed the P90 to use their proprietary 5.7x28mm ammunition.  It is made\n\
for firing bursts manageably.",
mfb(IF_MODE_BURST));

GUN("hk_mp7", "H&K MP7",		 5,3400,c_cyan,	STEEL,	PLASTIC,
	"smg",		AT_46,	 7, 17,	 7,  1,  0, 21,-10,  8, 20, 20, 450, "\
Designed by Heckler & Koch as a competitor to the FN P90, as well as a\n\
successor to the extremely popular H&K MP5. Using H&K's proprietary 4.6x30mm\n\
ammunition, it is designed for burst fire.",
mfb(IF_MODE_BURST));

//  NAME		RAR PRC COLOR	MAT1	MAT2
GUN("ppsh", "PPSh-41",	12,2800,c_cyan,	STEEL,	WOOD,
//	SKILL		AMMO	VOL WGT MDG HIT DMG ACC REC DUR BST CLIP
	"smg",		AT_762x25,12, 26, 10,  2,  1, 16, -1,  8,  8, 35, 400, "\
The Soviet made PPSh-41, chambered in 7.62 Tokarev provides a relatively\n\
large ammunition capacity, coupled with low recoil and decent accuracy.",
mfb(IF_MODE_BURST));
//  NAME		RAR PRC COLOR	MAT1	MAT2
GUN("marlin_9a", "Marlin 39A",	14,1600,c_brown,IRON,	WOOD,
//	SKILL		AMMO	VOL WGT MDG HIT DMG ACC REC DUR BST CLIP RELOAD
	"rifle",	AT_22,	 11, 26, 12,  3,  3, 10, -5,  8,  0, 19,  90, "\
The oldest and longest-produced shoulder firearm in the world. Though it\n\
fires the weak .22 round, it is highly accurate and damaging, and has\n\
essentially no recoil.",
mfb(IF_RELOAD_ONE));

GUN("ruger_1022", "Ruger 10/22",	12,1650,c_brown,IRON,	WOOD,
	"rifle",	AT_22,	11, 23, 12,  3,  0,  8, -5,  8,  0, 10, 500, "\
A popular and highly accurate .22 rifle. At the time of its introduction in\n\
1964, it was one of the first modern .22 rifles designed for quality, and not\n\
as a gun for children.",
0);

GUN("browning_blr", "Browning BLR",	 8,3500,c_brown,IRON,	WOOD,
	"rifle",	AT_3006,12, 28, 12,  3, -3,  6, -4,  7,  0,  4, 100, "\
A very popular rifle for hunting and sniping. Its low ammo capacity is\n\
offset by the very powerful .30-06 round it fires.",
mfb(IF_RELOAD_ONE));

//  NAME		RAR PRC COLOR	MAT1	MAT2
GUN("remington_700", "Remington 700",	14,3200,c_brown,IRON,	WOOD,
//	SKILL		AMMO	VOL WGT MDG HIT DMG ACC REC DUR BST CLIP
	"rifle",	AT_3006,12, 34, 13,  3,  7,  9, -3,  8,  0,  4, 75, "\
A very popular and durable hunting or sniping rifle. Popular among SWAT\n\
and US Marine snipers. Highly damaging, but perhaps not as accurate as the\n\
competing Browning BLR.",
mfb(IF_RELOAD_ONE));

GUN("sks", "SKS",		12,3000,c_brown,IRON,	WOOD,
	"rifle",	AT_762,	12, 34, 13,  3,  0,  5, -4,  8,  0, 10, 450, "\
Developed by the Soviets in 1945, this rifle was quickly replaced by the\n\
full-auto AK47. However, due to its superb accuracy and low recoil, this gun\n\
maintains immense popularity.",
0);

GUN("ruger_mini", "Ruger Mini-14",	12,3200,c_brown,IRON,	WOOD,
	"rifle",	AT_223,	12, 26, 12,  3,  4,  5, -4,  8,  0, 10, 500, "\
A small, lightweight semi-auto carbine designed for military use. Its superb\n\
accuracy and low recoil makes it more suitable than full-auto rifles for some\n\
situations.",
0);

GUN("savage_111f", "Savage 111F",	10,3280,c_brown,STEEL,	PLASTIC,
	"rifle",	AT_308, 12, 26, 13,  3,  6,  4,-11,  9,  0,  3, 100, "\
A very accurate rifle chambered for the powerful .308 round. Its very low\n\
ammo capacity is offset by its accuracy and near-complete lack of recoil.",
mfb(IF_RELOAD_ONE));

//  NAME		RAR PRC COLOR	MAT1	MAT2
GUN("hk_g3", "H&K G3",		15,5050,c_blue,	IRON,	WOOD,
//	SKILL		AMMO	VOL WGT MDG HIT DMG ACC REC DUR BST CLIP
	"rifle",	AT_308,	16, 40, 13,  2,  8, 10,  4,  8, 10, 20, 550, "\
An early battle rifle developed after the end of WWII. The G3 is designed to\n\
unload large amounts of deadly ammunition, but it is less suitable over long\n\
ranges.",
mfb(IF_MODE_BURST));

GUN("hk_g36", "H&K G36",		17,5100,c_blue,	IRON,	PLASTIC,
	"rifle",	AT_223, 15, 32, 13,  2,  6,  8,  5,  8, 15, 30, 500, "\
Designed as a replacement for the early H&K G3 battle rifle, the G36 is more\n\
accurate, and uses the much-lighter .223 round, allowing for a higher ammo\n\
capacity.",
mfb(IF_MODE_BURST));

//  NAME		RAR PRC COLOR	MAT1	MAT2
GUN("ak47", "AK-47",		16,4000,c_blue,	IRON,	WOOD,
//	SKILL		AMMO	VOL WGT MDG HIT DMG ACC REC DUR BST CLIP
	"rifle",	AT_762,	16, 38, 14,  2,  0, 11,  4,  9,  8, 30, 475, "\
One of the most recognizable assault rifles ever made, the AK-47 is renowned\n\
for its durability even under the worst conditions.",
mfb(IF_MODE_BURST));

GUN("fn_fal", "FN FAL",		16,4500,c_blue,	IRON,	WOOD,
	"rifle",	AT_308,	19, 36, 14,  2,  7, 13, -2,  8, 10, 20, 550, "\
A Belgian-designed battle rifle, the FN FAL is not very accurate for a rifle,\n\
but its high fire rate and powerful .308 ammunition have made it one of the\n\
most widely-used battle rifles in the world.",
mfb(IF_MODE_BURST));

//  NAME		RAR PRC COLOR	MAT1	MAT2
GUN("acr", "Bushmaster ACR",	 4,4200,c_blue,	STEEL,	PLASTIC,
//	SKILL		AMMO	VOL WGT MDG HIT DMG ACC REC DUR BST CLIP
	"rifle",	AT_223,	15, 27,	18,  2,  2, 10, -2,  8,  3, 30, 475, "\
This carbine was developed for military use in the early 21st century. It is\n\
damaging and accurate, though its rate of fire is a bit slower than competing\n\
.223 carbines.",
mfb(IF_MODE_BURST));

GUN("ar15", "AR-15",		 9,4000,c_blue,	STEEL,	PLASTIC,
	"rifle",	AT_223,	19, 28, 12,  2,  0,  6,  0,  7, 10, 30, 500, "\
A widely used assault rifle and the father of popular rifles such as the M16.\n\
It is light and accurate, but not very durable.",
mfb(IF_MODE_BURST));

GUN("m4a1", "M4A1",		 7,4400,c_blue,	STEEL,	PLASTIC,
	"rifle",	AT_223, 14, 24, 13,  2,  4,  7,  2,  6, 10, 30, 475, "\
A popular carbine, long used by the US military. Though accurate, small, and\n\
lightweight, it is infamous for its fragility, particularly in less-than-\n\
ideal terrain.",
mfb(IF_MODE_BURST));

//  NAME		RAR PRC COLOR	MAT1	MAT2
GUN("scar_l", "FN SCAR-L",	 6,4800,c_blue,	STEEL,	PLASTIC,
//	SKILL		AMMO	VOL WGT MDG HIT DMG ACC REC DUR BST CLIP
	"rifle",	AT_223,	15, 29, 18,  2,  1,  6, -4,  8, 10, 30, 500, "\
A modular assault rifle designed for use by US Special Ops units. The 'L' in\n\
its name stands for light, as it uses the lightweight .223 round. It is very\n\
accurate and low on recoil.",
mfb(IF_MODE_BURST));

GUN("scar_h", "FN SCAR-H",	 5,4950,c_blue,	STEEL,	PLASTIC,
	"rifle",	AT_308,	16, 32, 20,  2,  1,  8, -4,  8,  8, 20, 550, "\
A modular assault rifle designed for use by US Special Ops units. The 'H' in\n\
its name stands for heavy, as it uses the powerful .308 round. It is fairly\n\
accurate and low on recoil.",
mfb(IF_MODE_BURST));

GUN("steyr_aug", "Steyr AUG",	 6,4900,c_blue, STEEL,	PLASTIC,
	"rifle",	AT_223, 14, 32, 17,  1, -3,  7, -8,  8,  6, 30, 550, "\
The Steyr AUG is an Austrian assault rifle that uses a bullpup design. It is\n\
used in the armed forces and police forces of many nations, and enjoys\n\
low recoil and high accuracy.",
mfb(IF_MODE_BURST));

GUN("m249", "M249",		 1,7500,c_ltred,STEEL,	PLASTIC,
//  SKILL       AMMO    VOL WGT MDG HIT DMG ACC REC DUR BST CLIP RELOAD
	"rifle",	AT_223,	32, 68, 27, -4, -6, 20,  6,  7, 30,200, 750, "\
The M249 is a mountable machine gun used by the US military and SWAT teams.\n\
Quite innaccurate and difficult to control, the M249 is designed to fire many\n\
rounds very quickly.",
mfb(IF_MODE_BURST));

//  NAME		RAR PRC COLOR	 MAT1	MAT2
GUN("v29", "V29 laser pistol",	 1,7200,c_magenta,STEEL,PLASTIC,
//	SKILL		AMMO	VOL WGT MDG HIT DMG ACC REC DUR BST CLIP
	"pistol",	AT_FUSION,4, 6,  5,  1, -2, 20,  0,  8,  0, 20, 200, "\
The V29 laser pistol was designed in the mid-21st century, and was one of the\n\
first firearms to use fusion as its ammunition. It is larger than most\n\
traditional handguns, but displays no recoil whatsoever.",
0);

GUN("ftk93", "FTK-93 fusion gun", 1,9800,c_magenta,STEEL, PLASTIC,
	"rifle",	AT_FUSION,18,20, 10, 1, 40, 10,  0,  9,  0,  2, 600, "\
A very powerful fusion rifle developed shortly before the influx of monsters.\n\
It can only hold two rounds at a time, but a special superheating unit causes\n\
its bolts to be extremely deadly.",
0);

GUN("nx17", "NX-17 charge rifle",1,12000,c_magenta,STEEL, PLASTIC,
	"rifle",	AT_NULL, 13,16,  8, -1,  0,   6,  0,  8,  0, 10,   0, "\
A multi-purpose rifle, designed for use in conjunction with a unified power\n\
supply, or UPS. It does not reload normally; instead, press fire once to\n\
start charging it from your UPS, then again to unload the charge.",
mfb(IF_CHARGE)|mfb(IF_NO_UNLOAD));

//  NAME		RAR PRC COLOR	 MAT1	MAT2
GUN("flamethrower_simple", "simple flamethr.",1,1600,c_pink,	STEEL,	PLASTIC,
//	SKILL		AMMO	VOL WGT MDG HIT DMG ACC REC DUR BST CLIP RELOAD
	"shotgun",	AT_GAS,  16,  8,  8, -1, -5,  6,  0,  6,  0,800, 800, "\
A simple, home-made flamethrower. While its capacity is not superb, it is\n\
more than capable of igniting terrain and monsters alike.",
mfb(IF_FIRE_100));

GUN("flamethrower", "flamethrower",	 1,3800,c_pink,	STEEL,	MNULL,
	"shotgun",	AT_GAS,  20, 14, 10, -2,  0,  4,  0,  8,  4,1600, 900, "\
A large flamethrower with substantial gas reserves. Very menacing and\n\
deadly.",
mfb(IF_FIRE_100));

GUN("launcher_simple", "tube 40mm launcher",0, 400,c_ltred,STEEL,	WOOD,
	"launcher",	AT_40MM,12, 20, 13, -1,  0, 16,  0,  6, 0,  1, 350, "\
A simple, home-made grenade launcher. Basically a tube with a pin firing\n\
mechanism to activate the grenade.",
0);

//  NAME		RAR PRC COLOR	 MAT1	MAT2
GUN("m79", "M79 launcher",	 5,4000,c_ltred,STEEL,	WOOD,
//	SKILL		AMMO	VOL WGT MDG HIT DMG ACC REC DUR BST CLIP RELOAD
	"launcher",	AT_40MM,14, 24, 16, -1,  3,  4, -5,  8, 0,  1, 250, "\
A widely-used grenade launcher that first saw use by American forces in the\n\
Vietnam war. Though mostly replaced by more modern launchers, the M79 still\n\
sees use with many units worldwide.",
0);

GUN("m320", "M320 launcher",	10,8500,c_ltred,STEEL,	MNULL,
	"launcher",	AT_40MM,  5, 13,  6,  0,  0, 12,  5,  9,  0,  1, 150, "\
Developed by Heckler & Koch, the M320 grenade launcher has the functionality\n\
of larger launchers in a very small package. However, its smaller size\n\
contributes to a lack of accuracy.",
0);

GUN("mgl", "Milkor MGL",	 6,10400,c_ltred,STEEL,	MNULL,
	"launcher",	AT_40MM, 24, 45, 13, -1,  0,  5, -2,  8,  2,  6, 300, "\
The Milkor Multi-Grenade Launcher is designed to compensate for the drawback\n\
of single-shot grenade launchers by allowing sustained heavy firepower.\n\
However, it is still slow to reload and must be used with careful planning.",
mfb(IF_RELOAD_ONE)|mfb(IF_MODE_BURST));

GUN("LAW", "M72 LAW",	200,8500,c_ltred,STEEL,	MNULL,
//	SKILL		AMMO	VOL WGT MDG HIT DMG ACC REC DUR BST CLIP RELOAD
	"launcher",	AT_66MM, 12, 13,  6,  0,  0, 12,  5,  9,  0,  1, 150, "\
A single use rocket launcher, developed during WW2 as a countermeasure\n\
to the increasing prevalance of tanks. Once fired, it cannot be reloaded\n\
and must be disposed of.",
mfb(IF_NO_UNLOAD)|mfb(IF_BACKBLAST));

//  NAME		    RAR PRC COLOR		MAT1	MAT2
GUN("coilgun", "coilgun",		1, 200,c_ltblue,	IRON,	MNULL,
//	SKILL		AMMO	VOL WGT MDG HIT DMG ACC REC DUR BST CLIP RELOAD
	"pistol",	AT_NAIL, 6, 30, 10, -1,  8, 10,  0,  5,  0, 100, 600, "\
A homemade gun, using electromagnets to accelerate a ferromagnetic\n\
projectile to high velocity. Powered by UPS.",
mfb(IF_USE_UPS));

GUN("hk_g80", "H&K G80 Railgun",		2,9200,c_ltblue,STEEL,	MNULL,
	"rifle",	AT_12MM,12, 36, 12,  1,  5,  15, 0,  8,  0, 20, 550, "\
Developed by Heckler & Koch in 2033, the railgun magnetically propels\n\
a ferromagnetic projectile using an alternating current. This makes it\n\
silent while still deadly. Powered by UPS.",
mfb(IF_USE_UPS));

GUN("plasma_rifle", "Boeing XM-P Plasma Rifle",		1,13000,c_ltblue,STEEL,	MNULL,
	"rifle",	AT_PLASMA,15, 40, 12, 1,  5,  5, 0,  8,  5, 25, 700, "\
Boeing developed the focused plasma weaponry together with DARPA. It heats\n\
hydrogen to create plasma and envelops it with polymers to reduce blooming.\n\
While powerful, it suffers from short range. Powered by UPS.",
mfb(IF_USE_UPS)|mfb(IF_MODE_BURST));

//  NAME		RAR PRC COLOR	MAT1	MAT2
GUN("revolver_shotgun", "Shotgun Revolver",1,600,c_red,IRON,	WOOD,
//	SKILL		AMMO	VOL WGT MDG HIT DMG ACC REC DUR BST CLIP
	"shotgun",	AT_SHOT,12, 24, 14,  3,  0,  6,  5,  6,  0,  6, 100, "\
A shotgun modified to use a revolver cylinder mechanism, it can hold\n\
6 cartridges.",
mfb(IF_RELOAD_ONE));

//	NAME      	 RAR  PRC  COLOR     MAT1   MAT2     VOL WGT DAM CUT HIT
GUNMOD("suppressor", "suppressor",	 15,  480, c_dkgray, STEEL, PLASTIC,  2,  1,  3,  0,  2,
//	ACC DAM NOI CLP REC BST NEWTYPE,	PISTOL	SHOT	SMG	RIFLE
	-1, -4,-25,  0,  0,  0,	AT_NULL,	true,	false,	true,	true,
	0, "\
Using a suppressor is almost an imperative in zombie-infested regions. Gunfire\n\
is very noisy, and will attract predators. Its only drawback is a reduced\n\
muzzle velocity, resulting in less accuracy and damage.",
0);

GUNMOD("grip", "enhanced grip",  12, 280, c_brown,  STEEL, PLASTIC,   1,  1,  0,  0, -1,
	 2,  0,  0,  0, -2,  0, AT_NULL,	false,	true,	true,	true,
	0, "\
A grip placed forward on the barrel allows for greater control and accuracy.\n\
Aside from increased weight, there are no drawbacks.",
0);

GUNMOD("barrel_big", "barrel extension",10,400,  c_ltgray, STEEL, MNULL,    4,  1,  5,  0,  2,
	 6,  1,  0,  0,  5,  0,	AT_NULL,	false,	false,	true,	true,
	0, "\
A longer barrel increases the muzzle velocity of a firearm, contributing to\n\
both accuracy and damage.  However, the longer barrel tends to vibrate after\n\
firing, greatly increasing recoil.",
0);

//	NAME      	 RAR  PRC  COLOR     MAT1   MAT2     VOL WGT DAM CUT HIT
GUNMOD("barrel_small", "shortened barrel", 6, 320, c_ltgray, STEEL, MNULL,    1,  1, -2,  0, -1,
//	ACC DAM NOI CLP REC BST NEWTYPE,	PISTOL	SHOT	SMG	RIFLE
	-5,  0,  2,  0, -6,  0, AT_NULL,	false,	false,	true,	true,
	0, "\
A shortened barrel results in markedly reduced accuracy, and a minor increase\n\
in noise, but also reduces recoil greatly as a result of the improved\n\
managability of the firearm.",
0);

GUNMOD("barrel_rifled", "rifled barrel",    5, 220, c_ltgray, STEEL, MNULL,    2,  1,  3,  0,  1,
	10,-20,  0,  0,  0, -1, AT_NULL,	false,	true,	false,	false,
	0, "\
Rifling a shotgun barrel is mainly done in order to improve its accuracy when\n\
firing slugs. The rifling makes the gun less suitable for shot, however.",
0);

GUNMOD("clip", "extended magazine",	  8,  560, c_ltgray, STEEL, PLASTIC,  1,  1, -2,  0, -1,
	-1,  0,  0, 50,  0,  0, AT_NULL,	true,	true,	true,	true,
	0, "\
Increases the ammunition capacity of your firearm by 50%, but the added bulk\n\
reduces accuracy slightly.",
0);

//	NAME      	 RAR  PRC  COLOR     MAT1   MAT2     VOL WGT DAM CUT HIT
GUNMOD("clip2", "double magazine",	   4, 720, c_ltgray, STEEL, PLASTIC,  2,  2,  0,  0,  0,
//	ACC DAM NOI CLP REC BST NEWTYPE,	PISTOL	SHOT	SMG	RIFLE
	-2,  0,  0,100,  2,  0, AT_NULL,	false,	true,	true,	true,
	0, "\
Completely doubles the ammunition capacity of your firearm, but the added\n\
bulk reduces accuracy and increases recoil.",
0);

GUNMOD("spare_mag", "spare magazine",	   15, 200, c_ltgray, STEEL, PLASTIC,  1,  1,  0,  0,  0,
	0,  0,  0,  0,  0,  0, AT_NULL,	true,	true,	true,	true,
	0, "\
A spare magazine you can keep on hand to make reloads faster, but must itself\n\
 be reloaded before it can be used again.",
0);

GUNMOD("stablizer", "gyroscopic stablizer",4,680,c_blue,  STEEL, PLASTIC,  3,  2,  0,  0, -3,
	 2, -2,  0,-10, -8,  0, AT_NULL,	false,	false,	true,	true,
	0, "\
An advanced unit that straps onto the side of your firearm and reduces\n\
vibration, greatly reducing recoil and increasing accuracy.  However, it also\n\
takes up space in the magazine slot, reducing ammo capacity.",
0);

GUNMOD("blowback", "rapid blowback",   3, 700, c_red,    STEEL, PLASTIC,  0,  1,  0,  0,  0,
	-3,  0,  4,  0,  0,  6, AT_NULL,	false,	false,	true,	true,
	0, "\
An improved blowback mechanism makes your firearm's automatic fire faster, at\n\
the cost of reduced accuracy and increased noise.",
0);

//	NAME      	 RAR  PRC  COLOR     MAT1   MAT2     VOL WGT DAM CUT HIT
GUNMOD("autofire", "auto-fire mechanism",2,650,c_red,    STEEL, PLASTIC,  1,  2,  2,  0, -1,
//	ACC DAM NOI CLP REC BST NEWTYPE,	PISTOL	SHOT	SMG	RIFLE
	-2,  0,  2,  0,  2,  3, AT_NULL,	true,	false,	false,	false,
	(mfb(AT_22)|mfb(AT_9MM)|mfb(AT_38)|mfb(AT_40)|mfb(AT_57)|mfb(AT_46)), "\
A simple mechanism that converts a pistol to a fully-automatic weapon, with\n\
a burst size of three rounds. However, it reduces accuracy, and increases\n\
noise and recoil.",
0);

//	NAME      	 RAR  PRC  COLOR     MAT1   MAT2     VOL WGT DAM CUT HIT
GUNMOD("retool_45", ".45 caliber retool",3,480, c_green,  STEEL, MNULL,    2,  2,  3,  0, -1,
//	ACC DAM NOI CLP REC BST NEWTYPE,	PISTOL	SHOT	SMG	RIFLE
	-2,  0,  0,  0,  2,  0, AT_45,		true,	false,	true,	false,
	(mfb(AT_9MM)|mfb(AT_38)|mfb(AT_40)|mfb(AT_44)), "\
Replacing several key parts of a 9mm, .38, .40 or .44 firearm converts it to\n\
a .45 firearm.  The conversion results in reduced accuracy and increased\n\
recoil.",
0);

GUNMOD("retool_9mm", "9mm caliber retool",3,420, c_green,  STEEL, MNULL,    1,  1,  0,  0, -1,
	-1,  0,  0,  0,  0,  0, AT_9MM,		true,	false,	true,	false,
	(mfb(AT_38)|mfb(AT_40)|mfb(AT_44)|mfb(AT_45)), "\
Replacing several key parts of a .38, .40, .44 or .45 firearm converts it to\n\
a 9mm firearm.  The conversion results in a slight reduction in accuracy.",
0);

GUNMOD("retool_22", ".22 caliber retool",2,320, c_green,  STEEL, MNULL,    1,  1, -2,  0, -1,
	-1,  0,  0,  0,  0,  0, AT_22,		true,	false,	true,	true,
	(mfb(AT_9MM)|mfb(AT_38)|mfb(AT_40)|mfb(AT_57)|mfb(AT_46)|mfb(AT_762)|
	 mfb(AT_223)), "\
Replacing several key parts of a 9mm, .38, .40, 5.7mm, 4.6mm, 7.62mm or .223\n\
firearm converts it to a .22 firearm. The conversion results in a slight\n\
reduction in accuracy.",
0);

//	NAME      	 RAR  PRC  COLOR     MAT1   MAT2     VOL WGT DAM CUT HIT
GUNMOD("retool_57", "5.7mm caliber retool",1,460,c_green, STEEL, MNULL,    1,  1, -3,  0, -1,
//	ACC DAM NOI CLP REC BST NEWTYPE,	PISTOL	SHOT	SMG	RIFLE
	-1,  0,  0,  0,  0,  0, AT_57,		true,	false,	true,	false,
	(mfb(AT_22)|mfb(AT_9MM)|mfb(AT_38)), "\
FN Hestal sells a conversion kit, used to convert .22, 9mm, or .38 firearms\n\
to their proprietary 5.7x28mm, a round designed for accuracy and armor\n\
penetration.",
0);

GUNMOD("retool_46", "4.6mm caliber retool",1,460,c_green, STEEL, MNULL,    1,  1, -3,  0, -1,
	-1,  0,  0,  0,  0,  0, AT_46,		true,	false,	true,	false,
	(mfb(AT_22)|mfb(AT_9MM)|mfb(AT_38)), "\
Heckler and Koch sells a conversion kit, used to convert .22, 9mm, or .38\n\
firearms to their proprietary 4.6x30mm, a round designed for accuracy and\n\
armor penetration.",
0);

//	NAME      	RAR  PRC  COLOR     MAT1   MAT2      VOL WGT DAM CUT HIT
GUNMOD("retool_308", ".308 caliber retool",2,520,c_green, STEEL, MNULL,     2,  1,  4,  0,  1,
//	ACC DAM NOI CLP REC BST NEWTYPE		PISTOL	SHOT	SMG	RIFLE
	-2,  0,  0,-20,  0,  0, AT_308,		false,	true,	false,	true,
	(mfb(AT_SHOT)|mfb(AT_762)|mfb(AT_223)|mfb(AT_3006)), "\
This kit is used to convert a shotgun or 7.62mm, .223 or .30-06 rifle to the\n\
popular and powerful .308 caliber. The conversion results in reduced ammo\n\
capacity and a slight reduction in accuracy.",
0);

GUNMOD("retool_223", ".223 caliber retool",2,500,c_green, STEEL, MNULL,     2,  1,  4,  0,  1,
	-2,  0,  0,-10,  0,  0, AT_223,		false,	true,	false,	true,
	(mfb(AT_SHOT)|mfb(AT_762)|mfb(AT_3006)|mfb(AT_308)), "\
This kit is used to convert a shotgun or 7.62mm, .30-06, or .308 rifle to the\n\
popular, accurate, and damaging .223 caliber. The conversion results in\n\
slight reductions in both accuracy and ammo capacity.",
0);

//	NAME      	RAR  PRC  COLOR     MAT1   MAT2      VOL WGT DAM CUT HIT
GUNMOD("conversion_battle", "battle rifle conversion",1,680,c_magenta,STEEL,MNULL, 4,  3,  6,  0, -1,
//	ACC DAM NOI CLP REC BST NEWTYPE		PISTOL	SHOT	SMG	RIFLE
	-6,  6,  4, 20,  4,  4, AT_NULL,	false,	false,	false,	true,
	0, "\
This is a complete conversion kit, designed to turn a rifle into a powerful\n\
battle rifle. It reduces accuracy, and increases noise and recoil, but also\n\
increases damage, ammo capacity, and fire rate.",
0);

GUNMOD("conversion_sniper", "sniper conversion",1,660, c_green,  STEEL, MNULL,     1,  2,  0,  0, -1,
	10,  8,  3,-15,  0,-99, AT_NULL,	false,	false,	false,	true,
	0, "\
This is a complete conversion kit, designed to turn a rifle into a deadly\n\
sniper rifle. It decreases ammo capacity, and removes any automatic fire\n\
capabilities, but also increases accuracy and damage.",
0);

GUNMOD("m203", "M203",		2,650,	c_ltred, STEEL,	MNULL,        2,  1,  2,  0, -1,
	-2,  0,  0,  1,  0, 0, AT_40MM,		false,	false,	false,	true,
	0, "\
The M203 was originally designed for use with M16 variants but today can be\n\
attached to almost any rifle. It allows a single 40mm grenade to be loaded\n\
and fired.",
mfb(IF_MODE_AUX));

//	NAME      	RAR  PRC  COLOR     MAT1   MAT2      VOL WGT DAM CUT HIT
GUNMOD("bayonet", "bayonet",	 6, 400, c_ltcyan, STEEL, MNULL,       2,  2,  0, 16, -3,
//	ACC DAM NOI CLP REC BST NEWTYPE		PISTOL	SHOT	SMG	RIFLE
	  0,  0,  0,  0,  3,  0, AT_NULL,	false,	true,	true,	true,
	0, "\
A bayonet is a stabbing weapon that can be attached to the front of a\n\
shotgun, sub-machinegun or rifle, allowing a melee attack to deal\n\
piercing damage. The added length increases recoil slightly.",
mfb(IF_STAB));

GUNMOD("u_shotgun", "underslung shotgun", 2,650,  c_ltred, STEEL, MNULL,        2,  1,  2,  0, -1,
        -2,  0,  0,  2,  0, 0, AT_SHOT,         false,  false,  false,  true,
        0, "\
A miniaturized shotgun with 2 barrels, which can be mounted under the\n\
barrel of many rifles. It allows two shotgun shells to be loaded and fired.",
mfb(IF_MODE_AUX));

GUNMOD("gun_crossbow", "rail-mounted crossbow", 2, 500,  c_ltred, STEEL, WOOD,      2,  1,  2,  0, -1,
        0,  0,  0,  1,  0, 0, AT_BOLT,         false,  true,  false,  true,
        0, "\
A kit to attach a pair of crossbow arms and a firing rail to\n\
the barrel of a long firearm. It allows crossbow bolts to be fired.",
mfb(IF_MODE_AUX)|mfb(IF_STR_RELOAD));

BOOK("mag_porn", "Playboy",			20,  30,c_pink,		PAPER,	MNULL,
// VOL WGT DAM HIT	TYPE		LEV REQ FUN INT TIME
    1,  1, -3,  1,	NULL,	 0,  0,  1,  0,  10, "\
You can read it for the articles. Or not.");

BOOK("mag_tv", "US Weekly",		40,  40,c_pink,		PAPER,	MNULL,
    1,  1, -3,  1,	"speech",	 1,  0,  1,  3,  8, "\
Weekly news about a bunch of famous people who're all (un)dead now.");

BOOK("mag_news", "TIME magazine",		35,  40,c_pink,		PAPER,	MNULL,
    1,  1, -3,  1,	NULL,	 0,  0,  2,  7,  10, "\
Current events concerning a bunch of people who're all (un)dead now.");

BOOK("mag_cars", "Top Gear magazine",	40,  45,c_pink,		PAPER,	MNULL,
    1,  1, -3,  1,	"driving",	 1,  0,  1,  2,  8, "\
Lots of articles about cars and driving techniques.");

BOOK("mag_cooking", "Bon Appetit",		30,  45,c_pink,		PAPER,	MNULL,
    1,  1, -3,  1,	"cooking",	 1,  0,  1,  5,  8, "\
Exciting recipes and restaurant reviews. Full of handy tips about cooking.");

BOOK("mag_carpentry", "Birdhouse Monthly",       30,  45,c_pink,		PAPER,	MNULL,
    1,  1, -3,  1,	"carpentry",	 1,  0,  1,  5,  8, "\
A riveting periodical all about birdhouses and their construction.");

BOOK("mag_guns", "Guns n Ammo",		20,  48,c_pink,		PAPER,	MNULL,
    1,  1, -3,  1,	"gun",		 1,  0,  1,  2,  7, "\
Reviews of firearms, and various useful tips about their use.");

BOOK("mag_archery", "Archery for Kids",		20,  48, c_pink,		PAPER,	MNULL,
    1,  1, -3,  1,	"archery",		 1,  0,  1,  2,  7, "\
Will you be able to place the arrow right into bull's eye?\n\
It is not that easy, but once you know how it's done,\n\
you will have a lot of fun with archery.");

BOOK("novel_romance", "romance novel",		30,  55,c_ltblue,	PAPER,	MNULL,
    4,  1, -2,  0,	NULL,	 0,  0,  2,  4, 15, "\
Drama and mild smut.");

BOOK("novel_spy", "spy novel",		28,  55,c_ltblue,	PAPER,	MNULL,
    4,  1, -2,  0,	NULL,	 0,  0,  3,  5, 18, "\
A tale of intrigue and espionage amongst Nazis, no, Commies, no, Iraqis!");

//	NAME			RAR PRC	COLOR		MAT1	MAT2
BOOK("novel_scifi", "scifi novel",		20,  55,c_ltblue,	PAPER,	MNULL,
// VOL WGT DAM HIT	TYPE		LEV REQ FUN INT TIME
    3,  1, -3,  0,	NULL,	 0,  0,  3,  6, 20, "\
Aliens, ray guns, and space ships.");

BOOK("novel_drama", "drama novel",		40,  55,c_ltblue,	PAPER,	MNULL,
    4,  1, -2,  0,	NULL,	 0,  0,  4,  7, 25, "\
A real book for real adults.");

BOOK("manual_brawl", "101 Wrestling Moves",	30, 180,c_green,	PAPER,	MNULL,
    2,  1, -4,  0, 	"unarmed",	 3,  0,  0,  3, 15, "\
It seems to be a wrestling manual, poorly photocopied and released on spiral-\n\
bound paper. Still, there are lots of useful tips for unarmed combat.");

BOOK("manual_knives", "Spetsnaz Knife Techniques",12,200,c_green,	PAPER,	MNULL,
    1,  1, -5,  0,	"cutting",	 4,  1,  0,  4, 18, "\
A classic Soviet text on the art of attacking with a blade.");

//	NAME			RAR PRC	COLOR		MAT1	MAT2
BOOK("manual_mechanics", "Under the Hood",		35, 190,c_green,	PAPER,	MNULL,
// VOL WGT DAM HIT	TYPE		LEV REQ FUN INT TIME
    3,  1, -3,  0,	"mechanics",	 3,  0,  0,  5, 18, "\
An advanced mechanics manual, covering all sorts of topics.");

BOOK("manual_survival", "Pitching a Tent",20,200,c_green,  PAPER,  MNULL,
// VOL WGT DAM HIT      TYPE            LEV REQ FUN INT TIME
    3,  1,  -3, 0,      "survival",    3,   0,  0,  4,  18,"\
A guide detailing the basics of woodsmanship and outdoor survival.");

BOOK("manual_speech", "Self-Esteem for Dummies",	50, 160,c_green,	PAPER,	MNULL,
    3,  1, -3,  0,	"speech",	 3,  0,  0,  5, 20, "\
Full of useful tips for showing confidence in your speech.");

BOOK("manual_business", "How to Succeed in Business",40,180,c_green,	PAPER,	MNULL,
    3,  1, -3,  0,	"barter",	 3,  0, -1,  6, 25, "\
Useful if you want to get a good deal when purchasing goods.");

BOOK("manual_first_aid", "The Big Book of First Aid",40,200,c_green,	PAPER,	MNULL,
    5,  2, -2,  0,	"firstaid",	 3,  0,  0,  7, 20, "\
It's big and heavy, but full of great information about first aid.");

BOOK("manual_computers", "How to Browse the Web",	20, 170,c_green,	PAPER,	MNULL,
    3,  1, -3,  0,	"computer",	 2,  0,  0,  5, 15, "\
Very beginner-level information about computers.");

//	NAME			RAR PRC	COLOR		MAT1	MAT2
BOOK("cookbook", "Cooking on a Budget",	35, 160,c_green,	PAPER,	MNULL,
// VOL WGT DAM HIT	TYPE		LEV REQ FUN INT TIME
    4,  1, -2,  0,	"cooking",	 3,  0,  0,  4, 10, "\
A nice cook book that goes beyond recipes and into the chemistry of food.");

BOOK("manual_electronics", "What's a Transistor?",	20, 200,c_green,	PAPER,	MNULL,
    3,  1, -3,  0,	"electronics",	 3,  0,  0,  7, 20, "\
A basic manual of electronics and circuit design.");

BOOK("manual_tailor", "Sew What?  Clothing!",	15, 190,c_green,	PAPER,	MNULL,
    3,  1, -3,  0,	"tailor",	 3,  0,  0,  4, 18, "\
A colorful book about tailoring.");

BOOK("manual_traps", "How to Trap Anything",	12, 240,c_green,	PAPER,	MNULL,
    2,  1, -3,  0,	"traps",	 4,  0,  0,  4, 20, "\
A worn manual that describes how to set and disarm a wide variety of traps.");

//	NAME			RAR PRC	COLOR		MAT1	MAT2
BOOK("manual_carpentry", "Building for Beginners",  10, 220,c_green,	PAPER,	MNULL,
// VOL WGT DAM HIT	TYPE		LEV REQ FUN INT TIME
    2,  1, -3,  0,	"carpentry",	 3,  0,  0,  5, 16, "\
A large, paperback book detailing several beginner's projects in\n\
construction.");

BOOK("textbook_computers", "Computer Science 301",	 8, 500,c_blue,		PAPER,	MNULL,
    7,  4,  5,  1,	"computer",	 5,  2, -2, 11, 35, "\
A college textbook on computer science.");

BOOK("textbook_electronics", "Advanced Electronics",	 6, 520,c_blue,		PAPER,	MNULL,
    7,  5,  5,  1,	"electronics",	 5,  2, -1, 11, 35, "\
A college textbook on circuit design.");

BOOK("textbook_business", "Advanced Economics",	12, 480,c_blue,		PAPER,	MNULL,
    7,  4,  5,  1,	"barter",	 5,  3, -1,  9, 30, "\
A college textbook on economics.");

BOOK("textbook_mechanics", "Mechanical Mastery",12,495,c_blue,PAPER,MNULL,
    6,  3,  4,  1,      "mechanics",   6,   3, -1,  6,  30,"\
An advanced guide on mechanics and welding, covering topics like\n\
\"Grinding off rust\" and \"Making cursive E\'s\".");

//	NAME			RAR PRC	COLOR		MAT1	MAT2
BOOK("textbook_chemistry", "Chemistry Textbook",	11, 495,c_blue,		PAPER,	MNULL,
// VOL WGT DAM HIT	TYPE		LEV REQ FUN INT TIME
    8,  6,  5,  1,	"cooking",	 6,  3, -1, 12, 35, "\
A college textbook on chemistry.");

BOOK("textbook_carpentry", "Engineering 301",		 6, 550,c_blue,		PAPER,	MNULL,
    6,  3,  4,  1,	"carpentry",	 6,  3, -1,  8, 30, "\
A textbook on civil engineering and construction.");

BOOK("SICP", "SICP",			 3, 780,c_blue,		PAPER,	MNULL,
    6,  5,  6,  0,	"computer",	 8,  4, -1, 13, 50, "\
A classic text, \"The Structure and Interpretation of Computer Programs.\"\n\
Written with examples in LISP, but applicable to any language.");

BOOK("textbook_robots", "Robots for Fun & Profit",  1, 920,c_blue,		PAPER,	MNULL,
    8,  8,  8,  1,	"electronics",	10,  5, -1, 14, 55, "\
A rare book on the design of robots, with lots of helpful step-by-step guides."
);

CONT("bag_plastic", "plastic bag",	50,  1,	c_ltgray,	PLASTIC,MNULL,
// VOL WGT DAM HIT	VOL	FLAGS
    1,  0, -8, -4,	24,	0, "\
A small, open plastic bag. Essentially trash.");

CONT("bottle_plastic", "plastic bottle",	70,  8,	c_ltcyan,	PLASTIC,MNULL,
    2,  0, -8,  1,	 2,	mfb(con_rigid)|mfb(con_wtight)|mfb(con_seals),"\
A resealable plastic bottle, holds 500mls of liquid.");

CONT("bottle_glass", "glass bottle",	70, 12,	c_cyan,		GLASS,	MNULL,
    2,  1,  8,  1,	 3,	mfb(con_rigid)|mfb(con_wtight)|mfb(con_seals),"\
A resealable glass bottle, holds 750mls of liquid.");

CONT("can_drink", "aluminum can",	70,  1,	c_ltblue,	STEEL,	MNULL,
    1,  0,  0,  0,	 1,	mfb(con_rigid)|mfb(con_wtight), "\
An aluminum can, like what soda comes in.");

CONT("can_food", "tin can",		65,  2,	c_blue,		IRON,	MNULL,
    1,  0, -1,  1,	 1,	mfb(con_rigid)|mfb(con_wtight), "\
A tin can, like what beans come in.");

CONT("box_small", "sm. cardboard box",50, 0,	c_brown,	PAPER,	MNULL,
    4,  0, -5,  1,	 4,	mfb(con_rigid), "\
A small cardboard box. No bigger than a foot in any dimension.");

CONT("canteen", "plastic canteen",	20,  1000,	c_green,	PLASTIC,MNULL,
    6,  2, -8,  1,	 6,	mfb(con_rigid)|mfb(con_wtight)|mfb(con_seals),"\
A large military-style water canteen, with a 1.5 liter capacity");

CONT("jerrycan", "plastic jerrycan",	10,  2500,	c_green,	PLASTIC,MNULL,
    40,  4, -2,  -2,	 40,	mfb(con_rigid)|mfb(con_wtight)|mfb(con_seals),"\
A bulky plastic jerrycan, meant to carry fuel, but can carry other liquids\n\
in a pinch. It has a capacity of 10 liters.");

CONT("jug_plastic", "gallon jug",	10,  2500,	c_ltcyan,	PLASTIC,MNULL,
    10,  2, -8,  1,	 10,	mfb(con_rigid)|mfb(con_wtight)|mfb(con_seals),"\
A standard plastic jug used for household cleaning chemicals.");

CONT("flask_glass", "glass flask",	10,  2500,	c_ltcyan,	GLASS,MNULL,
    1,  0, 8,  1,	 1,	mfb(con_rigid)|mfb(con_wtight)|mfb(con_seals),"\
A 250 ml laboratory conical flask, with a rubber bung.");

CONT("waterskin", "waterskin",   0,  0, c_brown, LEATHER, MNULL,
// VOL WGT DAM HIT	VOL	FLAGS
    6, 4,  -8, -5,   6, mfb(con_wtight)|mfb(con_seals), "\
A watertight leather bag, can hold 1.5 liters of water.");

CONT("jerrycan_big", "steel jerrycan", 20, 5000, c_green, STEEL, MNULL,
    100, 7, -3, -3, 100, mfb(con_rigid)|mfb(con_wtight)|mfb(con_seals),"\
A steel jerrycan, meant to carry fuel, but can carry other liquds\n\
in a pinch. It has a capacity of 25 liters.");

CONT("keg", "aluminum keg", 20, 6000, c_ltcyan, STEEL, MNULL,
    200, 12, -4, -4, 200, mfb(con_rigid)|mfb(con_wtight)|mfb(con_seals),"\
A reusable aluminum keg, used for shipping beer.\n\
It has a capcity of 50 liters.");

//	NAME		RAR PRC	SYM  COLOR	MAT1	MAT
TOOL("lighter", "cheap lighter",		60,  35,',', c_blue,	PLASTIC,IRON,
// VOL WGT DAM CUT HIT MAX DEF USE SEC FUEL	REVERT	  FUNCTION
    0,  0,  0,  0,  0, 100,100, 1,  0, AT_NULL,	"null", &iuse::lighter, 0, "\
A lighter must be carried to use various drugs, like cigarettes, or to light\n\
things like molotov cocktails.  You can also use a lighter to light nearby\n\
items on fire.");

TOOL("matches", "matchbook", 60, 10,',', c_blue,     PAPER, MNULL,
    0,  0,  0,  0,  0,   20, 20, 1,  0, AT_NULL, "null", &iuse::lighter, 0, "\
Matches must be carried to use various drugs, like cigarettes, or to light\n\
things like molotov cocktails.  You can also use matches to light nearby\n\
items on fire.");

TOOL("sewing_kit", "sewing kit",	30,120, ',', c_red,	PLASTIC,IRON,
    2,  0, -3,  0, -1,  200, 50, 1,  0, AT_THREAD, "null", &iuse::sew, 0, "\
Use a sewing kit on an article of clothing to attempt to repair or reinforce\n\
that clothing. This uses your tailoring skill.");

TOOL("scissors", "scissors",	50,  45,',', c_ltred,	IRON,	PLASTIC,
    1,  1,  0,  8, -1,   0,  0, 0,  0, AT_NULL, "null", &iuse::scissors,
mfb(IF_SPEAR), "\
Use scissors to cut items made from cotton (mostly clothing) into rags.");

TOOL("hammer", "hammer",		35, 70, ';', c_brown,	IRON,	WOOD,
    2,  5, 17,  0,  1,   0,  0, 0,  0, AT_NULL, "null", &iuse::hammer, 0, "\
Use a hammer, with nails and two by fours in your inventory, to board up\n\
adjacent doors and windows.");

//	NAME		RAR PRC	SYM  COLOR	MAT1	MAT
TOOL("extinguisher", "fire extinguisher",20,700,';', c_red,	IRON,	MNULL,
// VOL WGT DAM CUT HIT MAX DEF USE SEC FUEL	REVERT	  FUNCTION
   16, 20, 26,  0, -1,  80, 80, 1,  0, AT_NULL, "null", &iuse::extinguisher,0,
"Use a fire extinguisher to put out adjacent fires.");

TOOL("battery_compartment", "extra battery mod", 0, 500, ';', c_white, PLASTIC, IRON,
    1,  1,  0,  0,  -2, 0,  0,  0,  0, AT_NULL, "null", &iuse::extra_battery, 0,
"With enough electronics skill, you could attach this to your devices to increase their battery capacity.");

TOOL("flashlight", "flashlight (off)",40, 380,';', c_blue,	PLASTIC, IRON,
    3,  2,  1,  0,  2, 100,100, 0,  0, AT_BATT, "null", &iuse::light_off,0,"\
Using this flashlight will turn it on, assuming it is charged with batteries.\n\
A turned-on flashlight will provide light during the night or while\n\
underground.");

TOOL("flashlight_on", "flashlight (on)",  0, 380,';', c_blue,	PLASTIC, IRON,
    3,  2,  1,  0,  2, 100,100, 0, 15, AT_BATT,"flashlight",&iuse::light_on,
mfb(IF_LIGHT_20),
"This flashlight is turned on, and continually draining its batteries. It\n\
provides light during the night or while underground. Use it to turn it off.");

TOOL("lightstrip_dead", "lightstrip (dead)", 0, 200, ';', c_white, PLASTIC, IRON,
    1,  1,  1,  0,  2,  0,  0,  0,  0, AT_NULL, "null", &iuse::none, 0,"\
A burnt-out lightstrip. You could disassemble this to recover the amplifier\n\
circuit.");

TOOL("lightstrip_inactive", "lightstrip (inactive)", 0, 200, ';', c_white, PLASTIC, IRON,
    1,  1,  1,  0,  2,  12000, 12000, 0, 0, AT_NULL, "null", &iuse::lightstrip, 0,"\
A light-emitting circuit wired directly to some batteries. Once activated, provides\n\
25 hours of light per 3 (battery) charges. When the batteries die, you'll need to\n\
scrap it to recover the components that are reusable.");

TOOL("lightstrip", "lightstrip (active)", 0, 200, ';', c_green, PLASTIC, IRON,
    1,  1,  1,  0,  2,  12000, 12000, 0, 150, AT_NULL, "lightstrip_dead", &iuse::none, mfb(IF_LIGHT_1),"\
A light-emitting circuit wired directly to some batteries. Provides a weak light,\n\
lasting 25 hours per 3 (battery) charges. When the batteries die, you'll need to\n\
scrap it to recover the components that are reusable.");

TOOL("hotplate", "hotplate",	10, 250,';', c_green,	IRON,	PLASTIC,
    5,  6,  8,  0, -1, 200, 100,  0,  0, AT_BATT, "null", &iuse::cauterize_elec,0,"\
A small heating element. Indispensable for cooking and chemistry. Try not to\n\
burn yourself.");

//	NAME		RAR PRC	SYM  COLOR	MAT1	MAT
TOOL("soldering_iron", "soldering iron",	70, 200,',', c_ltblue,	IRON,	MNULL,
// VOL WGT DAM CUT HIT MAX DEF USE SEC FUEL	REVERT	  FUNCTION
    3,  1,  2,  6,  0, 200, 20,  0,  0, AT_BATT, "null", &iuse::cauterize_elec,
mfb(IF_SPEAR), "\
A piece of metal that can get very hot. Necessary for electronics crafting.\n\
You could also use it to cauterize wounds, if you had to.");

TOOL("water_purifier", "water purifier",   5,1200,';', c_ltblue,	PLASTIC, IRON,
   12, 20,  2,  0, -3, 100,100, 1,  0, AT_BATT,"null",&iuse::water_purifier,0,
"Using this item on a container full of water will purify the water. Water\n\
taken from uncertain sources like a river may be dirty.");

TOOL("two_way_radio", "two-way radio",	10, 800,';', c_yellow,	PLASTIC, IRON,
    2,  3, 10,  0,  0, 100,100, 1,  0, AT_BATT, "null",&iuse::two_way_radio,0,
"Using this allows you to send out a signal; either a general SOS, or if you\n\
are in contact with a faction, to send a direct call to them.");

TOOL("radio", "radio (off)",	20, 420,';', c_yellow,	PLASTIC, IRON,
    4,  2,  4,  0, -1, 100,100, 0,  0, AT_BATT,	"null", &iuse::radio_off, 0,"\
Using this radio turns it on. It will pick up any nearby signals being\n\
broadcast and play them audibly.");

//	NAME		RAR PRC	SYM  COLOR	MAT1	MAT
TOOL("radio_on", "radio (on)",	 0, 420,';', c_yellow,	PLASTIC, IRON,
// VOL WGT DAM CUT HIT MAX DEF USE SEC FUEL	REVERT	  FUNCTION
    4,  2,  4,  0, -1, 100,100, 0,  8, AT_BATT, "radio",&iuse::radio_on, 0,"\
This radio is turned on, and continually draining its batteries. It is\n\
playing the broadcast being sent from any nearby radio towers.");

TOOL("noise_emitter", "noise emitter (off)", 0, 600, ';', c_yellow, PLASTIC, IRON,
    4,  3,  6,  0, -1, 100,100, 0,  0, AT_BATT, "null", &iuse::noise_emitter_off, 0,"\
This device was constructed by 'enhancing' a radio with some amplifier\n\
circuits. It's completely lost its ability to pick up a station, but it's\n\
nice and loud now. Could be useful to distract zombies.");

TOOL("noise_emitter_on", "noise emitter (on)", 0, 600, ';', c_yellow, PLASTIC, IRON,
    4,  3,  6,  0, -1, 100,100, 0,  1, AT_BATT, "noise_emitter",&iuse::noise_emitter_on, 0,"\
This device has been turned on and is emitting horrible sounds of radio\n\
static. Quick, get away from it before it draws zombies to you!");

TOOL("roadmap", "road map", 40, 10, ';', c_yellow, PAPER, MNULL,
     1, 0, 0, 0, -1, 1, 1, 0, 0, AT_NULL, "null", &iuse::roadmap, 0, "\
A road map. Use it to read points of interest, including, but not\n\
limited to, location(s) of hospital(s) nearby.");

TOOL("crowbar", "crowbar",		18, 130,';', c_ltblue,	IRON,	MNULL,
    4,  9, 16,  3,  2,  0,  0,  0,  0, AT_NULL,	"null", &iuse::crowbar, 0,"\
A prying tool. Use it to open locked doors without destroying them, or to\n\
lift manhole covers.");

TOOL("hoe", "hoe",		30,  90,'/', c_brown,	IRON,	WOOD,
   14, 14, 12, 10,  3,  0,  0,  0,  0, AT_NULL, "null", &iuse::makemound,
	mfb(IF_STAB), "\
A farming implement. Use it to turn tillable land into a slow-to-cross pile\n\
of dirt.");

TOOL("shovel", "shovel",		40, 100,'/', c_brown,	IRON,	WOOD,
   16, 18, 15,  5,  3,  0,  0,  0,  0, AT_NULL,	"null", &iuse::dig, 0, "\
A digging tool. Use it to dig pits adjacent to your location.");

TOOL("chainsaw_off", "chainsaw (off)",	 7, 350,'/', c_red,	IRON,	PLASTIC,
   12, 40, 10,  0, -4, 400, 0,  0,  0, AT_GAS,	"null", &iuse::chainsaw_off,0,
"Using this item will, if loaded with gas, cause it to turn on, making a very\n\
powerful, but slow, unwieldy, and noisy, melee weapon.");
TECH("chainsaw_off",  mfb(TEC_SWEEP) );

//	NAME		RAR VAL	SYM  COLOR	MAT1	MAT
TOOL("chainsaw_on", "chainsaw (on)",	 0, 350,'/', c_red,	IRON,	PLASTIC,
// VOL WGT DAM CUT HIT MAX DEF USE SEC FUEL	REVERT	  FUNCTION
   12, 40,  4, 70, -5, 400, 0,  0,  1, AT_GAS,	"chainsaw_off",
	&iuse::chainsaw_on, mfb(IF_MESSY), "\
This chainsaw is on, and is continuously draining gasoline. Use it to turn\n\
it off.");
TECH("chainsaw_on",  mfb(TEC_SWEEP) );

TOOL("jackhammer", "jackhammer",	 2, 890,';', c_magenta,	IRON,	MNULL,
   26, 54, 20,  6, -4, 120,  0,10,  0, AT_GAS,	"null", &iuse::jackhammer,0,"\
This jackhammer runs on gasoline. Use it (if loaded) to blast a hole in\n\
adjacent solid terrain.");

TOOL("jacqueshammer", "jacqueshammer",     2, 890,  ';', c_magenta, IRON,   MNULL,
   26, 54, 20,  6, -4, 120,  0,10,  0, AT_GAS,  "null", &iuse::jacqueshammer,0,"\
Ce jacqueshammer marche a l'essence. Utilisez-le (si charge)\n\
pour creuser un trou dans un terrain solide adjacent.");

TOOL("bubblewrap", "bubblewrap",	50,  40,';', c_ltcyan,	PLASTIC,MNULL,
    2,  0, -8,  0,  0,  0,  0,  0,  0, AT_NULL,	"null", &iuse::set_trap,0,"\
A sheet of plastic covered with air-filled bubbles. Use it to set it on the\n\
ground, creating a trap that will warn you with noise when something steps on\n\
it.");

TOOL("beartrap", "bear trap",	 5, 120,';', c_cyan,	IRON,	MNULL,
    12, 10,  9,  1, -2,  0,  0,  0,  0, AT_NULL,	"null", &iuse::set_trap,0,"\
A spring-loaded pair of steel jaws. Use it to set it on the ground, creating\n\
a trap that will ensnare and damage anything that steps on it. If you are\n\
carrying a shovel, you will have the option of burying it.");

//	NAME		RAR VAL	SYM  COLOR	MAT1	MAT
TOOL("board_trap", "nailboard trap",	 0, 30, ';', c_brown,	WOOD,	MNULL,
// VOL WGT DAM CUT HIT MAX DEF USE SEC FUEL	REVERT	  FUNCTION
   18, 18, 12,  6, -3,  0,  0,  0,  0, AT_NULL, "null", &iuse::set_trap,0,"\
Several pieces of wood, nailed together, with nails sticking straight up. If\n\
an unsuspecting victim steps on it, they'll get nails through the foot.");

TOOL("tripwire", "tripwire trap",	 0, 35, ';', c_ltgray,	PAPER,	MNULL,
    1,  0,-10,  0, -1,  0,  0,  0,  0, AT_NULL, "null", &iuse::set_trap,0,"\
A tripwire trap must be placed across a doorway or other thin passage. Its\n\
purpose is to trip up bypassers, causing them to stumble and possibly hurt\n\
themselves minorly.");

TOOL("crossbow_trap", "crossbow trap",	 0,600, ';', c_green,	IRON,	WOOD,
    7, 10,  4,  0, -2,  0,  0,  0,  0, AT_NULL,	"null", &iuse::set_trap,0,"\
A simple tripwire is attached to the trigger of a loaded crossbow. When\n\
pulled, the crossbow fires. Only a single round can be used, after which the\n\
trap is disabled.");

TOOL("shotgun_trap", "shotgun trap",	 0,450, ';', c_red,	IRON,	WOOD,
    7, 11, 12,  0, -2,  0,  0,  0,  0, AT_NULL,	"null", &iuse::set_trap,0,"\
A simple tripwire is attached to the trigger of a loaded sawn-off shotgun.\n\
When pulled, the shotgun fires. Two rounds are used; the first time the\n\
trigger is pulled, one or two may be used.");

//	NAME		RAR VAL	SYM  COLOR	MAT1	MAT
TOOL("blade_trap", "blade trap",	 0,500, ';', c_ltgray,	IRON,	MNULL,
// VOL WGT DAM CUT HIT MAX DEF USE SEC FUEL	REVERT	  FUNCTION
   20, 21,  4, 16, -4,  0,  0,  0,  0, AT_NULL,	"null", &iuse::set_trap,0,"\
A machete is attached laterally to a motor, with a tripwire controlling its\n\
throttle. When the tripwire is pulled, the blade is swung around with great\n\
force. The trap forms a 3x3 area of effect.");

TOOL("light_snare_kit", "light snare kit",   0,100, ';', c_brown,  WOOD,   MNULL,
// VOL WGT DAM CUT HIT MAX DEF USE SEC FUEL REVER    FUNCTION
   1, 3,  0, 10, 0,  0,  0,  0,  0, AT_NULL, "null", &iuse::set_trap,0,"\
A kit for a simple trap consisting of a string noose and a snare trigger.\n\
Requires a young tree nearby. Effective at trapping and killing some small\n\
animals.");

TOOL("heavy_snare_kit", "heavy snare kit",   0,250, ';', c_brown,  WOOD,   MNULL,
// VOL WGT DAM CUT HIT MAX DEF USE SEC FUEL REVER    FUNCTION
   1, 5,  0, 20, 0,  0,  0,  0,  0, AT_NULL, "null", &iuse::set_trap,0,"\
A kit for a simple trap consisting of a rope noose and a snare trigger.\n\
Requires a tree nearby. Effective at trapping monsters.");

TOOL("landmine", "land mine",	 3,2400,';', c_red,	IRON,	MNULL,
    5,  6, 10,  0, -1,  0,  0,  0,  0, AT_NULL, "null", &iuse::set_trap,0,"\
An anti-personnel mine that is triggered when stepped upon.");

TOOL("geiger_off", "geiger ctr (off)", 8, 300,';', c_green,	PLASTIC,STEEL,
    2,  2,  2,  0,  0,100,100,  1,  0, AT_BATT,	"null", &iuse::geiger,0,"\
A tool for measuring radiation. Using it will prompt you to choose whether\n\
to scan yourself or the terrain, or to turn it on, which will provide\n\
continuous feedback on ambient radiation.");

TOOL("geiger_on", "geiger ctr (on)",	0, 300, ';', c_green,	PLASTIC,STEEL,
    2,  2,  2,  0,  0,100,100,  0, 10, AT_BATT, "geiger_off",&iuse::geiger,0,
"A tool for measuring radiation. It is in continuous scan mode, and will\n\
produce quiet clicking sounds in the presence of ambient radiation. Using it\n\
allows you to turn it off, or scan yourself or the ground.");

//	NAME		RAR VAL	SYM  COLOR	MAT1	MAT
TOOL("teleporter", "teleporter",      10,6000,';', c_magenta,	PLASTIC,STEEL,
// VOL WGT DAM CUT HIT MAX DEF USE SEC FUEL	REVERT	  FUNCTION
    3, 12,  4,  0, -1, 20, 20,  1,  0, AT_PLUT,	"null", &iuse::teleport,0,"\
An arcane device, powered by plutonium fuel cells. Using it will cause you\n\
to teleport a short distance away.");

TOOL("canister_goo", "goo canister",     8,3500,';', c_dkgray,  STEEL,	MNULL,
    6, 22,  7,  0,  1,  1,  1,  1,  0, AT_NULL,	"null", &iuse::can_goo,0,"\
\"Warning: contains highly toxic and corrosive materials. Contents may be\n\
 sentient. Open at your own risk.\"");

TOOL("pipebomb", "pipe bomb",	 4, 150,'*', c_white,	IRON,	MNULL,
    2,  3, 11,  0,  1,  0,  0,  0,  0, AT_NULL,	"null", &iuse::pipebomb,0,"\
A section of a pipe filled with explosive materials. Use this item to light\n\
the fuse, which gives you 3 turns before it detonates. You will need a\n\
lighter. It is somewhat unreliable, and may fail to detonate.");

TOOL("pipebomb_act", "active pipe bomb", 0,   0,'*', c_white,	IRON,	MNULL,
    2,  3, 11,  0,  1,  3,  3,  0,  1, AT_NULL,	"null", &iuse::pipebomb_act,0,
"This pipe bomb's fuse is lit, and it will explode any second now. Throw it\n\
immediately!");

//	NAME		RAR VAL	SYM  COLOR	MAT1	MAT
TOOL("grenade", "grenade",		 3, 400,'*', c_green,	IRON,	PLASTIC,
// VOL WGT DAM CUT HIT MAX DEF USE SEC FUEL	REVERT	  FUNCTION
    1,  1, 10,  0, -1,  0,  0,  0,  0, AT_NULL, "null", &iuse::grenade,0,"\
Use this item to pull the pin, turning it into an active grenade. You will\n\
then have five turns before it explodes; throwing it would be a good idea.");

TOOL("grenade_act", "active grenade",	 0,   0,'*', c_green,	IRON,	PLASTIC,
    1,  1, 10,  0, -1,  5,  5,  0,  1, AT_NULL, "null", &iuse::grenade_act,0,
"This grenade is active, and will explode any second now. Better throw it!");

TOOL("flashbang", "flashbang",	 3, 380,'*', c_white,	STEEL,	PLASTIC,
    1,  1,  8,  0, -1,  0,  0,  0,  0, AT_NULL,	"null", &iuse::flashbang,0,"\
Use this item to pull the pin, turning it into an active flashbang. You will\n\
then have five turns before it detonates with intense light and sound,\n\
blinding, deafening and disorienting anyone nearby.");

TOOL("flashbang_act", "active flashbang", 0,   0,'*', c_white,	STEEL,	PLASTIC,
    1,  1,  8,  0, -1,  5,  5,  0,  1, AT_NULL,	"null", &iuse::flashbang_act,
0,"This flashbang is active, and will soon detonate with intense light and\n\
sound, blinding, deafening and disorienting anyone nearby.");

//	NAME		RAR VAL	SYM  COLOR	MAT1	MAT
TOOL("EMPbomb", "EMP grenade",	 2, 600,'*', c_cyan,	STEEL,	PLASTIC,
// VOL WGT DAM CUT HIT MAX DEF USE SEC FUEL	REVERT	  FUNCTION
    1,  1,  8,  0, -1,  0,  0,  0,  0, AT_NULL,	"null", &iuse::EMPbomb,0,"\
Use this item to pull the pin, turning it into an active EMP grenade. You\n\
will then have three turns before it detonates, creating an EMP field that\n\
damages robots and drains bionic energy.");

TOOL("EMPbomb_act", "active EMP grenade",0,  0,'*', c_cyan,	STEEL,	PLASTIC,
    1,  1,  8,  0, -1,  3,  3,  0,  1, AT_NULL,	"null", &iuse::EMPbomb_act,0,
"This EMP grenade is active, and will shortly detonate, creating a large EMP\n\
field that damages robots and drains bionic energy.");

//	NAME		RAR VAL	SYM  COLOR	MAT1	MAT
TOOL("scrambler", "scrambler grenade",	 2, 600,'*', c_cyan,	STEEL,	PLASTIC,
// VOL WGT DAM CUT HIT MAX DEF USE SEC FUEL	REVERT	  FUNCTION
    1,  1,  8,  0, -1,  0,  0,  0,  0, AT_NULL,	"null", &iuse::scrambler,0,"\
This is a highly modified EMP grenade, designed to scramble robots' control\n\
chips, rather than destroy them. This converts the robot to your side for a \n\
short time, before the backup systems kick in.");

TOOL("scrambler_act", "active scrambler grenade",0,  0,'*', c_cyan,	STEEL,	PLASTIC,
    1,  1,  8,  0, -1,  3,  3,  0,  1, AT_NULL,	"null", &iuse::scrambler_act,0,
"This scrambler grenade is active, and will soon detonate, releasing a control\n\
wave that temporarily converts robots to your side.");

TOOL("gasbomb", "teargas canister",3,  600,'*', c_yellow,	STEEL, MNULL,
    1,  1,  6,  0, -1,  0,  0,  0,  0, AT_NULL, "null", &iuse::gasbomb,0,"\
Use this item to pull the pin. Five turns after you do that, it will begin\n\
to expell a highly toxic gas for several turns. This gas damages and slows\n\
those who enter it, as well as obscuring vision and scent.");

//	NAME		RAR PRC SYM  COLOR	MAT1	MAT
TOOL("gasbomb_act", "active teargas",	0,    0,'*', c_yellow,	STEEL, MNULL,
// VOL WGT DAM CUT HIT MAX DEF USE SEC FUEL	REVERT	  FUNCTION
    1,  1,  6,  0, -1,  5,  5,  0,  1, AT_NULL, "null", &iuse::gasbomb_act,0,
"This canister of teargas has had its pin removed, indicating that it is (or\n\
will shortly be) expelling highly toxic gas.");

TOOL("smokebomb", "smoke bomb",	5,  180,'*', c_dkgray,	STEEL,	MNULL,
    1,  1,  5,  0, -1,  0,  0,  0,  0, AT_NULL,	"null", &iuse::smokebomb,0,"\
Use this item to pull the pin. Five turns after you do that, it will begin\n\
to expell a thick black smoke. This smoke will slow those who enter it, as\n\
well as obscuring vision and scent.");

TOOL("smokebomb_act", "active smoke bomb",0,  0, '*', c_dkgray,	STEEL,	MNULL,
    1,  1,  5,  0, -1,  0,  0,  0,  1, AT_NULL, "null",&iuse::smokebomb_act,0,
"This smoke bomb has had its pin removed, indicating that it is (or will\n\
shortly be) expelling thick smoke.");

TOOL("molotov", "molotov cocktail",0,  200,'*', c_ltred,	GLASS,	COTTON,
    2,  2,  8,  0,  1,  0,  0,  0,  0, AT_NULL,	"null", &iuse::molotov,0,"\
A bottle of flammable liquid with a rag inserted. Use this item to light the\n\
rag; you will, of course, need a lighter in your inventory to do this. After\n\
lighting it, throw it to cause fires.");

//	NAME		RAR PRC SYM  COLOR	MAT1	MAT
TOOL("molotov_lit", "molotov cocktail (lit)",0,0,'*', c_ltred,	GLASS,	COTTON,
// VOL WGT DAM CUT HIT MAX DEF USE SEC FUEL	REVERT	  FUNCTION
    2,  2,  8,  0,  1,  1,  1,  0,  0, AT_NULL,"molotov",&iuse::molotov_lit,0,
"A bottle of flammable liquid with a flaming rag inserted. Throwing it will\n\
cause the bottle to break, spreading fire. The flame may go out shortly if\n\
you do not throw it. Dropping it while lit is not safe.");

TOOL("acidbomb", "acid bomb", 	  0,500,'*', c_yellow,	GLASS,	MNULL,
     1,  1,  4,  0, -1,  0,  0,  0,  0,AT_NULL,	"null", &iuse::acidbomb,0,"\
A glass vial, split into two chambers. The divider is removable, which will\n\
cause the chemicals to mix. If this mixture is exposed to air (as happens\n\
if you throw the vial) they will spill out as a pool of potent acid.");

TOOL("acidbomb_act", "acid bomb (active)",0,  0,'*', c_yellow, GLASS, MNULL,
    1,  1,  4,  0,  -1,  0,  0,  0,  0,AT_NULL,"null",&iuse::acidbomb_act,0,"\
A glass vial, with two chemicals mixing inside. If this mixture is exposed\n\
to air (as happens if you throw the vial), they will spill out as a pool of\n\
potent acid.");

//	NAME		RAR PRC SYM  COLOR	MAT1	MAT
TOOL("dynamite", "dynamite",	5,  700,'*', c_red,	PLASTIC,MNULL,
// VOL WGT DAM CUT HIT MAX DEF USE SEC FUEL	REVERT	  FUNCTION
    6, 10,  4,  0, -3,  0,  0,  0,  0, AT_NULL,	"null", &iuse::dynamite,0,"\
Several sticks of explosives with a fuse attached. Use this item to light\n\
the fuse; you will, of course, need a lighter in your inventory to do this.\n\
Shortly after lighting the fuse, this item will explode, so get away!");

TOOL("dynamite_act", "dynamite (lit)",	5,    0,'*', c_red,	PLASTIC,MNULL,
    6, 10,  4,  0, -3,  0,  0,  0,  1, AT_NULL,	"null", &iuse::dynamite_act,0,
"The fuse on this dynamite is lit and hissing.  It'll explode any moment now.");

TOOL("firecracker_pack", "pack of firecrackers",    5,  100,'*', c_red, PAPER, MNULL,
    0, 0,  1,  0, -3,  25,  25,  0,  0, AT_NULL, "null", &iuse::firecracker_pack,0,"\
A pack of 25 firecrackers with a starter fuse. Use this item to light the\n\
fuse; you will need a lighter of course. Shortly after you light the fuse\n\
they will begin to explode, so throw them quickly!");

TOOL("firecracker_pack_act", "pack of firecrackers (lit)",    5,  0,'*', c_red, PAPER, MNULL,
    0, 0,  0,  0, -3,  0,  0,  0,  0, AT_NULL, "null", &iuse::firecracker_pack_act,0,"\
A pack of 25 firecrackers that has been lit, the fuse is hissing.\n\
Throw them quickly before the start to explode.");

TOOL("firecracker", "firecracker",    5,  2,';', c_red, PAPER, MNULL,
    0, 0,  1,  0, -3,  0,  0,  0,  0, AT_NULL, "null", &iuse::firecracker,0,"\
A firecracker with a short fuse. Use this item to light the fuse; you will\n\
need a lighter of course. Shortly after you light the fuse it will explode,\n\
so throw it quickly!");

TOOL("firecracker_act", "firecracker (lit)",    5,  0,';', c_red, PAPER, MNULL,
    0, 0,  1,  0, -3,  0,  0,  0,  1, AT_NULL, "null", &iuse::firecracker_act,0,"\
A firecracker that has been lit, the fuse is hissing. Throw it quickly before\n\
it explodes.");

TOOL("mininuke", "mininuke",	1, 1800,'*', c_ltgreen,	STEEL,	PLASTIC,
    3,  4,  8,  0, -2,  0,  0,  0,  0, AT_NULL, "null", &iuse::mininuke,0,"\
An extremely powerful weapon--essentially a hand-held nuclear bomb. Use it\n\
to activate the timer. Ten turns later it will explode, leaving behind a\n\
radioactive crater. The explosion is large enough to take out a house.");

TOOL("mininuke_act", "mininuke (active)",0,   0,'*', c_ltgreen,	STEEL,	PLASTIC,
    3,  4,  8,  0, -2,  0,  0,  0,  1, AT_NULL, "null", &iuse::mininuke_act,0,
"This miniature nuclear bomb has a light blinking on the side, showing that\n\
it will soon explode. You should probably get far away from it.");

//	NAME		RAR PRC SYM  COLOR	MAT1	MAT
TOOL("pheromone", "zombie pheromone",1,  400,'*', c_yellow,	FLESH,	PLASTIC,
// VOL WGT DAM CUT HIT MAX DEF USE SEC FUEL	REVERT	  FUNCTION
    1,  1, -5,  0, -1,  3,  3,  1,  0, AT_NULL,	"null", &iuse::pheromone,0,"\
This is some kind of disgusting ball of rotting meat. Squeezing it causes a\n\
small cloud of pheromones to spray into the air, causing nearby zombies to\n\
become friendly for a short period of time.");

TOOL("portal", "portal generator",2, 6600, ';', c_magenta, STEEL,	PLASTIC,
    2, 10,  6,  0, -1, 10, 10,  5,  0, AT_NULL,	"null", &iuse::portal,0,"\
A rare and arcane device, covered in alien markings.");

TOOL("bot_manhack", "inactive manhack",1,  600, ',', c_ltgreen, STEEL, PLASTIC,
    1,  3,  6,  6, -3,  0,  0,  0,  0, AT_NULL, "null", &iuse::manhack,0,"\
An inactive manhack. Manhacks are fist-sized robots that fly through the\n\
air. They are covered with whirring blades and attack by throwing themselves\n\
against their target. Use this item to activate the manhack.");

//	NAME		RAR PRC SYM  COLOR	MAT1	MAT
TOOL("bot_turret", "inactive turret",  1,4000,';',c_ltgreen,	STEEL,	PLASTIC,
// VOL WGT DAM CUT HIT MAX DEF USE SEC FUEL	REVERT	  FUNCTION
    12, 12, 8,  0, -3,  0,  0,  0,  0, AT_NULL, "null", &iuse::turret,0,"\
An inactive turret. Using this item involves turning it on and placing it\n\
on the ground, where it will attach itself. The turret will then identify\n\
you as a friendly, and attack all enemies with an SMG.");

TOOL("UPS_off", "UPS (off)",	 5,2800,';',c_ltgreen,	STEEL,	PLASTIC,
   12,  6, 10,  0, -1,1000, 0,  0,  0, AT_BATT, "null", &iuse::UPS_off,0,"\
A unified power supply, or UPS, is a device developed jointly by military and\n\
scientific interests for use in combat and the field. The UPS is designed to\n\
power armor and some guns, but drains batteries quickly.");

TOOL("UPS_on", "UPS (on)",	 0,2800,';',c_ltgreen,	STEEL,	PLASTIC,
   12,  6, 10,  0, -1,1000, 0,  0,  2, AT_BATT,	"UPS_off", &iuse::UPS_on,0,"\
A unified power supply, or UPS, is a device developed jointly by military and\n\
scientific interests for use in combat and the field. The UPS is designed to\n\
power armor and some guns, but drains batteries quickly.");

TOOL("tazer", "tazer",		 3,1400,';',c_ltred,	IRON,	PLASTIC,
    1,  3,  6,  0, -1, 500, 0,100, 0, AT_BATT, "null", &iuse::tazer,0,"\
A high-powered stun gun. Use this item to attempt to electrocute an adjacent\n\
enemy, damaging and temporarily paralyzing them. Because the shock can\n\
actually jump through the air, it is difficult to miss.");

//	NAME		RAR PRC SYM  COLOR	MAT1	MAT
TOOL("mp3", "mp3 player (off)",18, 800,';',c_ltblue,	IRON,	PLASTIC,
// VOL WGT DAM CUT HIT MAX DEF USE SEC FUEL	REVERT	  FUNCTION
    1,  1,  0,  0,  0, 100,100, 0,  0, AT_BATT, "null", &iuse::mp3,0,"\
This battery-devouring device is loaded up with someone's music collection.\n\
Fortunately, there's lots of songs you like, and listening to it will raise\n\
your morale slightly. Use it to turn it on.");

TOOL("mp3_on", "mp3 player (on)",	 0, 800,';',c_ltblue,	IRON,	PLASTIC,
    1,  1,  0,  0,  0, 100,100, 0, 10, AT_BATT, "mp3", &iuse::mp3_on,0,"\
This mp3 player is turned on and playing some great tunes, raising your\n\
morale steadily while on your person. It runs through batteries quickly; you\n\
can turn it off by using it. It also obscures your hearing.");

TOOL("vortex_stone", "vortex stone",     2,3000,';',c_pink,	STONE,	MNULL,
    2,  0,  6,  0,  0,   1,  1, 1,  0, AT_NULL, "null", &iuse::vortex,0,"\
A stone with spirals all over it, and holes around its perimeter. Though it\n\
is fairly large, it weighs next to nothing. Air seems to gather around it.");

TOOL("dogfood", "dog food",         5,  60,';',c_red,     FLESH,     MNULL,
    1,  2,  0,  0,  -5,  0,  0,  0,  0, AT_NULL, "null", &iuse::dogfood, 0, "\
Food for dogs. It smells strange, but dogs love it.");

//	NAME		RAR PRC SYM  COLOR	MAT1	MAT
TOOL("boobytrap", "booby trap",        0,500,';',c_ltcyan,   STEEL,	PLASTIC,
// VOL WGT DAM CUT HIT MAX DEF USE SEC FUEL	REVERT	  FUNCTION
     3,  2,  0,  0, -4,  0,  0,  0,  0, AT_NULL, "null", &iuse::set_trap, 0, "\
A crude explosive device triggered by a piece of string.");

TOOL("c4", "C4-Explosive",      5, 6000,';',c_ltcyan, PLASTIC,     STEEL,
     6,  2,  0,  0, -4,  0,  0,  0,  0, AT_NULL, "null", &iuse::c4, 0, "\
Highly explosive, use with caution! Armed with a small timer.");

TOOL("c4armed", "C4-Explosive(armed)",0,6000,';',c_ltcyan, PLASTIC,     STEEL,
     6,  2,  0,  0, -4,  9,  9,  0,  1, AT_NULL, "null", &iuse::c4armed, 0, "\
Highly explosive, use with caution. Comes with a small timer.\n\
It's armed and ticking!");

TOOL("dog_whistle", "dog whistle",	  0,  300,';',c_white,	STEEL,	MNULL,
     0,  0,  0,  0,  0,  0,  0,  0,  0, AT_NULL, "null", &iuse::dog_whistle,
0, "\
A small whistle. When used, it produces a high tone that causes nearby\n\
friendly dogs to either follow you closely and stop attacking, or start\n\
attacking enemies if they are currently docile.");

//	NAME		RAR PRC SYM  COLOR	MAT1	MAT
TOOL("vacutainer", "vacutainer",	 10,300,';', c_ltcyan,	PLASTIC,MNULL,
// VOL WGT DAM CUT HIT MAX DEF USE SEC FUEL	REVERT	  FUNCTION
     1,  0,  0,  6, -3,  0,  0,  0,  0, AT_NULL, "null", &iuse::vacutainer,
mfb(IF_SPEAR), "\
A tool for drawing blood, including a vacuum-sealed test tube for holding the\n\
sample. Use this tool to draw blood, either from yourself or from a corpse\n\
you are standing on.");

//  NAME        RAR PRC SYM  COLOR  MAT1    MAT
TOOL("welder", "welder",   25,900,';', c_ltred,  IRON,MNULL,
// VOL WGT DAM CUT HIT   MAX DEF  USE SEC   FUEL    REVERT    FUNCTION
     6, 24,  7,  0, -1, 500,  0,  50,  0, AT_BATT, "null", &iuse::none,
0, "\
A tool for welding metal pieces together. Useful for construction.");

TOOL("cot", "cot",      40,1000,';', c_green, IRON, COTTON,
     8, 10, 6, 0, -1, 0, 0, 0, 0, AT_NULL, "null", &iuse::set_trap,
0, "\
A military style fold up cot, not quite as comfortable as a bed\n\
but much better than slumming it on the ground.");

TOOL("rollmat", "rollmat",  40,400,';', c_blue, PLASTIC, MNULL,
     4, 3,  0, 0, -1, 0, 0, 0, 0, AT_NULL, "null", &iuse::set_trap,
0, "\
A sheet of foam, which can be rolled tightly for storage\n\
Insulates you from the floor, making it easier to sleep");

TOOL("xacto", "X-Acto knife",	10,  40,';', c_dkgray,	IRON,	PLASTIC,
	 1,  0,  0, 14, -4,  0, 0, 0, 0, AT_NULL, "null", &iuse::knife, mfb(IF_SPEAR), "\
A small, very sharp knife.  Causes decent damage but is difficult to hit\n\
with. Its small tip allows for a precision strike in the hands of the skilled.");
TECH("xacto", mfb(TEC_PRECISE));

TOOL("scalpel", "scalpel",	48,  40,',', c_cyan,	STEEL,	MNULL,
	 1,  0,  0, 18, -4,  0, 0, 0, 0, AT_NULL, "null", &iuse::knife, mfb(IF_SPEAR), "\
A small, very sharp knife, used in surgery. Its small tip allows for a\n\
precision strike in the hands of the skilled.");
TECH("scalpel", mfb(TEC_PRECISE));

TOOL("machete", "machete",	 5, 280,'/', c_blue,	IRON,	MNULL,
	 8, 14,  6, 28,  2,  0, 0, 0, 0, AT_NULL, "null", &iuse::knife, 0, "\
This huge iron knife makes an excellent melee weapon.");
TECH("machete",  mfb(TEC_WBLOCK_1) );

TOOL("katana", "katana",		 2, 980,'/', c_ltblue,	STEEL,	MNULL,
	16, 16,  4, 45,  1,  0, 0, 0, 0, AT_NULL, "null", &iuse::knife, mfb(IF_STAB), "\
A rare sword from Japan. Deadly against unarmored targets, and still very\n\
effective against armor.");
TECH("katana",  mfb(TEC_RAPID)|mfb(TEC_WBLOCK_2) );

TOOL("spear_knife", "knife spear",      5,  140,'/', c_ltred,   WOOD,   STEEL,
         6,  6,  2, 28,  1,  0, 0, 0, 0, AT_NULL, "null", &iuse::knife, mfb(IF_SPEAR), "\
A simple wood pole made deadlier by the blade tied to it.");
TECH("spear_knife",  mfb(TEC_WBLOCK_1) | mfb(TEC_RAPID) );

TOOL("rapier", "rapier",		 3, 980,'/', c_ltblue,	STEEL,	MNULL,
	 6,  9, 5, 28,  2,  0, 0, 0, 0, AT_NULL, "null", &iuse::knife, mfb(IF_STAB), "\
Preferred weapon of gentlemen and swashbucklers. Light and quick, it makes\n\
any battle a stylish battle.");
TECH("rapier",  mfb(TEC_RAPID)|mfb(TEC_WBLOCK_1)|mfb(TEC_PRECISE) );

TOOL("pike", "awl pike",        5,2000,'/', c_ltcyan,	IRON,	WOOD,
        14, 18,  8, 50,  2,  0, 0, 0, 0, AT_NULL, "null", &iuse::knife, mfb(IF_SPEAR), "\
A medieval weapon consisting of a wood shaft, tipped with an iron spike.\n\
Though large and heavy compared to other spears, its accuracy and damage\n\
are unparalled.");

TOOL("broadsword", "broadsword",	30,1200,'/',c_cyan,	IRON,	MNULL,
	 7, 11,  8, 35,  2,  0, 0, 0, 0, AT_NULL, "null", &iuse::knife, mfb(IF_STAB), "\
An early modern sword seeing use in the 16th, 17th ane 18th centuries.\n\
Called 'broad' to contrast with the slimmer rapiers.");
TECH("broadsword",  mfb(TEC_WBLOCK_1) );

TOOL("makeshift_machete", "makeshift machete", 0, 100, '/', c_ltgray, IRON, MNULL,
// VOL WGT DAM CUT HIT MAX DEF USE SEC   FUEL    REVERT    FUNCTION
    7,  12,  4,  15, 1,  0,  0,  0,  0, AT_NULL, "null", &iuse::knife,
    mfb(IF_STAB), "\
A large blade that has had a portion of the handle wrapped\n\
in duct tape, making it easier to wield as a rough machete.");

TOOL("makeshift_halberd", "makeshift halberd", 0, 100, '/', c_ltgray, IRON, MNULL,
// VOL WGT DAM CUT HIT MAX DEF USE SEC   FUEL    REVERT    FUNCTION
    13, 17, 4, 15,   2,  0, 0, 0, 0, AT_NULL, "null", &iuse::knife, mfb(IF_STAB), "\
A large blade attached to a long stick. Could do a considerable\n\
amount of damage.");
TECH("makeshift_halberd",  mfb(TEC_WBLOCK_1) );

TOOL("knife_steak", "steak knife",	85,  25,';', c_ltcyan,	STEEL,	MNULL,
     1,  2,  2, 10, -3, 0, 0, 0, 0, AT_NULL, "null", &iuse::knife,
 mfb(IF_STAB), "\
A sharp knife. Makes a poor melee weapon, but is decent at butchering\n\
corpses.");

TOOL("knife_butcher", "butcher knife",	10,  80,';', c_cyan,	STEEL,	MNULL,
	 3,  6,  4, 18, -3 ,0, 0, 0, 0, AT_NULL, "null", &iuse::knife, 0, "\
A sharp, heavy knife. Makes a good melee weapon, and is the best item for\n\
butchering corpses.");

//    NAME		RAR PRC SYM COLOR	MAT1	MAT2
TOOL("knife_combat", "combat knife",	14, 100,';', c_blue,	STEEL,  PLASTIC,
//	VOL WGT DAM CUT HIT FLAGS
	 2,  2,  2, 22, -2, 0, 0, 0, 0, AT_NULL, "null", &iuse::knife,
mfb(IF_STAB), "\
Designed for combat, and deadly in the right hands. Can be used to butcher\n\
corpses.");

TOOL("saw", "wood saw",	15, 40, ';', c_cyan,	IRON,	WOOD,
	 7,  3, -6,  1, -2, 0, 0, 0, 0, AT_NULL, "null", &iuse::lumber,
0, "\
A flimsy saw, useful for cutting through wood objects.");

//    NAME		RAR PRC SYM COLOR	MAT1	MAT2
TOOL("ax", "wood axe",	 8, 105,'/', c_ltgray,	WOOD,	IRON,
//	VOL WGT DAM CUT HIT FLAGS
	17, 15, 24, 18,  1, 0, 0, 0, 0, AT_NULL, "null", &iuse::lumber,
0, "\
A large two-handed axe. Makes a good melee weapon, but is a bit slow.");

TOOL("hacksaw", "hack saw",	17, 65, ';', c_ltcyan,	IRON,	MNULL,
	 4,  2,  1,  1, -1, 0, 0, 0, 0, AT_NULL, "null", &iuse::hacksaw,
0, "\
A sturdy saw, useful for cutting through metal objects.");

//  NAME        RAR PRC SYM  COLOR  MAT1    MAT
TOOL("tent_kit", "tent",	17, 65, ';', c_green,	IRON,	MNULL,
	 10,  20,  4,  0, -3, 0, 0, 0, 0, AT_NULL, "null", &iuse::tent,
0, "\
A small tent, just big enough to fit a person comfortably.");

TOOL("torch", "torch",    95,  0, '/', c_brown,   WOOD,   MNULL,
// VOL WGT DAM CUT HIT MAX DEF USE SEC FUEL     REVERT    FUNCTION
    6, 10, 12,  0,  3, 25, 25,  0, 0, AT_NULL, "null", &iuse::torch,
0,"\
A large stick, wrapped in gasoline soaked rags. When lit, produces\n\
a fair amount of light");

TOOL("torch_lit", "torch (lit)",    95,  0, '/', c_brown,   WOOD,   MNULL,
// VOL WGT DAM CUT HIT MAX DEF USE SEC FUEL     REVERT    FUNCTION
    6, 10, 12,  0,  3, 25, 25,  1, 15, AT_NULL, "torch_done", &iuse::torch_lit,
mfb(IF_FIRE),"\
A large stick, wrapped in gasoline soaked rags. This is burning,\n\
producing plenty of light");

//    NAME              RAR PRC SYM COLOR       MAT1    MAT2
TOOL("candle", "candle",           40,  0, ',', c_white,  VEGGY,  MNULL,
    1,  1,  0,  0, -2, 100, 100, 0, 0, AT_NULL, "can_food", &iuse::candle,
0, "\
A thick candle, doesn't provide very much light, but it can burn for\n\
quite a long time.");

//    NAME              RAR PRC SYM COLOR       MAT1    MAT2
TOOL("candle_lit", "candle (lit)",           40,  0, ',', c_white,  VEGGY,  MNULL,
    1,  1,  0,  0, -2, 100, 100, 1, 50, AT_NULL, "null", &iuse::candle_lit,
mfb(IF_LIGHT_4), "\
A thick candle, doesn't provide very much light, but it can burn for\n\
quite a long time. This candle is lit.");

//  NAME        RAR PRC SYM  COLOR  MAT1    MAT
TOOL("brazier", "brazier",  50,900,';', c_ltred,  IRON,MNULL,
// VOL WGT DAM CUT HIT   MAX DEF  USE SEC   FUEL    REVERT    FUNCTION
     6, 5,  11,  0, 1,    0,  0,  0,  0, AT_NULL, "null", &iuse::set_trap,
0, "\
A large stand with slots in the side. (a)ctivate it and place it somewhere\n\
then set fires in it with no risk of spreading.");

TOOL("puller", "kinetic bullet puller",		5, 100, ';', c_blue,	STEEL,	PLASTIC,
    2,  4, 10,  0,  0,   0,  0, 0,  0, AT_NULL, "null", &iuse::bullet_puller, 0, "\
A tool used for disassembling firearm ammunition.");

TOOL("press", "hand press & die set",		5, 100, ';', c_blue,	STEEL,	PLASTIC,
    2,  4, 8,  0,  -2,   100, 100, 0,  0, AT_BATT, "null", &iuse::none, 0, "\
A small hand press for hand loading firearm ammunition. Comes with everything \n\
you need to start hand loading.");

TOOL("screwdriver", "screwdriver",	40, 65, ';', c_ltcyan,	IRON,	PLASTIC,
	 1,  1,  2,  8,  1, 0, 0, 0, 0, AT_NULL, "null", &iuse::none, mfb(IF_SPEAR), "\
A Philips-head screwdriver, important for almost all electronics crafting and\n\
most mechanics crafting.");

//    NAME		RAR PRC SYM COLOR	MAT1	MAT2
TOOL("wrench", "wrench",		30, 86, ';', c_ltgray,	IRON,	MNULL,
//	VOL WGT DAM CUT HIT FLAGS
	 2,  5, 15,  0,  2, 0, 0, 0, 0, AT_NULL, "null", &iuse::none, 0, "\
An adjustable wrench. Makes a decent melee weapon, and is used in many\n\
mechanics crafting recipes.");

TOOL("snare_trigger", "snare trigger", 50, 15, ';', c_brown, WOOD, MNULL,
    1, 0, 0, 0, -1, 0, 0, 0, 0, AT_NULL, "null", &iuse::none, 0, "\
A stick that has been cut into a trigger mechanism for a snare trap.");

TOOL("boltcutters", "bolt cutters",		5, 100, ';', c_blue,	STEEL,	PLASTIC,
    5,  4, 10,  4,  1,   0,  0, 0,  0, AT_NULL, "null", &iuse::boltcutters, 0, "\
A large pair of bolt cutters, you could use them to cut padlocks or heavy\n\
gauge wire.");

TOOL("mop", "mop",		30, 24, '/', c_blue, PLASTIC, MNULL,
   10, 8,   6,  0,  1,  0,  0,  0,  0, AT_NULL, "null", &iuse::mop, 0, "\
An unwieldy mop. Good for cleaning up spills.");
TECH("mop",  mfb(TEC_WBLOCK_1) );

TOOL("picklocks", "picklock kit",    20, 0,  ';', c_blue, STEEL,   MNULL,
   0,  0,   0,  0,  0,  0,  0,  0,  0, AT_NULL, "null", &iuse::picklock, 0, "\
A set of sturdy steel picklocks, essential for silently opening locks.");

TOOL("pickaxe", "pickaxe",	60, 160,'/', c_ltred,	WOOD,	MNULL,
   12, 11, 12,  0,  -1, 0,  0,  0,  0, AT_NULL, "null", &iuse::pickaxe, 0, "\
A large steel pickaxe, strike the earth!");

TOOL("spray_can", "spray can", 50, 10, ';', c_ltblue, PLASTIC, MNULL,
1, 1, 0, 0, 0, 10, 10, 1, 0, AT_NULL, "null", &iuse::spray_can, 0, "\
A spray can, filled with paint. Use this tool to make graffiti on the floor.");

TOOL("rag", "rag",    1, 0,  ',', c_white, COTTON,   MNULL,
   1,  1,   0,  0,  0,  0,  0,  0,  0, AT_NULL, "null", &iuse::rag, 0, "\
Rag, useful in crafting and possibly stopping bleeding");

//	NAME		RAR PRC	SYM  COLOR	MAT1	MAT
TOOL("pda", "PDA",		60,  35,',', c_blue,	PLASTIC,IRON,
// VOL WGT DAM CUT HIT MAX DEF USE SEC FUEL	REVERT	  FUNCTION
    1,  1,  0,  0,  0, 100,100, 1,  0, AT_NULL,	"null", &iuse::pda, 0, "\
A small multipurpose electronic device. Can be loaded with a variety\n\
of apps, providing all kinds of functionality.");

//	NAME		RAR PRC	SYM  COLOR	MAT1	MAT
TOOL("pda_flashlight", "PDA - Flashlight",		60,  35,',', c_blue,	PLASTIC,IRON,
// VOL WGT DAM CUT HIT MAX DEF USE SEC FUEL	REVERT	  FUNCTION
    1,  1,  0,  0,  0, 100,100, 1,  0, AT_NULL,	"null", &iuse::pda_flashlight, 0, "\
A small multipurpose electronic device. This PDA has its flashlight\n\
app on, and is providing light.");

//    NAME		RAR PRC SYM COLOR	MAT1	MAT2
TOOL("pockknife", "pocket knife",	14, 100,';', c_blue,	STEEL,  PLASTIC,
//	VOL WGT DAM CUT HIT FLAGS
	 0,  2,  0, 10, -4, 0, 0, 0, 0, AT_NULL, "null", &iuse::knife,
mfb(IF_STAB), "\
A small pocket knife, not great for combat, but better than nothing.");

//    NAME		RAR PRC SYM COLOR	MAT1	MAT2
TOOL("needle_bone", "bone needle",     0, 0,';', c_white, FLESH, MNULL,
// VOL WGT DAM CUT HIT MAX DEF USE SEC FUEL	REVERT	  FUNCTION
     0,  0,  0,  0, 0, 200, 0,  1,  0, AT_THREAD, "null", &iuse::sew,
mfb(IF_STAB), "\
A sharp needle made from a bone. It would be useful for making rough\n\
clothing and items");

TOOL("primitive_hammer", "stone hammer",		35, 70, ';', c_ltgray,	STONE,	WOOD,
// VOL WGT DAM CUT HIT MAX DEF USE SEC FUEL	REVERT	  FUNCTION
    2,  8, 12,  0,  0,   0,  0, 0,  0, AT_NULL, "null", &iuse::hammer, 0, "\
A rock affixed to a stick, functions adequately as a hammer, but really\n\
can't compare to a proper hammer.");

//    NAME		RAR PRC SYM COLOR	MAT1	MAT2
TOOL("primitive_axe", "stone axe",	 8, 105,'/', c_ltgray,	WOOD,	STONE,
// VOL WGT DAM CUT HIT MAX DEF USE SEC FUEL	REVERT	  FUNCTION
	17, 19, 15, 18,  0, 0, 0, 0, 0, AT_NULL, "null", &iuse::lumber,
0, "\
A sharpened stone affixed to a stick, works passably well as ane axe\n\
but really can't compare to a proper axe..");

TOOL("primitive_shovel", "stone shovel",		40, 100,'/', c_brown,	STONE,	WOOD,
   16, 21, 15,  5,  3,  0,  0,  0,  0, AT_NULL,	"null", &iuse::dig, 0, "\
A flattened stone affixed to a stick, works passably well as a shovel\n\
but really can't compare to a real shovel.");

TOOL("digging_stick", "digging stick",		40, 100,'/', c_brown,  WOOD, MNULL,
    6, 10, 12,  0,  3, 0,  0,  0,  0, AT_NULL,	"null", &iuse::dig, 0, "\
A large stick, with the end carved into a blade for digging. Can be used\n\
to dig shallow pits, but not deep ones.");

//  NAME        RAR PRC SYM  COLOR  MAT1    MAT
TOOL("shelter_kit", "shelter kit",	17, 65, ';', c_green,	WOOD,	LEATHER,
	 40,  20,  4,  0, -3, 0, 0, 0, 0, AT_NULL, "null", &iuse::shelter,
0, "\
A small shelter, made of sticks and skins. (a)ctivate it to place.");

//  NAME        RAR PRC SYM  COLOR  MAT1    MAT
TOOL("damaged_shelter_kit", "damaged shelter kit",	17, 65, ';', c_green,	WOOD,	LEATHER,
	 40,  20,  4,  0, -3, 0, 0, 0, 0, AT_NULL, "null", &iuse::none,
0, "\
A small shelter, made of sticks and skins. (a)ctivate it to place.\n\
This shelter has been damaged, and needs repairs.");

TOOL("heatpack", "heatpack",	60, 65, ';', c_blue,	PLASTIC,	MNULL,
	 1,  1,  1,  1,  1, 0, 0, 0, 0, AT_NULL, "null", &iuse::heatpack,
0, "\
A heatpack, used to treat sports injuries and heat food.  Usable only once.");

TOOL("heatpack_used", "used heatpack",	2, 10, ';', c_blue,	PLASTIC,	MNULL,
	 1,  1,  1,  1,  1, 0, 0, 0, 0, AT_NULL, "null", &iuse::none,
0, "\
A heatpack, used to treat sports injuries and heat food.  This one\n\
has been used already and is now useless.");

TOOL("LAW_Packed", "Packed M72 LAW", 30, 500, ')', c_red, STEEL, MNULL,
// VOL WGT DAM CUT HIT MAX DEF USE SEC FUEL	REVERT	  FUNCTION
    6, 13,  6,  0,  0, 1,   1,  1,  0, AT_NULL, "null", &iuse::LAW,
0, "\
An M72 LAW, packed in its storage form. (a)ctivate it to pop it out\n\
and make it ready to fire. Once activated, it cannot be repacked.");

TOOL("jar_meat_canned", "sealed jar of canned meat",	50,	75,'%', c_red,		GLASS,	FLESH,
    2,  3,  8,  1,	 3,	1, 1, 1, 0, AT_NULL, "null", &iuse::dejar, 0,"\
Sealed glass jar containing meat.  Activate to open and enjoy.");

TOOL("jar_veggy_canned", "sealed jar of canned veggy",	50,	65, '%', c_green,		GLASS,	VEGGY,
    2,  3,  8,  1,	 3,	1, 1, 1, 0, AT_NULL, "null", &iuse::dejar, 0,"\
Sealed glass jar containing veggy.  Activate to open and enjoy.");

TOOL("jar_apple_canned", "sealed jar of canned apple",	50,	50, '%', c_red,		GLASS,	VEGGY,
    2,  3,  8,  1,	 3,	1, 1, 1, 0, AT_NULL, "null", &iuse::dejar, 0,"\
Sealed glass jar containing a sliced apple.  Activate to open and enjoy.");

// BIONICS
// These are the modules used to install new bionics in the player.  They're
// very simple and straightforward; a difficulty, followed by a NULL-terminated
// list of options.
#define BIO(id, name, rarity, price, color, difficulty, des) \
itypes[id]=new it_bionic(id, rarity,price,name,des,':',\
color, STEEL, PLASTIC, 10, 18, 8, 0, 0, 0, difficulty)

#define BIO_SINGLE(id,rarity,price,color,difficulty) \
     BIO(id, std::string("CBM: ")+bionics[id]->name, rarity,price,color,difficulty, \
           word_rewrap(bionics[id]->description, 50)) \

//  Name                     RAR PRICE    COLOR   DIFFICULTY
BIO("bio_power_storage", "CBM: Power Storage",	24, 3800,	c_green,	 1, "\
Compact Bionics Module that upgrades your power capacity by 4 units. Having\n\
at least one of these is a prerequisite to using powered bionics. You will\n\
also need a power supply, found in another CBM."); // This is a special case, which increases power capacity by 4

// SOFTWARE
#define SOFTWARE(id, name, price, swtype, power, description) \
itypes[id]=new it_software(id, 0, price, name, description,\
	' ', c_white, MNULL, MNULL, 0, 0, 0, 0, 0, 0, swtype, power)

//Macguffins
#define MACGUFFIN(id, name, price, sym, color, mat1, mat2, volume, wgt, dam, cut,\
                  to_hit, readable, function, description) \
itypes[id]=new it_macguffin(id, 0, price, name, description,\
	sym, color, mat1, mat2, volume, wgt, dam, cut, to_hit, 0, readable,\
	function)

// BIONIC IMPLANTS
// Sometimes a bionic needs to set you up with a dummy weapon, or something
// similar.  For the sake of clarity, no matter what the type of item, place
// them all here.

// power sources
BIO_SINGLE("bio_solar", 2, 3500, c_yellow, 4);
BIO_SINGLE("bio_batteries", 5, 800, c_yellow, 4);
BIO_SINGLE("bio_metabolics", 4, 700, c_yellow, 4);
BIO_SINGLE("bio_furnace", 2, 4500, c_yellow, 4);
BIO_SINGLE("bio_ethanol", 6, 1200, c_yellow, 4);
// utilities
BIO_SINGLE("bio_tools", 3, 8000, c_ltgray, 6);
BIO_SINGLE("bio_storage", 3, 4000, c_ltgray, 7);
BIO_SINGLE("bio_flashlight", 8, 200, c_ltgray, 2);
BIO_SINGLE("bio_lighter", 6, 1300, c_ltgray, 4);
BIO_SINGLE("bio_magnet", 5, 2000, c_ltgray, 2);
// neurological
BIO_SINGLE("bio_memory", 2, 10000, c_pink, 9);
BIO_SINGLE("bio_painkiller", 4, 2000, c_pink, 4);
BIO_SINGLE("bio_alarm", 7, 250, c_pink, 1);
// sensory
BIO_SINGLE("bio_ears", 2, 5000, c_ltblue, 6);
BIO_SINGLE("bio_eye_enhancer", 2, 8000, c_ltblue, 11);
BIO_SINGLE("bio_night_vision", 2, 9000, c_ltblue, 11);
BIO_SINGLE("bio_infrared", 4, 4500, c_ltblue, 6);
BIO_SINGLE("bio_scent_vision", 4, 4500, c_ltblue, 8);
// aquatic
BIO_SINGLE("bio_membrane", 3, 4500, c_blue, 6);
BIO_SINGLE("bio_gills", 3, 4500, c_blue, 6);
// combat augs
BIO_SINGLE("bio_targeting", 2, 6500, c_red, 5);
BIO_SINGLE("bio_ground_sonar", 3, 4500, c_red, 5);
// hazmat
BIO_SINGLE("bio_purifier", 3, 4500, c_ltgreen, 4);
BIO_SINGLE("bio_climate", 4, 3500, c_ltgreen, 3);
BIO_SINGLE("bio_heatsink", 4, 3500, c_ltgreen, 3);
BIO_SINGLE("bio_blood_filter", 4, 3500, c_ltgreen, 3);
// nutritional
BIO_SINGLE("bio_recycler", 2, 8500, c_green, 6);
BIO_SINGLE("bio_digestion", 3, 5500, c_green, 6);
BIO_SINGLE("bio_evap", 3, 5500, c_green, 4);
BIO_SINGLE("bio_water_extractor", 3, 5500, c_green, 5);
// was: desert survival (all dupes)
// melee:
BIO_SINGLE("bio_shock", 2, 5500, c_red, 5);
BIO_SINGLE("bio_heat_absorb", 2, 5500, c_red, 5);
BIO_SINGLE("bio_claws", 2, 5500, c_red, 5);
// armor:
BIO_SINGLE("bio_carbon", 3, 7500, c_cyan, 9);
BIO_SINGLE("bio_armor_head", 3, 3500, c_cyan, 5);
BIO_SINGLE("bio_armor_torso", 3, 3500, c_cyan, 4);
BIO_SINGLE("bio_armor_arms", 3, 3500, c_cyan, 3);
BIO_SINGLE("bio_armor_legs", 3, 3500, c_cyan, 3);
// espionage
BIO_SINGLE("bio_face_mask", 1, 8500, c_magenta, 5);
BIO_SINGLE("bio_scent_mask", 1, 8500, c_magenta, 5);
BIO_SINGLE("bio_cloak", 1, 8500, c_magenta, 5);
BIO_SINGLE("bio_fingerhack", 1, 3500, c_magenta, 2);
// defensive
BIO_SINGLE("bio_ads", 1, 9500, c_ltblue, 7);
BIO_SINGLE("bio_ods", 1, 9500, c_ltblue, 7);
// medical
BIO_SINGLE("bio_nanobots", 3, 9500, c_ltred, 6);
BIO_SINGLE("bio_blood_anal", 3, 3200, c_ltred, 2);
// construction
BIO_SINGLE("bio_resonator", 2, 12000, c_dkgray, 11);
BIO_SINGLE("bio_hydraulics", 3, 4000, c_dkgray, 6);
// super soldier
BIO_SINGLE("bio_time_freeze", 1, 14000, c_white, 11);
BIO_SINGLE("bio_teleport", 1, 7000, c_white, 7);
// ranged combat
BIO_SINGLE("bio_blaster", 13, 2200, c_red, 3);
BIO_SINGLE("bio_laser", 2, 7200, c_red, 5);
BIO_SINGLE("bio_emp", 2, 7200, c_red, 5);
// power armor
BIO_SINGLE("bio_power_armor_interface", 20, 1200, c_yellow, 1);

SOFTWARE("software_useless", "misc software", 300, SW_USELESS, 0, "\
A miscellaneous piece of hobby software. Probably useless.");

SOFTWARE("software_hacking", "hackPRO", 800, SW_HACKING, 2, "\
A piece of hacking software.");

SOFTWARE("software_medical", "MediSoft", 600, SW_MEDICAL, 2, "\
A piece of medical software.");

SOFTWARE("software_math", "MatheMAX", 500, SW_SCIENCE, 3, "\
A piece of mathematical software.");

SOFTWARE("software_blood_data", "infection data", 200, SW_DATA, 5, "\
Medical data on zombie blood.");

MACGUFFIN("note", "note", 0, '?', c_white, PAPER, MNULL, 1, 0, 0, 0, 0,
	true, &iuse::mcg_note, "\
A hand-written paper note.");

MELEE("poppy_flower", "poppy flower",   1, 400,',', c_magenta,	VEGGY,	MNULL,
	 1,  0, -8,  0, -3, 0, "\
A poppy stalk with some petals.");

MELEE("poppy_bud", "a poppy bud",   1, 400,',', c_magenta,	VEGGY,	MNULL,
	 1,  0, -8,  0, -3, 0, "\
Contains some substances commonly produced by mutated poppy flower");

// Finally, add all the keys from the map to a vector of all possible items
for(std::map<std::string,itype*>::iterator iter = itypes.begin(); iter != itypes.end(); ++iter){
    if(iter->first == "null" || iter->first == "corpse" || iter->first == "toolset" || iter->first == "fire" || iter->first == "apparatus"){
        pseudo_itype_ids.push_back(iter->first);
    } else {
        standard_itype_ids.push_back(iter->first);
    }
}


//    NAME		RARE SYM COLOR		MAT1	MAT2
MELEE("bio_claws_weapon", "adamantite claws",0,0,'{', c_pink,	STEEL,	MNULL,
//	VOL WGT DAM CUT HIT
	 2,  0,  8, 16,  4,
 mfb(IF_STAB)|mfb(IF_UNARMED_WEAPON)|mfb(IF_NO_UNWIELD), "\
Short and sharp claws made from a high-tech metal.");

//  NAME		RARE  TYPE	COLOR		MAT
AMMO("bio_fusion_ammo", "Fusion blast",	 0,0, AT_FUSION,c_dkgray,	MNULL,
//	VOL WGT DMG  AP RNG ACC REC COUNT
	 0,  0, 40,  0, 10,  1,  0,  5, "", mfb(AMMO_INCENDIARY));

//  NAME		RARE	COLOR		MAT1	MAT2
GUN("bio_blaster_gun", "fusion blaster",	 0,0,c_magenta,	STEEL,	PLASTIC,
//	SKILL		AMMO	   VOL WGT MDG HIT DMG ACC REC DUR BST CLIP REL
	"rifle",	AT_FUSION, 12,  0,  0,  0,  0,  4,  0, 10,  0,  1, 500,
"",0);







// Unarmed Styles
#define STYLE(id, name, dam, description, ...) \
itypes[id]=new it_style(id, 0, 0, name, description, '$', \
                              c_white, MNULL, MNULL, 0, 0, dam, 0, 0, 0); \
setvector((static_cast<it_style*>(itypes[id]))->moves, __VA_ARGS__, NULL); \
itypes[id]->item_flags |= mfb(IF_UNARMED_WEAPON); \
martial_arts_itype_ids.push_back(id)

STYLE("style_karate", "karate", 2, "\
Karate is a popular martial art, originating from Japan. It focuses on\n\
rapid, precise attacks, blocks, and fluid movement. A successful hit allows\n\
you an extra dodge and two extra blocks on the following round.",

"quickly punch", TEC_RAPID, 0,
"block", TEC_BLOCK, 2,
"karate chop", TEC_PRECISE, 4
);

STYLE("style_aikido", "aikido", 0, "\
Aikido is a Japanese martial art focused on self-defense, while minimizing\n\
injury to the attacker. It uses defense throws and disarms. Damage done\n\
while using this technique is halved, but pain inflicted is doubled.",

"feint at", TEC_FEINT, 2,
"throw", TEC_DEF_THROW, 2,
"disarm", TEC_DISARM, 3,
"disarm", TEC_DEF_DISARM, 4
);

STYLE("style_judo", "judo", 0, "\
Judo is a martial art that focuses on grabs and throws, both defensive and\n\
offensive. It also focuses on recovering from throws; while using judo, you\n\
will not lose any turns to being thrown or knocked down.",

"grab", TEC_GRAB, 2,
"throw", TEC_THROW, 3,
"throw", TEC_DEF_THROW, 4
);

STYLE("style_tai_chi", "tai chi", 0, "\
Though tai chi is often seen as a form of mental and physical exercise, it is\n\
a legitimate martial art, focused on self-defense. Its ability to absorb the\n\
force of an attack makes your Perception decrease damage further on a block.",

"block", TEC_BLOCK, 1,
"disarm", TEC_DEF_DISARM, 3,
"strike", TEC_PRECISE, 4
);

STYLE("style_capoeira", "capoeira", 1, "\
A dance-like style with its roots in Brazilian slavery, capoeira is focused\n\
on fluid movement and sweeping kicks. Moving a tile will boost attack and\n\
dodge; attacking boosts dodge, and dodging boosts attack.",

"bluff", TEC_FEINT, 1,
"low kick", TEC_SWEEP, 3,
"spin and hit", TEC_COUNTER, 4,
"spin-kick", TEC_WIDE, 5
);

STYLE("style_krav_maga", "krav maga", 4, "\
Originating in Israel, Krav Maga is based on taking down an enemy quickly and\n\
effectively. It focuses on applicable attacks rather than showy or complex\n\
moves. Popular among police and armed forces everywhere.",

"quickly punch", TEC_RAPID, 2,
"block", TEC_BLOCK, 2,
"feint at", TEC_FEINT, 3,
"jab", TEC_PRECISE, 3,
"disarm", TEC_DISARM, 3,
"block", TEC_BLOCK_LEGS, 4,
"counter-attack", TEC_COUNTER, 4,
"disarm", TEC_DEF_DISARM, 4,
"", TEC_BREAK, 4,
"grab", TEC_GRAB, 5
);

STYLE("style_muay_thai", "muay thai", 4, "\
Also referred to as the \"Art of 8 Limbs,\" Muay Thai is a popular fighting\n\
technique from Thailand that uses powerful strikes. It does extra damage\n\
against large or strong opponents.",

"slap", TEC_RAPID, 2,
"block", TEC_BLOCK, 3,
"block", TEC_BLOCK_LEGS, 4,
"power-kick", TEC_BRUTAL, 4,
"counter-attack", TEC_COUNTER, 5
);

STYLE("style_ninjutsu", "ninjutsu", 1, "\
Ninjutsu is a martial art and set of tactics used by ninja in feudal Japan.\n\
It focuses on rapid, precise, silent strikes. Ninjutsu is entirely silent.\n\
It also provides small combat bonuses the turn after moving a tile.",

"quickly punch", TEC_RAPID, 3,
"jab", TEC_PRECISE, 4,
"block", TEC_BLOCK, 4
);

STYLE("style_taekwondo", "taekwondo", 2, "\
Taekwondo is the national sport of Korea, and was used by the South Korean\n\
army in the 20th century. Focused on kicks and punches, it also includes\n\
strength training; your blocks absorb extra damage the stronger you are.",

"block", TEC_BLOCK, 2,
"block", TEC_BLOCK_LEGS, 3,
"jab", TEC_PRECISE, 4,
"brutally kick", TEC_BRUTAL, 4,
"spin-kick", TEC_SWEEP, 5
);

STYLE("style_tiger", "tiger style", 4, "\
One of the five Shaolin animal styles. Tiger style focuses on relentless\n\
attacks above all else. Strength, not Dexterity, is used to determine hits;\n\
you also receive an accumulating bonus for several turns of sustained attack.",

"grab", TEC_GRAB, 4
);

STYLE("style_crane", "crane style", 0, "\
One of the five Shaolin animal styles. Crane style uses intricate hand\n\
techniques and jumping dodges. Dexterity, not Strength, is used to determine\n\
damage; you also receive a dodge bonus the turn after moving a tile.",

"feint at", TEC_FEINT, 2,
"block", TEC_BLOCK, 3,
"", TEC_BREAK, 3,
"hand-peck", TEC_PRECISE, 4
);

STYLE("style_leopard", "leopard style", 3, "\
One of the five Shaolin animal styles. Leopard style focuses on rapid,\n\
strategic strikes. Your Perception and Intelligence boost your accuracy, and\n\
moving a single tile provides an increased boost for one turn.",

"swiftly jab", TEC_RAPID, 2,
"counter-attack", TEC_COUNTER, 4,
"leopard fist", TEC_PRECISE, 5
);

STYLE("style_snake", "snake style", 1, "\
One of the five Shaolin animal styles. Snake style uses sinuous movement and\n\
precision strikes. Perception increases your chance to hit as well as the\n\
damage you deal.",

"swiftly jab", TEC_RAPID, 2,
"feint at", TEC_FEINT, 3,
"snakebite", TEC_PRECISE, 4,
"writhe free from", TEC_BREAK, 4
);

STYLE("style_dragon", "dragon style", 2, "\
One of the five Shaolin animal styles. Dragon style uses fluid movements and\n\
hard strikes. Intelligence increases your chance to hit as well as the\n\
damage you deal. Moving a tile will boost damage further for one turn.",

"", TEC_BLOCK, 2,
"grab", TEC_GRAB, 4,
"counter-attack", TEC_COUNTER, 4,
"spin-kick", TEC_SWEEP, 5,
"dragon strike", TEC_BRUTAL, 6
);

STYLE("style_centipede", "centipede style", 0, "\
One of the Five Deadly Venoms. Centipede style uses an onslaught of rapid\n\
strikes. Every strike you make reduces the movement cost of attacking by 4;\n\
this is cumulative, but is reset entirely if you are hit even once.",

"swiftly hit", TEC_RAPID, 2,
"block", TEC_BLOCK, 3
);

STYLE("style_venom_snake", "viper style", 2, "\
One of the Five Deadly Venoms. Viper Style has a unique three-hit combo; if\n\
you score a critical hit, it is initiated. The second hit uses a coned hand\n\
to deal piercing damage, and the 3rd uses both hands in a devastating strike.",

"", TEC_RAPID, 3,
"feint at", TEC_FEINT, 3,
"writhe free from", TEC_BREAK, 4
);

STYLE("style_scorpion", "scorpion style", 3, "\
One of the Five Deadly Venoms. Scorpion Style is a mysterious art that focuses\n\
on utilizing pincer-like fists and a stinger-like kick. Critical hits will do\n\
massive damage, knocking your target far back.",

"block", TEC_BLOCK, 3,
"pincer fist", TEC_PRECISE, 4
);

STYLE("style_lizard", "lizard style", 1, "\
One of the Five Deadly Venoms. Lizard Style focuses on using walls to one's\n\
advantage. Moving alongside a wall will make you run up along it, giving you\n\
a large to-hit bonus. Standing by a wall allows you to use it to boost dodge.",

"block", TEC_BLOCK, 2,
"counter-attack", TEC_COUNTER, 4
);

STYLE("style_toad", "toad style", 0, "\
One of the Five Deadly Venoms. Immensely powerful, and immune to nearly any\n\
weapon. You may meditate by pausing for a turn; this will give you temporary\n\
armor, proportional to your Intelligence and Perception.",

"block", TEC_BLOCK, 3,
"grab", TEC_GRAB, 4
);

STYLE("style_zui_quan", "zui quan", 1, "\
Also known as \"drunken boxing,\" Zui Quan imitates the movement of a drunk\n\
to confuse the enemy. The turn after you attack, you may dodge any number of\n\
attacks with no penalty.",

"stumble and leer at", TEC_FEINT, 3,
"counter-attack", TEC_COUNTER, 4
);


// Finally, load up artifacts!
 std::ifstream fin;
 fin.open("save/artifacts.gsav");
 if (!fin.is_open())
  return; // No artifacts yet!

 bool done = fin.eof();
 while (!done) {
  char arttype = ' ';
  fin >> arttype;

  if (arttype == 'T') {
   it_artifact_tool *art = new it_artifact_tool();

   int num_effects, chargetmp, m1tmp, m2tmp, voltmp, wgttmp, bashtmp,
       cuttmp, hittmp, flagstmp, colortmp, pricetmp, maxtmp;
   fin >> pricetmp >> art->sym >> colortmp >> m1tmp >> m2tmp >> voltmp >>
          wgttmp >> bashtmp >> cuttmp >> hittmp >> flagstmp >>
          chargetmp >> maxtmp >> num_effects;
   art->price = pricetmp;
   art->color = int_to_color(colortmp);
   art->m1 = material(m1tmp);
   art->m2 = material(m2tmp);
   art->volume = voltmp;
   art->weight = wgttmp;
   art->melee_dam = bashtmp;
   art->melee_cut = cuttmp;
   art->m_to_hit = hittmp;
   art->charge_type = art_charge(chargetmp);
   art->item_flags = flagstmp;
   art->max_charges = maxtmp;
   for (int i = 0; i < num_effects; i++) {
    int effect;
    fin >> effect;
    art->effects_wielded.push_back( art_effect_passive(effect) );
   }
   fin >> num_effects;
   for (int i = 0; i < num_effects; i++) {
    int effect;
    fin >> effect;
    art->effects_activated.push_back( art_effect_active(effect) );
   }
   fin >> num_effects;
   for (int i = 0; i < num_effects; i++) {
    int effect;
    fin >> effect;
    art->effects_carried.push_back( art_effect_passive(effect) );
   }

   std::string namepart;
   std::stringstream namedata;
   bool start = true;
   do {
    fin >> namepart;
    if (namepart != "-") {
     if (!start)
      namedata << " ";
     else
      start = false;
     namedata << namepart;
    }
   } while (namepart.find("-") == std::string::npos);
   art->name = namedata.str();
   start = true;

   std::stringstream descdata;
   do {
    fin >> namepart;
    if (namepart == "=") {
     descdata << "\n";
     start = true;
    } else if (namepart != "-") {
     if (!start)
      descdata << " ";
     descdata << namepart;
     start = false;
    }
   } while (namepart.find("-") == std::string::npos && !fin.eof());
   art->description = descdata.str();

   itype_id this_id = "artifact"+itypes.size();
   art->id = this_id;
   itypes[this_id]=art;

  } else if (arttype == 'A') {
   it_artifact_armor *art = new it_artifact_armor();

   int num_effects, m1tmp, m2tmp, voltmp, wgttmp, bashtmp, cuttmp,
       hittmp, covertmp, enctmp, dmgrestmp, cutrestmp, envrestmp, warmtmp,
       storagetmp, flagstmp, colortmp, pricetmp;
   fin >> pricetmp >> art->sym >> colortmp >> m1tmp >> m2tmp >> voltmp >>
          wgttmp >> bashtmp >> cuttmp >> hittmp >> flagstmp >>
          covertmp >> enctmp >> dmgrestmp >> cutrestmp >> envrestmp >>
          warmtmp >> storagetmp >> num_effects;
   art->price = pricetmp;
   art->color = int_to_color(colortmp);
   art->m1 = material(m1tmp);
   art->m2 = material(m2tmp);
   art->volume = voltmp;
   art->weight = wgttmp;
   art->melee_dam = bashtmp;
   art->melee_cut = cuttmp;
   art->m_to_hit = hittmp;
   art->covers = covertmp;
   art->encumber = enctmp;
   art->dmg_resist = dmgrestmp;
   art->cut_resist = cutrestmp;
   art->env_resist = envrestmp;
   art->warmth = warmtmp;
   art->storage = storagetmp;
   art->item_flags = flagstmp;
   for (int i = 0; i < num_effects; i++) {
    int effect;
    fin >> effect;
    art->effects_worn.push_back( art_effect_passive(effect) );
   }

   std::string namepart;
   std::stringstream namedata;
   bool start = true;
   do {
    if (!start)
     namedata << " ";
    else
     start = false;
    fin >> namepart;
    if (namepart != "-")
     namedata << namepart;
   } while (namepart.find("-") == std::string::npos);
   art->name = namedata.str();
   start = true;

   std::stringstream descdata;
   do {
    fin >> namepart;
    if (namepart == "=") {
     descdata << "\n";
     start = true;
    } else if (namepart != "-") {
     if (!start)
      descdata << " ";
     descdata << namepart;
     start = false;
    }
   } while (namepart.find("-") == std::string::npos && !fin.eof());
   art->description = descdata.str();

   itype_id this_id = "artifact"+itypes.size();
   art->id = this_id;
   itypes[this_id]=art;
  }

/*
  std::string chomper;
  getline(fin, chomper);
*/
  if (fin.eof())
   done = true;
 } // Done reading the file
 fin.close();


}

std::string ammo_name(ammotype t)
{
 switch (t) {
  case AT_NAIL:   return "nails";
  case AT_BB:	  return "BBs";
  case AT_BOLT:	  return "bolts";
  case AT_ARROW:  return "arrows";
  case AT_SHOT:	  return "shot";
  case AT_22:	  return ".22";
  case AT_9MM:	  return "9mm";
  case AT_762x25: return "7.62x25mm";
  case AT_38:	  return ".38";
  case AT_40:	  return ".40";
  case AT_44:	  return ".44";
  case AT_45:	  return ".45";
  case AT_57:	  return "5.7mm";
  case AT_46:	  return "4.6mm";
  case AT_762:	  return "7.62x39mm";
  case AT_223:	  return ".223";
  case AT_3006:   return ".30-06";
  case AT_308:	  return ".308";
  case AT_40MM:   return "40mm grenade";
  case AT_66MM:   return "High Explosive Anti Tank Warhead";
  case AT_GAS:	  return "gasoline";
  case AT_THREAD: return "thread";
  case AT_BATT:   return "batteries";
  case AT_PLUT:   return "plutonium";
  case AT_MUSCLE: return "Muscle";
  case AT_FUSION: return "fusion cell";
  case AT_12MM:   return "12mm slugs";
  case AT_PLASMA: return "hydrogen";
  case AT_WATER: return "clean water";
  default:	  return "XXX";
 }
}

itype_id default_ammo(ammotype guntype)
{
 switch (guntype) {
 case AT_NAIL:	return "nail";
 case AT_BB:	return "bb";
 case AT_BOLT:	return "bolt_wood";
 case AT_ARROW: return "arrow_wood";
 case AT_SHOT:	return "shot_00";
 case AT_22:	return "22_lr";
 case AT_9MM:	return "9mm";
 case AT_762x25:return "762_25";
 case AT_38:	return "38_special";
 case AT_40:	return "10mm";
 case AT_44:	return "44magnum";
 case AT_45:	return "45_acp";
 case AT_57:	return "57mm";
 case AT_46:	return "46mm";
 case AT_762:	return "762_m43";
 case AT_223:	return "223";
 case AT_308:	return "308";
 case AT_3006:	return "270";
 case AT_40MM:  return "40mm_concussive";
 case AT_66MM:  return "66mm_HEAT";
 case AT_BATT:	return "battery";
 case AT_FUSION:return "laser_pack";
 case AT_12MM:  return "12mm";
 case AT_PLASMA:return "plasma";
 case AT_PLUT:	return "plut_cell";
 case AT_GAS:	return "gasoline";
 case AT_THREAD:return "thread";
 case AT_WATER:return "water_clean";
 }
 return "null";
}<|MERGE_RESOLUTION|>--- conflicted
+++ resolved
@@ -1919,19 +1919,11 @@
 
 POWER_ARMOR("power_armor_basic", "basic power armor", 5, 1000, C_BODY, STEEL, MNULL,
 // VOL WGT DAM HIT ENC RES CUT ENV WRM STO	COVERS
-<<<<<<< HEAD
-   40, 80, 1, 1, 5, 32, 50, 10, 90, 0, mfb(bp_torso)|mfb(bp_arms)|mfb(bp_hands)|mfb(bp_legs)|mfb(bp_feet), "\
-A heavy suit of basic power armor, offering very good protection against attacks, but hard to move in.");
-
-POWER_ARMOR("power_armor_helmet_basic", "basic power armor helmet", 6, 500, C_HAT, STEEL, MNULL,
-   10, 24, 1, 1, 5, 32, 50, 10, 90, 0, mfb(bp_head)|mfb(bp_eyes)|mfb(bp_mouth), "\
-=======
    40, 60, 1, 1, 5, 32, 50, 10, 90, 0, mfb(bp_torso)|mfb(bp_arms)|mfb(bp_hands)|mfb(bp_legs)|mfb(bp_feet), "\
 A heavy suit of basic power armor, offering very good protection against attacks, but hard to move in.");
 
 POWER_ARMOR("power_armor_helmet_basic", "basic power armor helmet", 6, 500, C_HAT, STEEL, MNULL,
    10, 18, 1, 1, 5, 32, 50, 10, 90, 0, mfb(bp_head)|mfb(bp_eyes)|mfb(bp_mouth), "\
->>>>>>> 59283dfd
 A basic helmet, designed for use with power armor. Offers excellent protection from both attacks and environmental hazards.");
 
 POWER_ARMOR("power_armor_frame", "power armor hauling frame", 4, 1000, C_STORE, STEEL, MNULL,
