--- conflicted
+++ resolved
@@ -316,7 +316,6 @@
 inline int printstring(WINDOW *win, char *fmt)
 {
     int size = strlen(fmt);
-<<<<<<< HEAD
     if(size>0)
     {
         int j, i, p=win->cursorx;
@@ -327,7 +326,7 @@
             const char* ts = win->line[win->cursory].chars+p;
             int len = ANY_LENGTH;
             unsigned tc = UTF8_getch(&ts, &len);
-            int tw = mk_wcwidth((wchar_t)tc);
+            int tw = mk_wcwidth(tc);
             erease_utf8_by_cw(win->line[win->cursory].chars+p, tw, tw, win->width*4-p-1);
             x = p+tw-1;
         }
@@ -336,7 +335,7 @@
                 const char* utf8str = fmt+j;
                 int len = ANY_LENGTH;
                 unsigned ch = UTF8_getch(&utf8str, &len);
-                int cw = mk_wcwidth((wchar_t)ch);
+                int cw = mk_wcwidth(ch);
                 len = ANY_LENGTH-len;
                 if(cw<1) cw = 1;
                 if(len<1) len = 1;
@@ -370,61 +369,6 @@
             }
         }
     }
-=======
-	if(size>0)
-	{
-		int j, i, p=win->cursorx;
-		int x = (win->line[win->cursory].width_in_bytes==win->width)?win->cursorx:cursorx_to_position(win->line[win->cursory].chars, win->cursorx, &p);
-
-		if(p!=x)//so we start inside a wide character, erase it for good
-		{
-			const char* ts = win->line[win->cursory].chars+p;
-			int len = ANY_LENGTH;
-			unsigned tc = UTF8_getch(&ts, &len);
-			int tw = mk_wcwidth(tc);
-			erease_utf8_by_cw(win->line[win->cursory].chars+p, tw, tw, win->width*4-p-1);
-			x = p+tw-1;
-		}
-		for (j=0; j<size; j++){
-			if (!(fmt[j]==10)){//check that this isnt a newline char
-				const char* utf8str = fmt+j;
-				int len = ANY_LENGTH;
-				unsigned ch = UTF8_getch(&utf8str, &len);
-				int cw = mk_wcwidth(ch);
-				len = ANY_LENGTH-len;
-				if(cw<1) cw = 1;
-				if(len<1) len = 1;
-				if (win->cursorx+cw <= win->width && win->cursory <= win->height - 1) {
-					win->line[win->cursory].width_in_bytes += erease_utf8_by_cw(win->line[win->cursory].chars+x, cw, len, win->width*4-x-1);
-					for(i=0; i<len; i++)
-					{
-						win->line[win->cursory].chars[x+i]=fmt[j+i];
-					}
-					for(i=0; i<cw; i++)
-					{
-						win->line[win->cursory].FG[win->cursorx]=win->FG;
-						win->line[win->cursory].BG[win->cursorx]=win->BG;
-						addedchar(win);
-					}
-					win->line[win->cursory].touched=true;
-					j += len-1;
-					x+=len;
-				} else if (win->cursory <= win->height - 1) {
-					// don't write outside the window, but don't abort if there are still lines to write.
-					//j += len-1;
-					//x+=len;
-				} else {
-					return 0; //if we try and write anything outside the window, abort completely
-				}
-			} else {// if the character is a newline, make sure to move down a line
-				if (newline(win)==0){
-					return 0;
-				}
-				x = 0;
-			}
-		}
-	}
->>>>>>> 4fb88622
     win->draw=true;
     return 1;
 }
@@ -698,7 +642,6 @@
         }
 
 
-<<<<<<< HEAD
     int cury=win->cursory;
     int p = win->cursorx;
     int curx=(win->line[cury].width_in_bytes==win->width)?win->cursorx:cursorx_to_position(win->line[cury].chars, win->cursorx, &p);
@@ -708,46 +651,23 @@
         const char* ts = win->line[cury].chars+p;
         int len = ANY_LENGTH;
         unsigned tc = UTF8_getch(&ts, &len);
-        int tw = mk_wcwidth((wchar_t)tc);
+        int tw = mk_wcwidth(tc);
         win->line[cury].width_in_bytes += erease_utf8_by_cw(win->line[cury].chars+p, tw, tw, win->width*4-p-1);
         curx = p+tw-1;
     }
-    else if(win->line[cury].width_in_bytes!=win->width)
+    else if(win->line[cury].width_in_bytes != win->width)
     {
         win->line[cury].width_in_bytes += erease_utf8_by_cw(win->line[cury].chars+p, 1, 1, win->width*4-p-1);
     }
-=======
-	int cury=win->cursory;
-	int p = win->cursorx;
-	int curx=(win->line[cury].width_in_bytes==win->width)?win->cursorx:cursorx_to_position(win->line[cury].chars, win->cursorx, &p);
-
-	if(curx!=p)
-	{
-		const char* ts = win->line[cury].chars+p;
-		int len = ANY_LENGTH;
-		unsigned tc = UTF8_getch(&ts, &len);
-		int tw = mk_wcwidth(tc);
-		win->line[cury].width_in_bytes += erease_utf8_by_cw(win->line[cury].chars+p, tw, tw, win->width*4-p-1);
-		curx = p+tw-1;
-	}
-	else if(win->line[cury].width_in_bytes!=win->width)
-	{
-		win->line[cury].width_in_bytes += erease_utf8_by_cw(win->line[cury].chars+p, 1, 1, win->width*4-p-1);
-	}
->>>>>>> 4fb88622
-
-//if (win2 > -1){
-   win->line[cury].chars[curx]=charcode;
-   win->line[cury].FG[win->cursorx]=win->FG;
-   win->line[cury].BG[win->cursorx]=win->BG;
+
+    win->line[cury].chars[curx] = charcode;
+    win->line[cury].FG[win->cursorx] = win->FG;
+    win->line[cury].BG[win->cursorx] = win->BG;
 
 
     win->draw=true;
     addedchar(win);
     return 1;
-  //  else{
-  //  win2=win2+1;
-
 }
 
 //Move the cursor of the main window
